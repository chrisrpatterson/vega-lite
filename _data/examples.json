{
<<<<<<< HEAD
  "Basic": [
    {
      "name": "bar",
      "title": "Simple Bar Chart",
      "description": "A bar chart encodes quantitative values as the extent of rectangular bars.",
      "style": "background-size: auto 110%; background-position: center center !important;"
    },
    {
      "name": "bar_aggregate",
      "title": "Aggregate Bar Chart"
    },
    {
      "name": "histogram",
      "title": "Histogram"
    },
    {
      "name": "bar_gantt",
      "title": "Gantt Chart",
      "style": "background-size: auto 75%; background-position-y: center !important;"
    },
    {
      "name": "bar_grouped",
      "title": "Grouped Bar Chart"
    },
    {
      "name": "point_2d",
      "title": "Scatterplot"
    },
    {
      "name": "circle",
      "title": "Scatterplot with Filled Circles"
    },
    {
      "name": "circle_binned",
      "title": "Binned Scatterplot"
    },
    {
      "name": "point_color_with_shape",
      "title": "Colored Scatterplot"
    },
    {
      "name": "point_invalid_color",
      "png": true,
      "title": "Scatterplot with Null Values in Grey"
    },
    {
      "name": "point_bubble",
      "title": "Bubble Plot"
    },
    {
      "name": "circle_bubble_health_income",
      "title": "Gapminder Bubble Plot"
    },
    {
      "name": "tick_strip",
      "title": "Strip Plot",
      "style": "background-size: auto 85%; background-position-y: center !important;"
    },
    {
      "name": "line",
      "title": "Line Chart"
    },
    {
      "name": "line_overlay",
      "title": "Line Chart with Overlaying Point Markers"
    },
    {
      "name": "line_color",
      "title": "Multi Series Line Chart"
    },
    {
      "name": "line_slope",
      "title": "Slope Graph"
    },
    {
      "name": "line_step",
      "title": "Step Chart"
    },
    {
      "name": "area",
      "title": "Area Chart"
    },
    {
      "name": "area_overlay",
      "title": "Area Chart with Overlaying Lines and Point Markers"
    },
    {
      "name": "rect_heatmap",
      "title": "Table Heatmap",
      "style": "background-size: auto"
    },
    {
      "name": "bar_color_disabled_scale",
      "title": "A bar chart encoding color names in the data."
    },
    {
      "name": "rect_binned_heatmap",
      "title": "Table Binned heatmap"
    },
    {
      "name": "circle_github_punchcard",
      "title": "Table Bubble Plot (Github Punch Card)"
    },
    {
      "name": "circle_natural_disasters",
      "description": "Visualization of global deaths from natural disasters. Copy of chart from [Our World in Data](https://ourworldindata.org/natural-catastrophes)",
      "title": "Natural Disasters"
    }
  ],
  "Stack": [
    {
      "name": "stacked_bar_weather",
      "title": "Stacked Bar Chart"
    },
    {
      "name": "stacked_bar_h",
      "title": "Horizontal Stacked Bar Chart"
    },
    {
      "name": "stacked_bar_normalize",
      "title": "Normalized Stacked Bar Chart"
    },
    {
      "name": "stacked_area",
      "title": "Stacked Area Chart"
    },
    {
      "name": "stacked_area_normalize",
      "title": "Normalized Stacked Area Chart"
    },
    {
      "name": "stacked_area_stream",
      "title": "Streamgraph"
    },
    {
      "name": "bar_layered_transparent",
      "title": "Layered Bar Chart"
    },
    {
      "name": "bar_diverging_stacked",
      "title": "Diverging Stacked Bar Chart"
    }
  ],
  "Window Transform": [
    {
      "name": "window_percent_of_total",
      "title": "Calculate Percentage of Total"
    },
    {
      "name": "window_mean_difference",
      "title": "Calculate Difference from Average"
    },
    {
      "name": "window_mean_difference_by_year",
      "title": "Calculate Difference from Annual Average"
    },
    {
      "name": "window_residual_graph",
      "title": "Calculate Residuals"
    },
    {
      "name": "window_rank",
      "title": "Line Charts Showing Ranks Over Time"
    }
  ],
  "Trellis": [
    { "name": "trellis_anscombe",
      "title": "Anscombe's Quartet"
    },
    {
      "name": "trellis_bar",
      "title": "Trellis Bar Chart"
    },
    {
      "name": "trellis_stacked_bar",
      "title": "Trellis Stacked Bar Chart"
    },
    {
      "name": "trellis_scatter",
      "title": "Trellis Scatter Plot"
    },
    {
      "name": "trellis_bar_histogram",
      "title": "Trellis Histograms"
    },
    {
      "name": "trellis_barley",
      "title": "Becker's Barley Trellis Plot"
    },
    {
      "name": "trellis_area",
      "title": "Trellis Area"
    }
  ],
  "Layering": [
    {
      "name": "layer_bar_labels",
      "title": "Simple Bar Chart with Labels",
      "style": "background-size: auto 70%; background-position-y: center;"
    },
    {
      "name": "layer_bar_annotations",
      "title": "Bar chart that highlights values beyond a threshold",
      "description": "To create a bar chart that highlights values beyond a threshold, we use two `layer`s of `bar` marks. The lower layer shows all the bars while the upper layer shows bar with values above the threshold in red (`#e45755`).  We then `layer` a `rule` mark and a `text` mark over the bars to annotate the threshold value."
    },
    {
      "name": "layer_precipitation_mean",
      "title": "Mean overlay over precipitation chart"
    },{
      "name": "layer_text_heatmap",
      "title": "Layering text over heatmap",
      "style": "background-size: auto 55%; background-position-y: center !important;"
    },
    {
      "name": "boxplot_minmax_2D_vertical",
      "title": "Box Plot with Min/Max Whiskers"
    },
    {
      "name": "boxplot_2D_vertical",
      "title": "Tukey Box Plot (1.5 IQR)"
    },
    {
      "name": "layer_candlestick",
      "title": "Candlestick Chart"
    },
    {
      "name": "layer_error_bars",
      "title": "Error Bars showing Confidence Interval"
    },
    {
      "name": "layer_error_bars_dev",
      "title": "Error Bars showing Standard Deviation"
    },
    {
      "name": "layer_histogram_global_mean",
      "title": "Histogram with a Global Mean Overlay"
    },
    {
      "name": "layer_global_mean_dev",
      "title": "Scatterplot with Mean and Standard Deviation Overlay"
    },
    {
      "name": "layer_area_ci",
      "title": "Line chart with Confidence Interval Band"
    },
    {
      "name": "layer_falkensee",
      "title": "Falkensee",
      "style": "background-size: auto 90%; background-position-y: center !important;"
    },
    {
      "name": "layer_ranged_dot",
      "title": "Ranged Dot Plot",
      "style": "background-size: auto 70%; background-position-y: center;"
    },
    {
      "name": "layer_bar_dual_axis",
      "title": "Layered Plot with Dual-Axis",
      "style": "background-size: 100% auto; background-position-y: center;"
    },
    {
      "name": "area_horizon",
      "title": "Horizon Graph",
      "style": "background-size: auto 70%; background-position-y: center;"
    },
    {
      "name": "connected_scatterplot",
      "title": "Connected Scatterplot (Lines with Custom Paths)",
      "description": "A connected scatterplot can be created by customizing line `order`.  Here we also use [the shared `encoding` property of a layered plot](layer.html)."
    },
    {
      "name": "layer_line_co2_concentration",
      "title": "Carbon Dioxide in the Atmosphere",
      "description": "Note&#58; When accessing aggregated argmax or argmin fields, the aggregated fields must be flattened using calculate (see https://github.com/vega/vega-lite/issues/3361)."
    }
  ],
  "Composition": [
    {
      "name": "repeat_layer",
      "title": "Repeat and layer to show different weather measures"
    },
    {
      "name": "vconcat_weather",
      "title": "Vertically concatenated charts that show precipitation in Seattle",
      "description": "Two vertically concatenated charts that show a histogram of precipitation in Seattle and the relationship between min and max temperature."
    },
    {
      "name": "repeat_histogram",
      "title": "Horizontally repeated charts",
      "description": "Horizontally repeated charts that show the histograms of different parameters of cars in different countries."
    }
  ],
  "Geographical (Maps)": [
    {
      "name": "geo_choropleth",
      "png": true,
      "title": "Choropleth of unemployment rate per county"
    },
    {
      "name": "geo_circle",
      "png": true,
      "title": "One dot per zipcode in the U.S."
    },
    {
      "name": "geo_layer",
      "png": true,
      "title": "One dot per airport in the US overlayed on geoshape"
    },
    {
      "name": "geo_rule",
      "png": true,
      "title": "Rules (line segments) connecting SEA to every airport reachable via direct flight"
    },
    {
      "name": "geo_repeat",
      "png": true,
      "title": "Three choropleths representing disjoint data from the same table"
    },
    {
      "name": "geo_text",
      "png": true,
      "title": "U.S. state capitals overlayed on a map of the U.S."
    },
    {
      "name": "geo_line",
      "png": true,
      "title": "Line drawn between airports in the U.S. simulating a flight itinerary"
    },
    {
      "name": "geo_trellis",
      "png": true,
      "title": "Income in the U.S. by state, faceted over income brackets"
    },
    {
      "name": "geo_layer_line_london",
      "title": "London Tube Lines",
      "description": "This example was created by Jo Wood."
    }
  ],
  "Interactive": [
    {
      "name": "interactive_brush",
      "title": "Rectangular Brush"
    },
    {
      "name": "interactive_paintbrush",
      "title": "Paintbrush Highlight"
    },
    {
      "name": "selection_translate_scatterplot_drag",
      "title": "Scatterplot Pan & Zoom"
    },
    {
      "name": "interactive_query_widgets",
      "title": "Query Widgets"
    },
    {
      "name": "selection_layer_bar_month",
      "title": "Interactive Average",
      "description": "The plot below uses an interval selection, which causes the chart to include an interactive brush (shown in grey). The brush selection parameterizes the red guideline, which visualizes the average value within the selected interval."
    },
    {
      "name": "interactive_overview_detail",
      "title": "Overview and Detail"
    },
    {
      "name": "interactive_layered_crossfilter",
      "title": "Crossfilter"
    },
    {
      "name": "interactive_splom",
      "png": true,
      "title": "Scatterplot Matrix"
    },
    {
      "name": "interactive_concat_layer",
      "title": "Interactive Dashboard with Cross Highlight"
    },
    {
      "name": "interactive_multi_line_tooltip",
      "title": "Multi Series Line Chart with Tooltips",
      "description": "The plot displays tooltips for all stock prices of the hovered time. The example is forked/modified from [@jakevdp's block](https://bl.ocks.org/jakevdp/a414950f61e4b224765f2439dd1f09b9)."
    }
  ]
=======
  "Single-View Plots": {
    "Bar Charts & Histograms": [
      {
        "name": "bar",
        "title": "Simple Bar Chart",
        "description": "A bar chart encodes quantitative values as the extent of rectangular bars",
        "style": "background-size: auto 110%; background-position: center center !important;"
      },
      {
        "name": "histogram",
        "title": "Histogram"
      },
      {
        "name": "bar_aggregate",
        "title": "Aggregate Bar Chart"
      },
      {
        "name": "bar_grouped",
        "title": "Grouped Bar Chart"
      },
      {
        "name": "stacked_bar_weather",
        "title": "Stacked Bar Chart"
      },
      {
        "name": "stacked_bar_h",
        "title": "Horizontal Stacked Bar Chart"
      },
      {
        "name": "stacked_bar_normalize",
        "title": "Normalized Stacked Bar Chart"
      },
      {
        "name": "bar_gantt",
        "title": "Gantt Chart (Ranged Bar Marks)",
        "style": "background-size: auto 75%; background-position-y: center !important;"
      },
      {
        "name": "bar_color_disabled_scale",
        "title": "A bar chart encoding color names in the data"
      },
      {
        "name": "bar_layered_transparent",
        "title": "Layered Bar Chart"
      },
      {
        "name": "bar_diverging_stacked",
        "title": "Diverging Stacked Bar Chart"
      },
      {
        "name": "layer_bar_labels",
        "title": "Simple Bar Chart with Labels",
        "style": "background-size: auto 70%; background-position-y: center;"
      }
    ],
    "Scatter & Strip Plots": [
      {
        "name": "point_2d",
        "title": "Scatterplot"
      },
      {
        "name": "tick_dot",
        "title": "Dot Plot"
      },
      {
        "name": "tick_strip",
        "title": "Strip Plot",
        "style": "background-size: auto 85%; background-position-y: center !important;"
      },
      {
        "name": "point_color_with_shape",
        "title": "Colored Scatterplot"
      },
      {
        "name": "circle_binned",
        "title": "Binned Scatterplot"
      },
      {
        "name": "point_bubble",
        "title": "Bubble Plot"
      },
      {
        "name": "point_invalid_color",
        "png": true,
        "title": "Scatterplot with Null Values in Grey"
      },
      {
        "name": "circle",
        "title": "Scatterplot with Filled Circles"
      },
      {
        "name": "circle_bubble_health_income",
        "title": "Bubble Plot (Gapminder)"
      },
      {
        "name": "circle_natural_disasters",
        "description": "Visualization of global deaths from natural disasters. Copy of chart from [Our World in Data](https://ourworldindata.org/natural-catastrophes)",
        "title": "Bubble Plot (Natural Disasters)"
      },
      {
        "name": "text_scatterplot_colored",
        "title": "Scatter Plot with Text Marks"
      }
    ],
    "Line Charts": [
      {
        "name": "line",
        "title": "Line Chart"
      },
      {
        "name": "line_overlay",
        "title": "Line Chart with Overlaying Point Markers"
      },
      {
        "name": "line_color",
        "title": "Multi Series Line Chart"
      },
      {
        "name": "line_slope",
        "title": "Slope Graph"
      },
      {
        "name": "line_step",
        "title": "Step Chart"
      },
      {
        "name": "line_monotone",
        "title": "Line Chart with Monotone Interpolation"
      },
      {
        "name": "connected_scatterplot",
        "title": "Connected Scatterplot (Lines with Custom Paths)",
        "description": "A connected scatterplot can be created by customizing line `order`.  Here we also use [the shared `encoding` property of a layered plot](layer.html)"
      },
      {
        "name": "trail_color",
        "title": "Line Chart with Varying Size (using the trail mark)"
      },
      {
        "name": "line_skip_invalid_mid_overlay",
        "title": "Line Chart with Markers and Invalid Values"
      },
      {
        "name": "line_skip_invalid_mid_cap_square",
        "title": "Line Chart with Square Stroke Cap and Invalid Values"
      },
      {
        "name": "layer_line_co2_concentration",
        "title": "Carbon Dioxide in the Atmosphere",
        "description": "Note&#58; When accessing aggregated argmax or argmin fields, the aggregated fields must be flattened using calculate (see https://github.com/vega/vega-lite/issues/3361)"
      },
      {
        "name": "window_rank",
        "title": "Line Charts Showing Ranks Over Time"
      }
    ],
    "Area Charts & Streamgraphs": [
      {
        "name": "area",
        "title": "Area Chart"
      },
      {
        "name": "area_overlay",
        "title": "Area Chart with Overlaying Lines and Point Markers"
      },
      {
        "name": "stacked_area",
        "title": "Stacked Area Chart"
      },
      {
        "name": "stacked_area_normalize",
        "title": "Normalized Stacked Area Chart"
      },
      {
        "name": "stacked_area_stream",
        "title": "Streamgraph"
      },
      {
        "name": "area_horizon",
        "title": "Horizon Graph",
        "style": "background-size: auto 70%; background-position-y: center;"
      }
    ],
    "Table-based Plots": [
      {
        "name": "rect_heatmap",
        "title": "Table Heatmap",
        "style": "background-size: auto"
      },
      {
        "name": "rect_binned_heatmap",
        "title": "Table Binned heatmap"
      },
      {
        "name": "circle_github_punchcard",
        "title": "Table Bubble Plot (Github Punch Card)"
      },
      {
        "name": "layer_text_heatmap",
        "title": "Layering text over heatmap",
        "style": "background-size: auto 55%; background-position-y: center !important;"
      }
    ],
    "Advanced Calculations": [
      {
        "name": "window_percent_of_total",
        "title": "Calculate Percentage of Total"
      },
      {
        "name": "window_mean_difference",
        "title": "Calculate Difference from Average"
      },
      {
        "name": "window_mean_difference_by_year",
        "title": "Calculate Difference from Annual Average"
      },
      {
        "name": "window_residual_graph",
        "title": "Calculate Residuals"
      },
      {
        "name": "window_rank",
        "title": "Line Charts Showing Ranks Over Time"
      },
      {
        "name": "lookup",
        "title": "Using the lookup transform to combine data"
      }
    ]
  },
  "Layered & Multi-View Displays": {
    "Faceting (Trellis Plot / Small Multiples)": [
      {
        "name": "trellis_bar",
        "title": "Trellis Bar Chart"
      },
      {
        "name": "trellis_stacked_bar",
        "title": "Trellis Stacked Bar Chart"
      },
      {
        "name": "trellis_scatter",
        "title": "Trellis Scatter Plot"
      },
      {
        "name": "trellis_bar_histogram",
        "title": "Trellis Histograms"
      },
      {
        "name": "trellis_anscombe",
        "title": "Trellis Scatter Plot showing Anscombe's Quartet"
      },
      {
        "name": "trellis_barley",
        "title": "Becker's Barley Trellis Plot"
      },
      {
        "name": "trellis_area",
        "title": "Trellis Area"
      }
    ],
    "Error Bars & Error Bands": [
      {
        "name": "layer_error_bars",
        "title": "Error Bars showing Confidence Interval"
      },
      {
        "name": "layer_error_bars_dev",
        "title": "Error Bars showing Standard Deviation"
      },
      {
        "name": "layer_area_ci",
        "title": "Line Chart with Confidence Interval Band"
      },
      {
        "name": "layer_global_mean_dev",
        "title": "Scatterplot with Mean and Standard Deviation Overlay"
      }
    ],
    "Box Plots": [
      {
        "name": "box-plot_minmax_2D_vertical_normalized",
        "title": "Box Plot with Min/Max Whiskers"
      },
      {
        "name": "box-plot_tukey_2D_vertical_normalized",
        "title": "Tukey Box Plot (1.5 IQR)"
      }
    ],
    "Using Layer to Add Labels": [
      {
        "name": "layer_bar_labels",
        "title": "Simple Bar Chart with Labels",
        "style": "background-size: auto 70%; background-position-y: center;"
      },
      {
        "name": "layer_text_heatmap",
        "title": "Layering text over heatmap",
        "style": "background-size: auto 55%; background-position-y: center !important;"
      },
      {
        "name": "layer_line_co2_concentration",
        "title": "Carbon Dioxide in the Atmosphere",
        "description": "Note&#58; When accessing aggregated argmax or argmin fields, the aggregated fields must be flattened using calculate (see https://github.com/vega/vega-lite/issues/3361)"
      }
    ],
    "Other Layered Displays": [
      {
        "name": "layer_bar_annotations",
        "title": "Bar chart that highlights values beyond a threshold",
        "description": "To create a bar chart that highlights values beyond a threshold, we use two `layer`s of `bar` marks. The lower layer shows all the bars while the upper layer shows bar with values above the threshold in red (`#e45755`).  We then `layer` a `rule` mark and a `text` mark over the bars to annotate the threshold value"
      },
      {
        "name": "layer_precipitation_mean",
        "title": "Mean overlay over precipitation chart"
      },
      {
        "name": "layer_candlestick",
        "title": "Candlestick Chart"
      },
      {
        "name": "layer_histogram_global_mean",
        "title": "Histogram with a Global Mean Overlay"
      },
      {
        "name": "layer_falkensee",
        "title": "Line Chart with Highlighted Rectangles",
        "style": "background-size: auto 90%; background-position-y: center !important;"
      },
      {
        "name": "layer_ranged_dot",
        "title": "Ranged Dot Plot",
        "style": "background-size: auto 70%; background-position-y: center;"
      },
      {
        "name": "layer_bar_dual_axis",
        "title": "Layered Plot with Dual-Axis",
        "style": "background-size: 100% auto; background-position-y: center;"
      },
      {
        "name": "area_horizon",
        "title": "Horizon Graph",
        "style": "background-size: auto 70%; background-position-y: center;"
      }
    ],
    "Repeat & Concatenation": [
      {
        "name": "repeat_layer",
        "title": "Repeat and layer to show different weather measures"
      },
      {
        "name": "vconcat_weather",
        "title": "Vertically concatenated charts that show precipitation in Seattle",
        "description": "Two vertically concatenated charts"
      },
      {
        "name": "repeat_histogram",
        "title": "Horizontally repeated charts",
        "description": "Horizontally repeated charts that show the histograms of different parameters of cars in different countries"
      }
    ]
  },
  "Maps (Geographic Displays)": {
    "": [
      {
        "name": "geo_choropleth",
        "png": true,
        "title": "Choropleth of unemployment rate per county"
      },
      {
        "name": "geo_circle",
        "png": true,
        "title": "One dot per zipcode in the U.S"
      },
      {
        "name": "geo_layer",
        "png": true,
        "title": "One dot per airport in the US overlayed on geoshape"
      },
      {
        "name": "geo_rule",
        "png": true,
        "title": "Rules (line segments) connecting SEA to every airport reachable via direct flight"
      },
      {
        "name": "geo_repeat",
        "png": true,
        "title": "Three choropleths representing disjoint data from the same table"
      },
      {
        "name": "geo_text",
        "png": true,
        "title": "U.S. state capitals overlayed on a map of the U.S"
      },
      {
        "name": "geo_line",
        "png": true,
        "title": "Line drawn between airports in the U.S. simulating a flight itinerary"
      },
      {
        "name": "geo_trellis",
        "png": true,
        "title": "Income in the U.S. by state, faceted over income brackets"
      },
      {
        "name": "geo_layer_line_london",
        "title": "London Tube Lines",
        "description": "This example was created by Jo Wood"
      }
    ]
  },
  "Interactive": {
    "Interactive Charts": [
      {
        "name": "interactive_brush",
        "title": "Rectangular Brush"
      },
      {
        "name": "interactive_paintbrush",
        "title": "Paintbrush Highlight"
      },
      {
        "name": "selection_translate_scatterplot_drag",
        "title": "Scatterplot Pan & Zoom"
      },
      {
        "name": "interactive_query_widgets",
        "title": "Query Widgets"
      },
      {
        "name": "selection_layer_bar_month",
        "title": "Interactive Average",
        "description": "The plot below uses an interval selection, which causes the chart to include an interactive brush (shown in grey). The brush selection parameterizes the red guideline, which visualizes the average value within the selected interval"
      },
      {
        "name": "interactive_multi_line_tooltip",
        "title": "Multi Series Line Chart with Tooltips",
        "description": "The plot displays tooltips for all stock prices of the hovered time. The example is forked/modified from [@jakevdp's block](https://bl.ocks.org/jakevdp/a414950f61e4b224765f2439dd1f09b9)"
      }
    ],
    "Interactive Multi-View Displays": [
      {
        "name": "interactive_overview_detail",
        "title": "Overview and Detail"
      },
      {
        "name": "interactive_layered_crossfilter",
        "title": "Crossfilter"
      },
      {
        "name": "interactive_splom",
        "png": true,
        "title": "Scatterplot Matrix"
      },
      {
        "name": "interactive_concat_layer",
        "title": "Interactive Dashboard with Cross Highlight"
      }
    ]
  }
>>>>>>> 9c4a4029
}<|MERGE_RESOLUTION|>--- conflicted
+++ resolved
@@ -1,390 +1,4 @@
 {
-<<<<<<< HEAD
-  "Basic": [
-    {
-      "name": "bar",
-      "title": "Simple Bar Chart",
-      "description": "A bar chart encodes quantitative values as the extent of rectangular bars.",
-      "style": "background-size: auto 110%; background-position: center center !important;"
-    },
-    {
-      "name": "bar_aggregate",
-      "title": "Aggregate Bar Chart"
-    },
-    {
-      "name": "histogram",
-      "title": "Histogram"
-    },
-    {
-      "name": "bar_gantt",
-      "title": "Gantt Chart",
-      "style": "background-size: auto 75%; background-position-y: center !important;"
-    },
-    {
-      "name": "bar_grouped",
-      "title": "Grouped Bar Chart"
-    },
-    {
-      "name": "point_2d",
-      "title": "Scatterplot"
-    },
-    {
-      "name": "circle",
-      "title": "Scatterplot with Filled Circles"
-    },
-    {
-      "name": "circle_binned",
-      "title": "Binned Scatterplot"
-    },
-    {
-      "name": "point_color_with_shape",
-      "title": "Colored Scatterplot"
-    },
-    {
-      "name": "point_invalid_color",
-      "png": true,
-      "title": "Scatterplot with Null Values in Grey"
-    },
-    {
-      "name": "point_bubble",
-      "title": "Bubble Plot"
-    },
-    {
-      "name": "circle_bubble_health_income",
-      "title": "Gapminder Bubble Plot"
-    },
-    {
-      "name": "tick_strip",
-      "title": "Strip Plot",
-      "style": "background-size: auto 85%; background-position-y: center !important;"
-    },
-    {
-      "name": "line",
-      "title": "Line Chart"
-    },
-    {
-      "name": "line_overlay",
-      "title": "Line Chart with Overlaying Point Markers"
-    },
-    {
-      "name": "line_color",
-      "title": "Multi Series Line Chart"
-    },
-    {
-      "name": "line_slope",
-      "title": "Slope Graph"
-    },
-    {
-      "name": "line_step",
-      "title": "Step Chart"
-    },
-    {
-      "name": "area",
-      "title": "Area Chart"
-    },
-    {
-      "name": "area_overlay",
-      "title": "Area Chart with Overlaying Lines and Point Markers"
-    },
-    {
-      "name": "rect_heatmap",
-      "title": "Table Heatmap",
-      "style": "background-size: auto"
-    },
-    {
-      "name": "bar_color_disabled_scale",
-      "title": "A bar chart encoding color names in the data."
-    },
-    {
-      "name": "rect_binned_heatmap",
-      "title": "Table Binned heatmap"
-    },
-    {
-      "name": "circle_github_punchcard",
-      "title": "Table Bubble Plot (Github Punch Card)"
-    },
-    {
-      "name": "circle_natural_disasters",
-      "description": "Visualization of global deaths from natural disasters. Copy of chart from [Our World in Data](https://ourworldindata.org/natural-catastrophes)",
-      "title": "Natural Disasters"
-    }
-  ],
-  "Stack": [
-    {
-      "name": "stacked_bar_weather",
-      "title": "Stacked Bar Chart"
-    },
-    {
-      "name": "stacked_bar_h",
-      "title": "Horizontal Stacked Bar Chart"
-    },
-    {
-      "name": "stacked_bar_normalize",
-      "title": "Normalized Stacked Bar Chart"
-    },
-    {
-      "name": "stacked_area",
-      "title": "Stacked Area Chart"
-    },
-    {
-      "name": "stacked_area_normalize",
-      "title": "Normalized Stacked Area Chart"
-    },
-    {
-      "name": "stacked_area_stream",
-      "title": "Streamgraph"
-    },
-    {
-      "name": "bar_layered_transparent",
-      "title": "Layered Bar Chart"
-    },
-    {
-      "name": "bar_diverging_stacked",
-      "title": "Diverging Stacked Bar Chart"
-    }
-  ],
-  "Window Transform": [
-    {
-      "name": "window_percent_of_total",
-      "title": "Calculate Percentage of Total"
-    },
-    {
-      "name": "window_mean_difference",
-      "title": "Calculate Difference from Average"
-    },
-    {
-      "name": "window_mean_difference_by_year",
-      "title": "Calculate Difference from Annual Average"
-    },
-    {
-      "name": "window_residual_graph",
-      "title": "Calculate Residuals"
-    },
-    {
-      "name": "window_rank",
-      "title": "Line Charts Showing Ranks Over Time"
-    }
-  ],
-  "Trellis": [
-    { "name": "trellis_anscombe",
-      "title": "Anscombe's Quartet"
-    },
-    {
-      "name": "trellis_bar",
-      "title": "Trellis Bar Chart"
-    },
-    {
-      "name": "trellis_stacked_bar",
-      "title": "Trellis Stacked Bar Chart"
-    },
-    {
-      "name": "trellis_scatter",
-      "title": "Trellis Scatter Plot"
-    },
-    {
-      "name": "trellis_bar_histogram",
-      "title": "Trellis Histograms"
-    },
-    {
-      "name": "trellis_barley",
-      "title": "Becker's Barley Trellis Plot"
-    },
-    {
-      "name": "trellis_area",
-      "title": "Trellis Area"
-    }
-  ],
-  "Layering": [
-    {
-      "name": "layer_bar_labels",
-      "title": "Simple Bar Chart with Labels",
-      "style": "background-size: auto 70%; background-position-y: center;"
-    },
-    {
-      "name": "layer_bar_annotations",
-      "title": "Bar chart that highlights values beyond a threshold",
-      "description": "To create a bar chart that highlights values beyond a threshold, we use two `layer`s of `bar` marks. The lower layer shows all the bars while the upper layer shows bar with values above the threshold in red (`#e45755`).  We then `layer` a `rule` mark and a `text` mark over the bars to annotate the threshold value."
-    },
-    {
-      "name": "layer_precipitation_mean",
-      "title": "Mean overlay over precipitation chart"
-    },{
-      "name": "layer_text_heatmap",
-      "title": "Layering text over heatmap",
-      "style": "background-size: auto 55%; background-position-y: center !important;"
-    },
-    {
-      "name": "boxplot_minmax_2D_vertical",
-      "title": "Box Plot with Min/Max Whiskers"
-    },
-    {
-      "name": "boxplot_2D_vertical",
-      "title": "Tukey Box Plot (1.5 IQR)"
-    },
-    {
-      "name": "layer_candlestick",
-      "title": "Candlestick Chart"
-    },
-    {
-      "name": "layer_error_bars",
-      "title": "Error Bars showing Confidence Interval"
-    },
-    {
-      "name": "layer_error_bars_dev",
-      "title": "Error Bars showing Standard Deviation"
-    },
-    {
-      "name": "layer_histogram_global_mean",
-      "title": "Histogram with a Global Mean Overlay"
-    },
-    {
-      "name": "layer_global_mean_dev",
-      "title": "Scatterplot with Mean and Standard Deviation Overlay"
-    },
-    {
-      "name": "layer_area_ci",
-      "title": "Line chart with Confidence Interval Band"
-    },
-    {
-      "name": "layer_falkensee",
-      "title": "Falkensee",
-      "style": "background-size: auto 90%; background-position-y: center !important;"
-    },
-    {
-      "name": "layer_ranged_dot",
-      "title": "Ranged Dot Plot",
-      "style": "background-size: auto 70%; background-position-y: center;"
-    },
-    {
-      "name": "layer_bar_dual_axis",
-      "title": "Layered Plot with Dual-Axis",
-      "style": "background-size: 100% auto; background-position-y: center;"
-    },
-    {
-      "name": "area_horizon",
-      "title": "Horizon Graph",
-      "style": "background-size: auto 70%; background-position-y: center;"
-    },
-    {
-      "name": "connected_scatterplot",
-      "title": "Connected Scatterplot (Lines with Custom Paths)",
-      "description": "A connected scatterplot can be created by customizing line `order`.  Here we also use [the shared `encoding` property of a layered plot](layer.html)."
-    },
-    {
-      "name": "layer_line_co2_concentration",
-      "title": "Carbon Dioxide in the Atmosphere",
-      "description": "Note&#58; When accessing aggregated argmax or argmin fields, the aggregated fields must be flattened using calculate (see https://github.com/vega/vega-lite/issues/3361)."
-    }
-  ],
-  "Composition": [
-    {
-      "name": "repeat_layer",
-      "title": "Repeat and layer to show different weather measures"
-    },
-    {
-      "name": "vconcat_weather",
-      "title": "Vertically concatenated charts that show precipitation in Seattle",
-      "description": "Two vertically concatenated charts that show a histogram of precipitation in Seattle and the relationship between min and max temperature."
-    },
-    {
-      "name": "repeat_histogram",
-      "title": "Horizontally repeated charts",
-      "description": "Horizontally repeated charts that show the histograms of different parameters of cars in different countries."
-    }
-  ],
-  "Geographical (Maps)": [
-    {
-      "name": "geo_choropleth",
-      "png": true,
-      "title": "Choropleth of unemployment rate per county"
-    },
-    {
-      "name": "geo_circle",
-      "png": true,
-      "title": "One dot per zipcode in the U.S."
-    },
-    {
-      "name": "geo_layer",
-      "png": true,
-      "title": "One dot per airport in the US overlayed on geoshape"
-    },
-    {
-      "name": "geo_rule",
-      "png": true,
-      "title": "Rules (line segments) connecting SEA to every airport reachable via direct flight"
-    },
-    {
-      "name": "geo_repeat",
-      "png": true,
-      "title": "Three choropleths representing disjoint data from the same table"
-    },
-    {
-      "name": "geo_text",
-      "png": true,
-      "title": "U.S. state capitals overlayed on a map of the U.S."
-    },
-    {
-      "name": "geo_line",
-      "png": true,
-      "title": "Line drawn between airports in the U.S. simulating a flight itinerary"
-    },
-    {
-      "name": "geo_trellis",
-      "png": true,
-      "title": "Income in the U.S. by state, faceted over income brackets"
-    },
-    {
-      "name": "geo_layer_line_london",
-      "title": "London Tube Lines",
-      "description": "This example was created by Jo Wood."
-    }
-  ],
-  "Interactive": [
-    {
-      "name": "interactive_brush",
-      "title": "Rectangular Brush"
-    },
-    {
-      "name": "interactive_paintbrush",
-      "title": "Paintbrush Highlight"
-    },
-    {
-      "name": "selection_translate_scatterplot_drag",
-      "title": "Scatterplot Pan & Zoom"
-    },
-    {
-      "name": "interactive_query_widgets",
-      "title": "Query Widgets"
-    },
-    {
-      "name": "selection_layer_bar_month",
-      "title": "Interactive Average",
-      "description": "The plot below uses an interval selection, which causes the chart to include an interactive brush (shown in grey). The brush selection parameterizes the red guideline, which visualizes the average value within the selected interval."
-    },
-    {
-      "name": "interactive_overview_detail",
-      "title": "Overview and Detail"
-    },
-    {
-      "name": "interactive_layered_crossfilter",
-      "title": "Crossfilter"
-    },
-    {
-      "name": "interactive_splom",
-      "png": true,
-      "title": "Scatterplot Matrix"
-    },
-    {
-      "name": "interactive_concat_layer",
-      "title": "Interactive Dashboard with Cross Highlight"
-    },
-    {
-      "name": "interactive_multi_line_tooltip",
-      "title": "Multi Series Line Chart with Tooltips",
-      "description": "The plot displays tooltips for all stock prices of the hovered time. The example is forked/modified from [@jakevdp's block](https://bl.ocks.org/jakevdp/a414950f61e4b224765f2439dd1f09b9)."
-    }
-  ]
-=======
   "Single-View Plots": {
     "Bar Charts & Histograms": [
       {
@@ -666,11 +280,11 @@
     ],
     "Box Plots": [
       {
-        "name": "box-plot_minmax_2D_vertical_normalized",
+        "name": "boxplot_minmax_2D_vertical",
         "title": "Box Plot with Min/Max Whiskers"
       },
       {
-        "name": "box-plot_tukey_2D_vertical_normalized",
+        "name": "boxplot_2D_vertical",
         "title": "Tukey Box Plot (1.5 IQR)"
       }
     ],
@@ -845,5 +459,4 @@
       }
     ]
   }
->>>>>>> 9c4a4029
 }