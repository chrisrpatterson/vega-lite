vega: 4.2.0
<<<<<<< HEAD
vega-lite: 3.0.0-rc2
=======
vega-lite: 3.0.0-rc3
>>>>>>> 6b0a664e
vega-embed: 3.18.2
vega-tooltip: 0.12.0
<|MERGE_RESOLUTION|>--- conflicted
+++ resolved
@@ -1,8 +1,4 @@
 vega: 4.2.0
-<<<<<<< HEAD
-vega-lite: 3.0.0-rc2
-=======
 vega-lite: 3.0.0-rc3
->>>>>>> 6b0a664e
 vega-embed: 3.18.2
 vega-tooltip: 0.12.0
