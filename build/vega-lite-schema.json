--- conflicted
+++ resolved
@@ -342,7 +342,7 @@
                     "type": "string"
                 },
                 "background": {
-                    "description": "CSS color property to use as background of visualization.\n\n__Default value:__ none (transparent)",
+                    "description": "CSS color property to use as the background of visualization.\n\n__Default value:__ none (transparent)",
                     "type": "string"
                 },
                 "config": {
@@ -444,7 +444,7 @@
                     "type": "string"
                 },
                 "background": {
-                    "description": "CSS color property to use as background of visualization.\n\n__Default value:__ none (transparent)",
+                    "description": "CSS color property to use as the background of visualization.\n\n__Default value:__ none (transparent)",
                     "type": "string"
                 },
                 "config": {
@@ -2325,8 +2325,7 @@
             "description": "Definition object for a data field, its type and transformation of an encoding channel.",
             "properties": {
                 "aggregate": {
-<<<<<<< HEAD
-                    "description": "Aggregation function for the field\n(e.g., `mean`, `sum`, `median`, `min`, `max`, `count`).",
+                    "description": "Aggregation function for the field\n(e.g., `mean`, `sum`, `median`, `min`, `max`, `count`).\n\n__Default value:__ `undefined` (None)",
                     "enum": [
                         "argmax",
                         "argmin",
@@ -2353,10 +2352,6 @@
                         "variancep"
                     ],
                     "type": "string"
-=======
-                    "$ref": "#/definitions/AggregateOp",
-                    "description": "Aggregation function for the field\n(e.g., `mean`, `sum`, `median`, `min`, `max`, `count`).\n\n__Default value:__ `undefined` (None)"
->>>>>>> 8aebd670
                 },
                 "bin": {
                     "anyOf": [
@@ -2370,7 +2365,6 @@
                     "description": "Flag for binning a `quantitative` field, or a bin property object\nfor binning parameters."
                 },
                 "field": {
-<<<<<<< HEAD
                     "anyOf": [
                         {
                             "additionalProperties": false,
@@ -2392,11 +2386,7 @@
                             "type": "string"
                         }
                     ],
-                    "description": "Name of the field from which to pull a data value."
-=======
-                    "description": "__Required.__ Name of the field from which to pull a data value.\n\n__Note:__ `field` is not required if `aggregate` is `count`.",
-                    "type": "string"
->>>>>>> 8aebd670
+                    "description": "__Required.__ Name of the field from which to pull a data value.\n\n__Note:__ `field` is not required if `aggregate` is `count`."
                 },
                 "timeUnit": {
                     "$ref": "#/definitions/TimeUnit",
@@ -2928,8 +2918,7 @@
             "additionalProperties": false,
             "properties": {
                 "aggregate": {
-<<<<<<< HEAD
-                    "description": "Aggregation function for the field\n(e.g., `mean`, `sum`, `median`, `min`, `max`, `count`).",
+                    "description": "Aggregation function for the field\n(e.g., `mean`, `sum`, `median`, `min`, `max`, `count`).\n\n__Default value:__ `undefined` (None)",
                     "enum": [
                         "argmax",
                         "argmin",
@@ -2956,10 +2945,6 @@
                         "variancep"
                     ],
                     "type": "string"
-=======
-                    "$ref": "#/definitions/AggregateOp",
-                    "description": "Aggregation function for the field\n(e.g., `mean`, `sum`, `median`, `min`, `max`, `count`).\n\n__Default value:__ `undefined` (None)"
->>>>>>> 8aebd670
                 },
                 "bin": {
                     "anyOf": [
@@ -2976,7 +2961,6 @@
                     "$ref": "#/definitions/Condition<number>"
                 },
                 "field": {
-<<<<<<< HEAD
                     "anyOf": [
                         {
                             "additionalProperties": false,
@@ -2998,11 +2982,7 @@
                             "type": "string"
                         }
                     ],
-                    "description": "Name of the field from which to pull a data value."
-=======
-                    "description": "__Required.__ Name of the field from which to pull a data value.\n\n__Note:__ `field` is not required if `aggregate` is `count`.",
-                    "type": "string"
->>>>>>> 8aebd670
+                    "description": "__Required.__ Name of the field from which to pull a data value.\n\n__Note:__ `field` is not required if `aggregate` is `count`."
                 },
                 "legend": {
                     "anyOf": [
@@ -3051,8 +3031,7 @@
             "additionalProperties": false,
             "properties": {
                 "aggregate": {
-<<<<<<< HEAD
-                    "description": "Aggregation function for the field\n(e.g., `mean`, `sum`, `median`, `min`, `max`, `count`).",
+                    "description": "Aggregation function for the field\n(e.g., `mean`, `sum`, `median`, `min`, `max`, `count`).\n\n__Default value:__ `undefined` (None)",
                     "enum": [
                         "argmax",
                         "argmin",
@@ -3079,10 +3058,6 @@
                         "variancep"
                     ],
                     "type": "string"
-=======
-                    "$ref": "#/definitions/AggregateOp",
-                    "description": "Aggregation function for the field\n(e.g., `mean`, `sum`, `median`, `min`, `max`, `count`).\n\n__Default value:__ `undefined` (None)"
->>>>>>> 8aebd670
                 },
                 "bin": {
                     "anyOf": [
@@ -3099,7 +3074,6 @@
                     "$ref": "#/definitions/Condition<string>"
                 },
                 "field": {
-<<<<<<< HEAD
                     "anyOf": [
                         {
                             "additionalProperties": false,
@@ -3121,11 +3095,7 @@
                             "type": "string"
                         }
                     ],
-                    "description": "Name of the field from which to pull a data value."
-=======
-                    "description": "__Required.__ Name of the field from which to pull a data value.\n\n__Note:__ `field` is not required if `aggregate` is `count`.",
-                    "type": "string"
->>>>>>> 8aebd670
+                    "description": "__Required.__ Name of the field from which to pull a data value.\n\n__Note:__ `field` is not required if `aggregate` is `count`."
                 },
                 "legend": {
                     "anyOf": [
@@ -3432,8 +3402,7 @@
             "additionalProperties": false,
             "properties": {
                 "aggregate": {
-<<<<<<< HEAD
-                    "description": "Aggregation function for the field\n(e.g., `mean`, `sum`, `median`, `min`, `max`, `count`).",
+                    "description": "Aggregation function for the field\n(e.g., `mean`, `sum`, `median`, `min`, `max`, `count`).\n\n__Default value:__ `undefined` (None)",
                     "enum": [
                         "argmax",
                         "argmin",
@@ -3460,10 +3429,6 @@
                         "variancep"
                     ],
                     "type": "string"
-=======
-                    "$ref": "#/definitions/AggregateOp",
-                    "description": "Aggregation function for the field\n(e.g., `mean`, `sum`, `median`, `min`, `max`, `count`).\n\n__Default value:__ `undefined` (None)"
->>>>>>> 8aebd670
                 },
                 "bin": {
                     "anyOf": [
@@ -3477,7 +3442,6 @@
                     "description": "Flag for binning a `quantitative` field, or a bin property object\nfor binning parameters."
                 },
                 "field": {
-<<<<<<< HEAD
                     "anyOf": [
                         {
                             "additionalProperties": false,
@@ -3499,11 +3463,7 @@
                             "type": "string"
                         }
                     ],
-                    "description": "Name of the field from which to pull a data value."
-=======
-                    "description": "__Required.__ Name of the field from which to pull a data value.\n\n__Note:__ `field` is not required if `aggregate` is `count`.",
-                    "type": "string"
->>>>>>> 8aebd670
+                    "description": "__Required.__ Name of the field from which to pull a data value.\n\n__Note:__ `field` is not required if `aggregate` is `count`."
                 },
                 "sort": {
                     "$ref": "#/definitions/SortOrder"
@@ -3548,8 +3508,7 @@
             "additionalProperties": false,
             "properties": {
                 "aggregate": {
-<<<<<<< HEAD
-                    "description": "Aggregation function for the field\n(e.g., `mean`, `sum`, `median`, `min`, `max`, `count`).",
+                    "description": "Aggregation function for the field\n(e.g., `mean`, `sum`, `median`, `min`, `max`, `count`).\n\n__Default value:__ `undefined` (None)",
                     "enum": [
                         "argmax",
                         "argmin",
@@ -3576,10 +3535,6 @@
                         "variancep"
                     ],
                     "type": "string"
-=======
-                    "$ref": "#/definitions/AggregateOp",
-                    "description": "Aggregation function for the field\n(e.g., `mean`, `sum`, `median`, `min`, `max`, `count`).\n\n__Default value:__ `undefined` (None)"
->>>>>>> 8aebd670
                 },
                 "axis": {
                     "anyOf": [
@@ -3603,7 +3558,6 @@
                     "description": "Flag for binning a `quantitative` field, or a bin property object\nfor binning parameters."
                 },
                 "field": {
-<<<<<<< HEAD
                     "anyOf": [
                         {
                             "additionalProperties": false,
@@ -3625,11 +3579,7 @@
                             "type": "string"
                         }
                     ],
-                    "description": "Name of the field from which to pull a data value."
-=======
-                    "description": "__Required.__ Name of the field from which to pull a data value.\n\n__Note:__ `field` is not required if `aggregate` is `count`.",
-                    "type": "string"
->>>>>>> 8aebd670
+                    "description": "__Required.__ Name of the field from which to pull a data value.\n\n__Note:__ `field` is not required if `aggregate` is `count`."
                 },
                 "scale": {
                     "$ref": "#/definitions/Scale"
@@ -4501,8 +4451,7 @@
             "additionalProperties": false,
             "properties": {
                 "aggregate": {
-<<<<<<< HEAD
-                    "description": "Aggregation function for the field\n(e.g., `mean`, `sum`, `median`, `min`, `max`, `count`).",
+                    "description": "Aggregation function for the field\n(e.g., `mean`, `sum`, `median`, `min`, `max`, `count`).\n\n__Default value:__ `undefined` (None)",
                     "enum": [
                         "argmax",
                         "argmin",
@@ -4529,10 +4478,6 @@
                         "variancep"
                     ],
                     "type": "string"
-=======
-                    "$ref": "#/definitions/AggregateOp",
-                    "description": "Aggregation function for the field\n(e.g., `mean`, `sum`, `median`, `min`, `max`, `count`).\n\n__Default value:__ `undefined` (None)"
->>>>>>> 8aebd670
                 },
                 "bin": {
                     "anyOf": [
@@ -4549,7 +4494,6 @@
                     "$ref": "#/definitions/Condition<string | number>"
                 },
                 "field": {
-<<<<<<< HEAD
                     "anyOf": [
                         {
                             "additionalProperties": false,
@@ -4571,11 +4515,7 @@
                             "type": "string"
                         }
                     ],
-                    "description": "Name of the field from which to pull a data value."
-=======
-                    "description": "__Required.__ Name of the field from which to pull a data value.\n\n__Note:__ `field` is not required if `aggregate` is `count`.",
-                    "type": "string"
->>>>>>> 8aebd670
+                    "description": "__Required.__ Name of the field from which to pull a data value.\n\n__Note:__ `field` is not required if `aggregate` is `count`."
                 },
                 "format": {
                     "description": "The formatting pattern for text value. If not defined, this will be determined automatically.",
