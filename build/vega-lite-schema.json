{
  "$schema": "http://json-schema.org/draft-06/schema#",
  "anyOf": [
    {
      "$ref": "#/definitions/TopLevelFacetedUnitSpec"
    },
    {
      "$ref": "#/definitions/TopLevelFacetSpec"
    },
    {
      "$ref": "#/definitions/TopLevelLayerSpec"
    },
    {
      "$ref": "#/definitions/TopLevelRepeatSpec"
    },
    {
      "$ref": "#/definitions/TopLevelVConcatSpec"
    },
    {
      "$ref": "#/definitions/TopLevelHConcatSpec"
    }
  ],
  "definitions": {
    "Aggregate": {
      "$ref": "#/definitions/AggregateOp"
    },
    "AggregateOp": {
      "enum": [
        "argmax",
        "argmin",
        "average",
        "count",
        "distinct",
        "max",
        "mean",
        "median",
        "min",
        "missing",
        "q1",
        "q3",
        "ci0",
        "ci1",
        "stderr",
        "stdev",
        "stdevp",
        "sum",
        "valid",
        "values",
        "variance",
        "variancep"
      ],
      "type": "string"
    },
    "AggregateTransform": {
      "additionalProperties": false,
      "properties": {
        "aggregate": {
          "description": "Array of objects that define fields to aggregate.",
          "items": {
            "$ref": "#/definitions/AggregatedFieldDef"
          },
          "type": "array"
        },
        "groupby": {
          "description": "The data fields to group by. If not specified, a single group containing all data objects will be used.",
          "items": {
            "type": "string"
          },
          "type": "array"
        }
      },
      "required": [
        "aggregate"
      ],
      "type": "object"
    },
    "AggregatedFieldDef": {
      "additionalProperties": false,
      "properties": {
        "as": {
          "description": "The output field names to use for each aggregated field.",
          "type": "string"
        },
        "field": {
          "description": "The data field for which to compute aggregate function.",
          "type": "string"
        },
        "op": {
          "$ref": "#/definitions/AggregateOp",
          "description": "The aggregation operations to apply to the fields, such as sum, average or count.\nSee the [full list of supported aggregation operations](https://vega.github.io/vega-lite/docs/aggregate.html#ops)\nfor more information."
        }
      },
      "required": [
        "op",
        "field",
        "as"
      ],
      "type": "object"
    },
    "Anchor": {
      "enum": [
        "start",
        "middle",
        "end"
      ],
      "type": "string"
    },
    "AnyMark": {
      "anyOf": [
        {
          "$ref": "#/definitions/CompositeMark"
        },
        {
          "$ref": "#/definitions/CompositeMarkDef"
        },
        {
          "$ref": "#/definitions/Mark"
        },
        {
          "$ref": "#/definitions/MarkDef"
        }
      ]
    },
    "AutoSizeParams": {
      "additionalProperties": false,
      "properties": {
        "contains": {
          "description": "Determines how size calculation should be performed, one of `\"content\"` or `\"padding\"`. The default setting (`\"content\"`) interprets the width and height settings as the data rectangle (plotting) dimensions, to which padding is then added. In contrast, the `\"padding\"` setting includes the padding within the view size calculations, such that the width and height settings indicate the **total** intended size of the view.\n\n__Default value__: `\"content\"`",
          "enum": [
            "content",
            "padding"
          ],
          "type": "string"
        },
        "resize": {
          "description": "A boolean flag indicating if autosize layout should be re-calculated on every view update.\n\n__Default value__: `false`",
          "type": "boolean"
        },
        "type": {
          "$ref": "#/definitions/AutosizeType",
          "description": "The sizing format type. One of `\"pad\"`, `\"fit\"` or `\"none\"`. See the [autosize type](https://vega.github.io/vega-lite/docs/size.html#autosize) documentation for descriptions of each.\n\n__Default value__: `\"pad\"`"
        }
      },
      "type": "object"
    },
    "AutosizeType": {
      "enum": [
        "pad",
        "fit",
        "none"
      ],
      "type": "string"
    },
    "Axis": {
      "additionalProperties": false,
      "properties": {
        "domain": {
          "description": "A boolean flag indicating if the domain (the axis baseline) should be included as part of the axis.\n\n__Default value:__ `true`",
          "type": "boolean"
        },
        "format": {
          "description": "The formatting pattern for labels. This is D3's [number format pattern](https://github.com/d3/d3-format#locale_format) for quantitative fields and D3's [time format pattern](https://github.com/d3/d3-time-format#locale_format) for time field.\n\nSee the [format documentation](format.html) for more information.\n\n__Default value:__  derived from [numberFormat](config.html#format) config for quantitative fields and from [timeFormat](config.html#format) config for temporal fields.",
          "type": "string"
        },
        "grid": {
          "description": "A boolean flag indicating if grid lines should be included as part of the axis\n\n__Default value:__ `true` for [continuous scales](scale.html#continuous) that are not binned; otherwise, `false`.",
          "type": "boolean"
        },
        "labelAngle": {
          "description": "The rotation angle of the axis labels.\n\n__Default value:__ `-90` for nominal and ordinal fields; `0` otherwise.",
          "maximum": 360,
          "minimum": -360,
          "type": "number"
        },
        "labelBound": {
          "description": "Indicates if labels should be hidden if they exceed the axis range. If `false `(the default) no bounds overlap analysis is performed. If `true`, labels will be hidden if they exceed the axis range by more than 1 pixel. If this property is a number, it specifies the pixel tolerance: the maximum amount by which a label bounding box may exceed the axis range.\n\n__Default value:__ `false`.",
          "type": [
            "boolean",
            "number"
          ]
        },
        "labelFlush": {
          "description": "Indicates if the first and last axis labels should be aligned flush with the scale range. Flush alignment for a horizontal axis will left-align the first label and right-align the last label. For vertical axes, bottom and top text baselines are applied instead. If this property is a number, it also indicates the number of pixels by which to offset the first and last labels; for example, a value of 2 will flush-align the first and last labels and also push them 2 pixels outward from the center of the axis. The additional adjustment can sometimes help the labels better visually group with corresponding axis ticks.\n\n__Default value:__ `true` for axis of a continuous x-scale. Otherwise, `false`.",
          "type": [
            "boolean",
            "number"
          ]
        },
        "labelOverlap": {
          "anyOf": [
            {
              "type": "boolean"
            },
            {
              "enum": [
                "parity"
              ],
              "type": "string"
            },
            {
              "enum": [
                "greedy"
              ],
              "type": "string"
            }
          ],
          "description": "The strategy to use for resolving overlap of axis labels. If `false` (the default), no overlap reduction is attempted. If set to `true` or `\"parity\"`, a strategy of removing every other label is used (this works well for standard linear axes). If set to `\"greedy\"`, a linear scan of the labels is performed, removing any labels that overlaps with the last visible label (this often works better for log-scaled axes).\n\n__Default value:__ `true` for non-nominal fields with non-log scales; `\"greedy\"` for log scales; otherwise `false`."
        },
        "labelPadding": {
          "description": "The padding, in pixels, between axis and text labels.",
          "type": "number"
        },
        "labels": {
          "description": "A boolean flag indicating if labels should be included as part of the axis.\n\n__Default value:__  `true`.",
          "type": "boolean"
        },
        "maxExtent": {
          "description": "The maximum extent in pixels that axis ticks and labels should use. This determines a maximum offset value for axis titles.\n\n__Default value:__ `undefined`.",
          "type": "number"
        },
        "minExtent": {
          "description": "The minimum extent in pixels that axis ticks and labels should use. This determines a minimum offset value for axis titles.\n\n__Default value:__ `30` for y-axis; `undefined` for x-axis.",
          "type": "number"
        },
        "offset": {
          "description": "The offset, in pixels, by which to displace the axis from the edge of the enclosing group or data rectangle.\n\n__Default value:__ derived from the [axis config](config.html#facet-scale-config)'s `offset` (`0` by default)",
          "type": "number"
        },
        "orient": {
          "$ref": "#/definitions/AxisOrient",
          "description": "The orientation of the axis. One of `\"top\"`, `\"bottom\"`, `\"left\"` or `\"right\"`. The orientation can be used to further specialize the axis type (e.g., a y axis oriented for the right edge of the chart).\n\n__Default value:__ `\"bottom\"` for x-axes and `\"left\"` for y-axes."
        },
        "position": {
          "description": "The anchor position of the axis in pixels. For x-axis with top or bottom orientation, this sets the axis group x coordinate. For y-axis with left or right orientation, this sets the axis group y coordinate.\n\n__Default value__: `0`",
          "type": "number"
        },
        "tickCount": {
          "description": "A desired number of ticks, for axes visualizing quantitative scales. The resulting number may be different so that values are \"nice\" (multiples of 2, 5, 10) and lie within the underlying scale's range.",
          "type": "number"
        },
        "tickSize": {
          "description": "The size in pixels of axis ticks.",
          "minimum": 0,
          "type": "number"
        },
        "ticks": {
          "description": "Boolean value that determines whether the axis should include ticks.",
          "type": "boolean"
        },
        "title": {
          "description": "A title for the field. If `null`, the title will be removed.\n\n__Default value:__  derived from the field's name and transformation function (`aggregate`, `bin` and `timeUnit`).  If the field has an aggregate function, the function is displayed as a part of the title (e.g., `\"Sum of Profit\"`). If the field is binned or has a time unit applied, the applied function will be denoted in parentheses (e.g., `\"Profit (binned)\"`, `\"Transaction Date (year-month)\"`).  Otherwise, the title is simply the field name.\n\n__Note__: You can customize the default field title format by providing the [`fieldTitle` property in the [config](config.html) or [`fieldTitle` function via the `compile` function's options](compile.html#field-title).",
          "type": [
            "string",
            "null"
          ]
        },
        "titleMaxLength": {
          "description": "Max length for axis title if the title is automatically generated from the field's description.",
          "type": "number"
        },
        "titlePadding": {
          "description": "The padding, in pixels, between title and axis.",
          "type": "number"
        },
        "values": {
          "anyOf": [
            {
              "items": {
                "type": "number"
              },
              "type": "array"
            },
            {
              "items": {
                "$ref": "#/definitions/DateTime"
              },
              "type": "array"
            }
          ],
          "description": "Explicitly set the visible axis tick values."
        },
        "zindex": {
          "description": "A non-positive integer indicating z-index of the axis.\nIf zindex is 0, axes should be drawn behind all chart elements.\nTo put them in front, use `\"zindex = 1\"`.\n\n__Default value:__ `1` (in front of the marks) for actual axis and `0` (behind the marks) for grids.",
          "minimum": 0,
          "type": "number"
        }
      },
      "type": "object"
    },
    "AxisConfig": {
      "additionalProperties": false,
      "properties": {
        "bandPosition": {
          "description": "An interpolation fraction indicating where, for `band` scales, axis ticks should be positioned. A value of `0` places ticks at the left edge of their bands. A value of `0.5` places ticks in the middle of their bands.",
          "type": "number"
        },
        "domain": {
          "description": "A boolean flag indicating if the domain (the axis baseline) should be included as part of the axis.\n\n__Default value:__ `true`",
          "type": "boolean"
        },
        "domainColor": {
          "description": "Color of axis domain line.\n\n__Default value:__  (none, using Vega default).",
          "type": "string"
        },
        "domainWidth": {
          "description": "Stroke width of axis domain line\n\n__Default value:__  (none, using Vega default).",
          "type": "number"
        },
        "grid": {
          "description": "A boolean flag indicating if grid lines should be included as part of the axis\n\n__Default value:__ `true` for [continuous scales](scale.html#continuous) that are not binned; otherwise, `false`.",
          "type": "boolean"
        },
        "gridColor": {
          "description": "Color of gridlines.",
          "type": "string"
        },
        "gridDash": {
          "description": "The offset (in pixels) into which to begin drawing with the grid dash array.",
          "items": {
            "type": "number"
          },
          "type": "array"
        },
        "gridOpacity": {
          "description": "The stroke opacity of grid (value between [0,1])\n\n__Default value:__ (`1` by default)",
          "maximum": 1,
          "minimum": 0,
          "type": "number"
        },
        "gridWidth": {
          "description": "The grid width, in pixels.",
          "minimum": 0,
          "type": "number"
        },
        "labelAngle": {
          "description": "The rotation angle of the axis labels.\n\n__Default value:__ `-90` for nominal and ordinal fields; `0` otherwise.",
          "maximum": 360,
          "minimum": -360,
          "type": "number"
        },
        "labelBound": {
          "description": "Indicates if labels should be hidden if they exceed the axis range. If `false `(the default) no bounds overlap analysis is performed. If `true`, labels will be hidden if they exceed the axis range by more than 1 pixel. If this property is a number, it specifies the pixel tolerance: the maximum amount by which a label bounding box may exceed the axis range.\n\n__Default value:__ `false`.",
          "type": [
            "boolean",
            "number"
          ]
        },
        "labelColor": {
          "description": "The color of the tick label, can be in hex color code or regular color name.",
          "type": "string"
        },
        "labelFlush": {
          "description": "Indicates if the first and last axis labels should be aligned flush with the scale range. Flush alignment for a horizontal axis will left-align the first label and right-align the last label. For vertical axes, bottom and top text baselines are applied instead. If this property is a number, it also indicates the number of pixels by which to offset the first and last labels; for example, a value of 2 will flush-align the first and last labels and also push them 2 pixels outward from the center of the axis. The additional adjustment can sometimes help the labels better visually group with corresponding axis ticks.\n\n__Default value:__ `true` for axis of a continuous x-scale. Otherwise, `false`.",
          "type": [
            "boolean",
            "number"
          ]
        },
        "labelFont": {
          "description": "The font of the tick label.",
          "type": "string"
        },
        "labelFontSize": {
          "description": "The font size of the label, in pixels.",
          "minimum": 0,
          "type": "number"
        },
        "labelLimit": {
          "description": "Maximum allowed pixel width of axis tick labels.",
          "type": "number"
        },
        "labelOverlap": {
          "anyOf": [
            {
              "type": "boolean"
            },
            {
              "enum": [
                "parity"
              ],
              "type": "string"
            },
            {
              "enum": [
                "greedy"
              ],
              "type": "string"
            }
          ],
          "description": "The strategy to use for resolving overlap of axis labels. If `false` (the default), no overlap reduction is attempted. If set to `true` or `\"parity\"`, a strategy of removing every other label is used (this works well for standard linear axes). If set to `\"greedy\"`, a linear scan of the labels is performed, removing any labels that overlaps with the last visible label (this often works better for log-scaled axes).\n\n__Default value:__ `true` for non-nominal fields with non-log scales; `\"greedy\"` for log scales; otherwise `false`."
        },
        "labelPadding": {
          "description": "The padding, in pixels, between axis and text labels.",
          "type": "number"
        },
        "labels": {
          "description": "A boolean flag indicating if labels should be included as part of the axis.\n\n__Default value:__  `true`.",
          "type": "boolean"
        },
        "maxExtent": {
          "description": "The maximum extent in pixels that axis ticks and labels should use. This determines a maximum offset value for axis titles.\n\n__Default value:__ `undefined`.",
          "type": "number"
        },
        "minExtent": {
          "description": "The minimum extent in pixels that axis ticks and labels should use. This determines a minimum offset value for axis titles.\n\n__Default value:__ `30` for y-axis; `undefined` for x-axis.",
          "type": "number"
        },
        "shortTimeLabels": {
          "description": "Whether month names and weekday names should be abbreviated.\n\n__Default value:__  `false`",
          "type": "boolean"
        },
        "tickColor": {
          "description": "The color of the axis's tick.",
          "type": "string"
        },
        "tickRound": {
          "description": "Boolean flag indicating if pixel position values should be rounded to the nearest integer.",
          "type": "boolean"
        },
        "tickSize": {
          "description": "The size in pixels of axis ticks.",
          "minimum": 0,
          "type": "number"
        },
        "tickWidth": {
          "description": "The width, in pixels, of ticks.",
          "minimum": 0,
          "type": "number"
        },
        "ticks": {
          "description": "Boolean value that determines whether the axis should include ticks.",
          "type": "boolean"
        },
        "titleAlign": {
          "description": "Horizontal text alignment of axis titles.",
          "type": "string"
        },
        "titleAngle": {
          "description": "Angle in degrees of axis titles.",
          "type": "number"
        },
        "titleBaseline": {
          "description": "Vertical text baseline for axis titles.",
          "type": "string"
        },
        "titleColor": {
          "description": "Color of the title, can be in hex color code or regular color name.",
          "type": "string"
        },
        "titleFont": {
          "description": "Font of the title. (e.g., `\"Helvetica Neue\"`).",
          "type": "string"
        },
        "titleFontSize": {
          "description": "Font size of the title.",
          "minimum": 0,
          "type": "number"
        },
        "titleFontWeight": {
          "$ref": "#/definitions/FontWeight",
          "description": "Font weight of the title.\nThis can be either a string (e.g `\"bold\"`, `\"normal\"`) or a number (`100`, `200`, `300`, ..., `900` where `\"normal\"` = `400` and `\"bold\"` = `700`)."
        },
        "titleLimit": {
          "description": "Maximum allowed pixel width of axis titles.",
          "type": "number"
        },
        "titleMaxLength": {
          "description": "Max length for axis title if the title is automatically generated from the field's description.",
          "type": "number"
        },
        "titlePadding": {
          "description": "The padding, in pixels, between title and axis.",
          "type": "number"
        },
        "titleX": {
          "description": "X-coordinate of the axis title relative to the axis group.",
          "type": "number"
        },
        "titleY": {
          "description": "Y-coordinate of the axis title relative to the axis group.",
          "type": "number"
        }
      },
      "type": "object"
    },
    "AxisOrient": {
      "enum": [
        "top",
        "right",
        "left",
        "bottom"
      ],
      "type": "string"
    },
    "AxisResolveMap": {
      "additionalProperties": false,
      "properties": {
        "x": {
          "$ref": "#/definitions/ResolveMode"
        },
        "y": {
          "$ref": "#/definitions/ResolveMode"
        }
      },
      "type": "object"
    },
    "BarConfig": {
      "additionalProperties": false,
      "properties": {
        "align": {
          "$ref": "#/definitions/HorizontalAlign",
          "description": "The horizontal alignment of the text. One of `\"left\"`, `\"right\"`, `\"center\"`."
        },
        "angle": {
          "description": "The rotation angle of the text, in degrees.",
          "maximum": 360,
          "minimum": 0,
          "type": "number"
        },
        "baseline": {
          "$ref": "#/definitions/VerticalAlign",
          "description": "The vertical alignment of the text. One of `\"top\"`, `\"middle\"`, `\"bottom\"`.\n\n__Default value:__ `\"middle\"`"
        },
        "binSpacing": {
          "description": "Offset between bar for binned field.  Ideal value for this is either 0 (Preferred by statisticians) or 1 (Vega-Lite Default, D3 example style).\n\n__Default value:__ `1`",
          "minimum": 0,
          "type": "number"
        },
        "color": {
          "description": "Default color.  Note that `fill` and `stroke` have higher precedence than `color` and will override `color`.\n\n__Default value:__ <span style=\"color: #4682b4;\">&#9632;</span> `\"#4682b4\"`\n\n__Note:__ This property cannot be used in a [style config](mark.html#style-config).",
          "type": "string"
        },
        "continuousBandSize": {
          "description": "The default size of the bars on continuous scales.\n\n__Default value:__ `5`",
          "minimum": 0,
          "type": "number"
        },
        "cursor": {
          "description": "The mouse cursor used over the mark. Any valid [CSS cursor type](https://developer.mozilla.org/en-US/docs/Web/CSS/cursor#Values) can be used.",
          "enum": [
            "auto",
            "default",
            "none",
            "context-menu",
            "help",
            "pointer",
            "progress",
            "wait",
            "cell",
            "crosshair",
            "text",
            "vertical-text",
            "alias",
            "copy",
            "move",
            "no-drop",
            "not-allowed",
            "e-resize",
            "n-resize",
            "ne-resize",
            "nw-resize",
            "s-resize",
            "se-resize",
            "sw-resize",
            "w-resize",
            "ew-resize",
            "ns-resize",
            "nesw-resize",
            "nwse-resize",
            "col-resize",
            "row-resize",
            "all-scroll",
            "zoom-in",
            "zoom-out",
            "grab",
            "grabbing"
          ],
          "type": "string"
        },
        "discreteBandSize": {
          "description": "The size of the bars.  If unspecified, the default size is  `bandSize-1`,\nwhich provides 1 pixel offset between bars.",
          "minimum": 0,
          "type": "number"
        },
        "dx": {
          "description": "The horizontal offset, in pixels, between the text label and its anchor point. The offset is applied after rotation by the _angle_ property.",
          "type": "number"
        },
        "dy": {
          "description": "The vertical offset, in pixels, between the text label and its anchor point. The offset is applied after rotation by the _angle_ property.",
          "type": "number"
        },
        "fill": {
          "description": "Default Fill Color.  This has higher precedence than `config.color`\n\n__Default value:__ (None)",
          "type": "string"
        },
        "fillOpacity": {
          "description": "The fill opacity (value between [0,1]).\n\n__Default value:__ `1`",
          "maximum": 1,
          "minimum": 0,
          "type": "number"
        },
        "filled": {
          "description": "Whether the mark's color should be used as fill color instead of stroke color.\n\n__Default value:__ `true` for all marks except `point` and `false` for `point`.\n\n__Applicable for:__ `bar`, `point`, `circle`, `square`, and `area` marks.\n\n__Note:__ This property cannot be used in a [style config](mark.html#style-config).",
          "type": "boolean"
        },
        "font": {
          "description": "The typeface to set the text in (e.g., `\"Helvetica Neue\"`).",
          "type": "string"
        },
        "fontSize": {
          "description": "The font size, in pixels.",
          "minimum": 0,
          "type": "number"
        },
        "fontStyle": {
          "$ref": "#/definitions/FontStyle",
          "description": "The font style (e.g., `\"italic\"`)."
        },
        "fontWeight": {
          "$ref": "#/definitions/FontWeight",
          "description": "The font weight.\nThis can be either a string (e.g `\"bold\"`, `\"normal\"`) or a number (`100`, `200`, `300`, ..., `900` where `\"normal\"` = `400` and `\"bold\"` = `700`)."
        },
        "href": {
          "description": "A URL to load upon mouse click. If defined, the mark acts as a hyperlink.",
          "format": "uri",
          "type": "string"
        },
        "interpolate": {
          "$ref": "#/definitions/Interpolate",
          "description": "The line interpolation method to use for line and area marks. One of the following:\n- `\"linear\"`: piecewise linear segments, as in a polyline.\n- `\"linear-closed\"`: close the linear segments to form a polygon.\n- `\"step\"`: alternate between horizontal and vertical segments, as in a step function.\n- `\"step-before\"`: alternate between vertical and horizontal segments, as in a step function.\n- `\"step-after\"`: alternate between horizontal and vertical segments, as in a step function.\n- `\"basis\"`: a B-spline, with control point duplication on the ends.\n- `\"basis-open\"`: an open B-spline; may not intersect the start or end.\n- `\"basis-closed\"`: a closed B-spline, as in a loop.\n- `\"cardinal\"`: a Cardinal spline, with control point duplication on the ends.\n- `\"cardinal-open\"`: an open Cardinal spline; may not intersect the start or end, but will intersect other control points.\n- `\"cardinal-closed\"`: a closed Cardinal spline, as in a loop.\n- `\"bundle\"`: equivalent to basis, except the tension parameter is used to straighten the spline.\n- `\"monotone\"`: cubic interpolation that preserves monotonicity in y."
        },
        "limit": {
          "description": "The maximum length of the text mark in pixels (default 0, indicating no limit). The text value will be automatically truncated if the rendered size exceeds the limit.",
          "type": "number"
        },
        "opacity": {
          "description": "The overall opacity (value between [0,1]).\n\n__Default value:__ `0.7` for non-aggregate plots with `point`, `tick`, `circle`, or `square` marks or layered `bar` charts and `1` otherwise.",
          "maximum": 1,
          "minimum": 0,
          "type": "number"
        },
        "orient": {
          "$ref": "#/definitions/Orient",
          "description": "The orientation of a non-stacked bar, tick, area, and line charts.\nThe value is either horizontal (default) or vertical.\n- For bar, rule and tick, this determines whether the size of the bar and tick\nshould be applied to x or y dimension.\n- For area, this property determines the orient property of the Vega output.\n- For line, this property determines the sort order of the points in the line\nif `config.sortLineBy` is not specified.\nFor stacked charts, this is always determined by the orientation of the stack;\ntherefore explicitly specified value will be ignored."
        },
        "radius": {
          "description": "Polar coordinate radial offset, in pixels, of the text label from the origin determined by the `x` and `y` properties.",
          "minimum": 0,
          "type": "number"
        },
        "shape": {
          "description": "The default symbol shape to use. One of: `\"circle\"` (default), `\"square\"`, `\"cross\"`, `\"diamond\"`, `\"triangle-up\"`, or `\"triangle-down\"`, or a custom SVG path.\n\n__Default value:__ `\"circle\"`",
          "type": "string"
        },
        "size": {
          "description": "The pixel area each the point/circle/square.\nFor example: in the case of circles, the radius is determined in part by the square root of the size value.\n\n__Default value:__ `30`",
          "minimum": 0,
          "type": "number"
        },
        "stroke": {
          "description": "Default Stroke Color.  This has higher precedence than `config.color`\n\n__Default value:__ (None)",
          "type": "string"
        },
        "strokeDash": {
          "description": "An array of alternating stroke, space lengths for creating dashed or dotted lines.",
          "items": {
            "type": "number"
          },
          "type": "array"
        },
        "strokeDashOffset": {
          "description": "The offset (in pixels) into which to begin drawing with the stroke dash array.",
          "type": "number"
        },
        "strokeOpacity": {
          "description": "The stroke opacity (value between [0,1]).\n\n__Default value:__ `1`",
          "maximum": 1,
          "minimum": 0,
          "type": "number"
        },
        "strokeWidth": {
          "description": "The stroke width, in pixels.",
          "minimum": 0,
          "type": "number"
        },
        "tension": {
          "description": "Depending on the interpolation type, sets the tension parameter (for line and area marks).",
          "maximum": 1,
          "minimum": 0,
          "type": "number"
        },
        "text": {
          "description": "Placeholder text if the `text` channel is not specified",
          "type": "string"
        },
        "theta": {
          "description": "Polar coordinate angle, in radians, of the text label from the origin determined by the `x` and `y` properties. Values for `theta` follow the same convention of `arc` mark `startAngle` and `endAngle` properties: angles are measured in radians, with `0` indicating \"north\".",
          "type": "number"
        }
      },
      "type": "object"
    },
    "BasicType": {
      "enum": [
        "quantitative",
        "ordinal",
        "temporal",
        "nominal"
      ],
      "type": "string"
    },
    "BinParams": {
      "additionalProperties": false,
      "description": "Binning properties or boolean flag for determining whether to bin data or not.",
      "properties": {
        "base": {
          "description": "The number base to use for automatic bin determination (default is base 10).\n\n__Default value:__ `10`",
          "type": "number"
        },
        "divide": {
          "description": "Scale factors indicating allowable subdivisions. The default value is [5, 2], which indicates that for base 10 numbers (the default base), the method may consider dividing bin sizes by 5 and/or 2. For example, for an initial step size of 10, the method can check if bin sizes of 2 (= 10/5), 5 (= 10/2), or 1 (= 10/(5*2)) might also satisfy the given constraints.\n\n__Default value:__ `[5, 2]`",
          "items": {
            "type": "number"
          },
          "minItems": 1,
          "type": "array"
        },
        "extent": {
          "description": "A two-element (`[min, max]`) array indicating the range of desired bin values.",
          "items": {
            "type": "number"
          },
          "maxItems": 2,
          "minItems": 2,
          "type": "array"
        },
        "maxbins": {
          "description": "Maximum number of bins.\n\n__Default value:__ `6` for `row`, `column` and `shape` channels; `10` for other channels",
          "minimum": 2,
          "type": "number"
        },
        "minstep": {
          "description": "A minimum allowable step size (particularly useful for integer values).",
          "type": "number"
        },
        "nice": {
          "description": "If true (the default), attempts to make the bin boundaries use human-friendly boundaries, such as multiples of ten.",
          "type": "boolean"
        },
        "step": {
          "description": "An exact step size to use between bins.\n\n__Note:__ If provided, options such as maxbins will be ignored.",
          "type": "number"
        },
        "steps": {
          "description": "An array of allowable step sizes to choose from.",
          "items": {
            "type": "number"
          },
          "minItems": 1,
          "type": "array"
        }
      },
      "type": "object"
    },
    "BinTransform": {
      "additionalProperties": false,
      "properties": {
        "as": {
          "description": "The output fields at which to write the start and end bin values.",
          "type": "string"
        },
        "bin": {
          "anyOf": [
            {
              "type": "boolean"
            },
            {
              "$ref": "#/definitions/BinParams"
            }
          ],
          "description": "An object indicating bin properties, or simply `true` for using default bin parameters."
        },
        "field": {
          "description": "The data field to bin.",
          "type": "string"
        }
      },
      "required": [
        "bin",
        "field",
        "as"
      ],
      "type": "object"
    },
    "BoxPlot": {
      "enum": [
        "boxplot"
      ],
      "type": "string"
    },
    "BoxPlotConfig": {
      "additionalProperties": false,
      "properties": {
        "box": {
          "$ref": "#/definitions/MarkConfig"
        },
        "extent": {
          "anyOf": [
            {
              "enum": [
                "min-max"
              ],
              "type": "string"
            },
            {
              "type": "number"
            }
          ],
          "description": "The extent of the whiskers. Available options include:\n- `\"min-max\": min and max are the lower and upper whiskers respectively.\n- `\"number\": multiples of the interquartile range (Q3-Q1) A number that will be multiplied by the IQR and the product will be added to the third quartile to get the upper whisker and subtracted from the first quartile to get the lower whisker.\n\n__Default value:__ `\"1.5\"`."
        },
        "median": {
          "$ref": "#/definitions/MarkConfig"
        },
        "size": {
          "description": "Size of the box and median tick of a box plot ",
          "type": "number"
        },
        "whisker": {
          "$ref": "#/definitions/MarkConfig"
        }
      },
      "type": "object"
    },
    "BoxPlotDef": {
      "additionalProperties": false,
      "properties": {
        "box": {
          "$ref": "#/definitions/MarkConfig"
        },
        "extent": {
          "anyOf": [
            {
              "enum": [
                "min-max"
              ],
              "type": "string"
            },
            {
              "type": "number"
            }
          ],
          "description": "The extent of the whiskers. Available options include:\n- `\"min-max\": min and max are the lower and upper whiskers respectively.\n- `\"number\": multiples of the interquartile range (Q3-Q1) A number that will be multiplied by the IQR and the product will be added to the third quartile to get the upper whisker and subtracted from the first quartile to get the lower whisker.\n\n__Default value:__ `\"1.5\"`."
        },
        "median": {
          "$ref": "#/definitions/MarkConfig"
        },
        "orient": {
          "$ref": "#/definitions/Orient",
          "description": "Orientation of the box plot.  This is normally automatically determined, but can be specified when the orientation is ambiguous and cannot be automatically determined."
        },
        "size": {
          "description": "Size of the box and median tick of a box plot ",
          "type": "number"
        },
        "type": {
          "$ref": "#/definitions/BoxPlot",
          "description": "The mark type. This could a primitive mark type\n(one of `\"bar\"`, `\"circle\"`, `\"square\"`, `\"tick\"`, `\"line\"`,\n`\"area\"`, `\"point\"`, `\"geoshape\"`, `\"rule\"`, and `\"text\"`)\nor a composite mark type (e.g., \"boxplot\")."
        },
        "whisker": {
          "$ref": "#/definitions/MarkConfig"
        }
      },
      "required": [
        "type"
      ],
      "type": "object"
    },
    "BrushConfig": {
      "additionalProperties": false,
      "properties": {
        "fill": {
          "description": "The fill color of the interval mark.\n\n__Default value:__ `#333333`",
          "type": "string"
        },
        "fillOpacity": {
          "description": "The fill opacity of the interval mark (a value between 0 and 1).\n\n__Default value:__ `0.125`",
          "type": "number"
        },
        "stroke": {
          "description": "The stroke color of the interval mark.\n\n__Default value:__ `#ffffff`",
          "type": "string"
        },
        "strokeDash": {
          "description": "An array of alternating stroke and space lengths,\nfor creating dashed or dotted lines.",
          "items": {
            "type": "number"
          },
          "type": "array"
        },
        "strokeDashOffset": {
          "description": "The offset (in pixels) with which to begin drawing the stroke dash array.",
          "type": "number"
        },
        "strokeOpacity": {
          "description": "The stroke opacity of the interval mark (a value between 0 and 1).",
          "type": "number"
        },
        "strokeWidth": {
          "description": "The stroke width of the interval mark.",
          "type": "number"
        }
      },
      "type": "object"
    },
    "CalculateTransform": {
      "additionalProperties": false,
      "properties": {
        "as": {
          "description": "The field for storing the computed formula value.",
          "type": "string"
        },
        "calculate": {
          "description": "A [expression](https://vega.github.io/vega-lite/docs/types.html#expression) string. Use the variable `datum` to refer to the current data object.",
          "type": "string"
        }
      },
      "required": [
        "calculate",
        "as"
      ],
      "type": "object"
    },
    "CompositeMark": {
      "anyOf": [
        {
          "$ref": "#/definitions/BoxPlot"
        },
        {
          "$ref": "#/definitions/ErrorBar"
        }
      ]
    },
    "CompositeMarkDef": {
      "$ref": "#/definitions/BoxPlotDef"
    },
    "CompositeUnitSpec": {
      "$ref": "#/definitions/CompositeUnitSpecAlias",
      "description": "Unit spec that can have a composite mark."
    },
    "Conditional<FieldDef>": {
      "anyOf": [
        {
          "$ref": "#/definitions/ConditionalPredicate<FieldDef>"
        },
        {
          "$ref": "#/definitions/ConditionalSelection<FieldDef>"
        }
      ]
    },
    "Conditional<MarkPropFieldDef>": {
      "anyOf": [
        {
          "$ref": "#/definitions/ConditionalPredicate<MarkPropFieldDef>"
        },
        {
          "$ref": "#/definitions/ConditionalSelection<MarkPropFieldDef>"
        }
      ]
    },
    "Conditional<TextFieldDef>": {
      "anyOf": [
        {
          "$ref": "#/definitions/ConditionalPredicate<TextFieldDef>"
        },
        {
          "$ref": "#/definitions/ConditionalSelection<TextFieldDef>"
        }
      ]
    },
    "Conditional<ValueDef>": {
      "anyOf": [
        {
          "$ref": "#/definitions/ConditionalPredicate<ValueDef>"
        },
        {
          "$ref": "#/definitions/ConditionalSelection<ValueDef>"
        }
      ]
    },
    "ConditionalPredicate<FieldDef>": {
      "additionalProperties": false,
      "properties": {
        "aggregate": {
          "$ref": "#/definitions/Aggregate",
          "description": "Aggregation function for the field\n(e.g., `mean`, `sum`, `median`, `min`, `max`, `count`).\n\n__Default value:__ `undefined` (None)"
        },
        "bin": {
          "anyOf": [
            {
              "type": "boolean"
            },
            {
              "$ref": "#/definitions/BinParams"
            }
          ],
          "description": "A flag for binning a `quantitative` field, or [an object defining binning parameters](https://vega.github.io/vega-lite/docs/bin.html#params).\nIf `true`, default [binning parameters](https://vega.github.io/vega-lite/docs/bin.html) will be applied.\n\n__Default value:__ `false`"
        },
        "field": {
          "anyOf": [
            {
              "type": "string"
            },
            {
              "$ref": "#/definitions/RepeatRef"
            }
          ],
          "description": "__Required.__ A string defining the name of the field from which to pull a data value\nor an object defining iterated values from the [`repeat`](https://vega.github.io/vega-lite/docs/repeat.html) operator.\n\n__Note:__ Dots (`.`) and brackets (`[` and `]`) can be used to access nested objects (e.g., `\"field\": \"foo.bar\"` and `\"field\": \"foo['bar']\"`).\nIf field names contain dots or brackets but are not nested, you can use `\\\\` to escape dots and brackets (e.g., `\"a\\\\.b\"` and `\"a\\\\[0\\\\]\"`).\nSee more details about escaping in the [field documentation](https://vega.github.io/vega-lite/docs/field.html).\n\n__Note:__ `field` is not required if `aggregate` is `count`."
        },
        "test": {
          "$ref": "#/definitions/LogicalOperand<Predicate>"
        },
        "timeUnit": {
          "$ref": "#/definitions/TimeUnit",
          "description": "Time unit (e.g., `year`, `yearmonth`, `month`, `hours`) for a temporal field.\nor [a temporal field that gets casted as ordinal](https://vega.github.io/vega-lite/docs/type.html#cast).\n\n__Default value:__ `undefined` (None)"
        },
        "type": {
          "$ref": "#/definitions/Type",
          "description": "The encoded field's type of measurement (`\"quantitative\"`, `\"temporal\"`, `\"ordinal\"`, or `\"nominal\"`).\nIt can also be a `\"geojson\"` type for encoding ['geoshape'](geoshape.html)."
        }
      },
      "required": [
        "test",
        "type"
      ],
      "type": "object"
    },
    "ConditionalPredicate<MarkPropFieldDef>": {
      "additionalProperties": false,
      "properties": {
        "aggregate": {
          "$ref": "#/definitions/Aggregate",
          "description": "Aggregation function for the field\n(e.g., `mean`, `sum`, `median`, `min`, `max`, `count`).\n\n__Default value:__ `undefined` (None)"
        },
        "bin": {
          "anyOf": [
            {
              "type": "boolean"
            },
            {
              "$ref": "#/definitions/BinParams"
            }
          ],
          "description": "A flag for binning a `quantitative` field, or [an object defining binning parameters](https://vega.github.io/vega-lite/docs/bin.html#params).\nIf `true`, default [binning parameters](https://vega.github.io/vega-lite/docs/bin.html) will be applied.\n\n__Default value:__ `false`"
        },
        "field": {
          "anyOf": [
            {
              "type": "string"
            },
            {
              "$ref": "#/definitions/RepeatRef"
            }
          ],
          "description": "__Required.__ A string defining the name of the field from which to pull a data value\nor an object defining iterated values from the [`repeat`](https://vega.github.io/vega-lite/docs/repeat.html) operator.\n\n__Note:__ Dots (`.`) and brackets (`[` and `]`) can be used to access nested objects (e.g., `\"field\": \"foo.bar\"` and `\"field\": \"foo['bar']\"`).\nIf field names contain dots or brackets but are not nested, you can use `\\\\` to escape dots and brackets (e.g., `\"a\\\\.b\"` and `\"a\\\\[0\\\\]\"`).\nSee more details about escaping in the [field documentation](https://vega.github.io/vega-lite/docs/field.html).\n\n__Note:__ `field` is not required if `aggregate` is `count`."
        },
        "legend": {
          "anyOf": [
            {
              "$ref": "#/definitions/Legend"
            },
            {
              "type": "null"
            }
          ],
          "description": "An object defining properties of the legend.\nIf `null`, the legend for the encoding channel will be removed.\n\n__Default value:__ If undefined, default [legend properties](https://vega.github.io/vega-lite/docs/legend.html) are applied."
        },
        "scale": {
          "anyOf": [
            {
              "$ref": "#/definitions/Scale"
            },
            {
              "type": "null"
            }
          ],
          "description": "An object defining properties of the channel's scale, which is the function that transforms values in the data domain (numbers, dates, strings, etc) to visual values (pixels, colors, sizes) of the encoding channels.\n\nIf `null`, the scale will be [disabled and the data value will be directly encoded](https://vega.github.io/vega-lite/docs/scale.html#disable).\n\n__Default value:__ If undefined, default [scale properties](https://vega.github.io/vega-lite/docs/scale.html) are applied."
        },
        "sort": {
          "anyOf": [
            {
              "$ref": "#/definitions/SortOrder"
            },
            {
              "$ref": "#/definitions/SortField"
            },
            {
              "type": "null"
            }
          ],
          "description": "Sort order for the encoded field.\nSupported `sort` values include `\"ascending\"`, `\"descending\"` and `null` (no sorting).\nFor fields with discrete domains, `sort` can also be a [sort field definition object](https://vega.github.io/vega-lite/docs/sort.html#sort-field).\n\n__Default value:__ `\"ascending\"`"
        },
        "test": {
          "$ref": "#/definitions/LogicalOperand<Predicate>"
        },
        "timeUnit": {
          "$ref": "#/definitions/TimeUnit",
          "description": "Time unit (e.g., `year`, `yearmonth`, `month`, `hours`) for a temporal field.\nor [a temporal field that gets casted as ordinal](https://vega.github.io/vega-lite/docs/type.html#cast).\n\n__Default value:__ `undefined` (None)"
        },
        "type": {
          "$ref": "#/definitions/Type",
          "description": "The encoded field's type of measurement (`\"quantitative\"`, `\"temporal\"`, `\"ordinal\"`, or `\"nominal\"`).\nIt can also be a `\"geojson\"` type for encoding ['geoshape'](geoshape.html)."
        }
      },
      "required": [
        "test",
        "type"
      ],
      "type": "object"
    },
    "ConditionalPredicate<TextFieldDef>": {
      "additionalProperties": false,
      "properties": {
        "aggregate": {
          "$ref": "#/definitions/Aggregate",
          "description": "Aggregation function for the field\n(e.g., `mean`, `sum`, `median`, `min`, `max`, `count`).\n\n__Default value:__ `undefined` (None)"
        },
        "bin": {
          "anyOf": [
            {
              "type": "boolean"
            },
            {
              "$ref": "#/definitions/BinParams"
            }
          ],
          "description": "A flag for binning a `quantitative` field, or [an object defining binning parameters](https://vega.github.io/vega-lite/docs/bin.html#params).\nIf `true`, default [binning parameters](https://vega.github.io/vega-lite/docs/bin.html) will be applied.\n\n__Default value:__ `false`"
        },
        "field": {
          "anyOf": [
            {
              "type": "string"
            },
            {
              "$ref": "#/definitions/RepeatRef"
            }
          ],
          "description": "__Required.__ A string defining the name of the field from which to pull a data value\nor an object defining iterated values from the [`repeat`](https://vega.github.io/vega-lite/docs/repeat.html) operator.\n\n__Note:__ Dots (`.`) and brackets (`[` and `]`) can be used to access nested objects (e.g., `\"field\": \"foo.bar\"` and `\"field\": \"foo['bar']\"`).\nIf field names contain dots or brackets but are not nested, you can use `\\\\` to escape dots and brackets (e.g., `\"a\\\\.b\"` and `\"a\\\\[0\\\\]\"`).\nSee more details about escaping in the [field documentation](https://vega.github.io/vega-lite/docs/field.html).\n\n__Note:__ `field` is not required if `aggregate` is `count`."
        },
        "format": {
          "description": "The [formatting pattern](https://vega.github.io/vega-lite/docs/format.html) for a text field. If not defined, this will be determined automatically.",
          "type": "string"
        },
        "test": {
          "$ref": "#/definitions/LogicalOperand<Predicate>"
        },
        "timeUnit": {
          "$ref": "#/definitions/TimeUnit",
          "description": "Time unit (e.g., `year`, `yearmonth`, `month`, `hours`) for a temporal field.\nor [a temporal field that gets casted as ordinal](https://vega.github.io/vega-lite/docs/type.html#cast).\n\n__Default value:__ `undefined` (None)"
        },
        "type": {
          "$ref": "#/definitions/Type",
          "description": "The encoded field's type of measurement (`\"quantitative\"`, `\"temporal\"`, `\"ordinal\"`, or `\"nominal\"`).\nIt can also be a `\"geojson\"` type for encoding ['geoshape'](geoshape.html)."
        }
      },
      "required": [
        "test",
        "type"
      ],
      "type": "object"
    },
    "ConditionalPredicate<ValueDef>": {
      "additionalProperties": false,
      "properties": {
        "test": {
          "$ref": "#/definitions/LogicalOperand<Predicate>"
        },
        "value": {
          "description": "A constant value in visual domain (e.g., `\"red\"` / \"#0099ff\" for color, values between `0` to `1` for opacity).",
          "type": [
            "number",
            "string",
            "boolean"
          ]
        }
      },
      "required": [
        "test",
        "value"
      ],
      "type": "object"
    },
    "ConditionalSelection<FieldDef>": {
      "additionalProperties": false,
      "properties": {
        "aggregate": {
          "$ref": "#/definitions/Aggregate",
          "description": "Aggregation function for the field\n(e.g., `mean`, `sum`, `median`, `min`, `max`, `count`).\n\n__Default value:__ `undefined` (None)"
        },
        "bin": {
          "anyOf": [
            {
              "type": "boolean"
            },
            {
              "$ref": "#/definitions/BinParams"
            }
          ],
          "description": "A flag for binning a `quantitative` field, or [an object defining binning parameters](https://vega.github.io/vega-lite/docs/bin.html#params).\nIf `true`, default [binning parameters](https://vega.github.io/vega-lite/docs/bin.html) will be applied.\n\n__Default value:__ `false`"
        },
        "field": {
          "anyOf": [
            {
              "type": "string"
            },
            {
              "$ref": "#/definitions/RepeatRef"
            }
          ],
          "description": "__Required.__ A string defining the name of the field from which to pull a data value\nor an object defining iterated values from the [`repeat`](https://vega.github.io/vega-lite/docs/repeat.html) operator.\n\n__Note:__ Dots (`.`) and brackets (`[` and `]`) can be used to access nested objects (e.g., `\"field\": \"foo.bar\"` and `\"field\": \"foo['bar']\"`).\nIf field names contain dots or brackets but are not nested, you can use `\\\\` to escape dots and brackets (e.g., `\"a\\\\.b\"` and `\"a\\\\[0\\\\]\"`).\nSee more details about escaping in the [field documentation](https://vega.github.io/vega-lite/docs/field.html).\n\n__Note:__ `field` is not required if `aggregate` is `count`."
        },
        "selection": {
          "$ref": "#/definitions/SelectionOperand",
          "description": "A [selection name](https://vega.github.io/vega-lite/docs/selection.html), or a series of [composed selections](https://vega.github.io/vega-lite/docs/selection.html#compose)."
        },
        "timeUnit": {
          "$ref": "#/definitions/TimeUnit",
          "description": "Time unit (e.g., `year`, `yearmonth`, `month`, `hours`) for a temporal field.\nor [a temporal field that gets casted as ordinal](https://vega.github.io/vega-lite/docs/type.html#cast).\n\n__Default value:__ `undefined` (None)"
        },
        "type": {
          "$ref": "#/definitions/Type",
          "description": "The encoded field's type of measurement (`\"quantitative\"`, `\"temporal\"`, `\"ordinal\"`, or `\"nominal\"`).\nIt can also be a `\"geojson\"` type for encoding ['geoshape'](geoshape.html)."
        }
      },
      "required": [
        "selection",
        "type"
      ],
      "type": "object"
    },
    "ConditionalSelection<MarkPropFieldDef>": {
      "additionalProperties": false,
      "properties": {
        "aggregate": {
          "$ref": "#/definitions/Aggregate",
          "description": "Aggregation function for the field\n(e.g., `mean`, `sum`, `median`, `min`, `max`, `count`).\n\n__Default value:__ `undefined` (None)"
        },
        "bin": {
          "anyOf": [
            {
              "type": "boolean"
            },
            {
              "$ref": "#/definitions/BinParams"
            }
          ],
          "description": "A flag for binning a `quantitative` field, or [an object defining binning parameters](https://vega.github.io/vega-lite/docs/bin.html#params).\nIf `true`, default [binning parameters](https://vega.github.io/vega-lite/docs/bin.html) will be applied.\n\n__Default value:__ `false`"
        },
        "field": {
          "anyOf": [
            {
              "type": "string"
            },
            {
              "$ref": "#/definitions/RepeatRef"
            }
          ],
          "description": "__Required.__ A string defining the name of the field from which to pull a data value\nor an object defining iterated values from the [`repeat`](https://vega.github.io/vega-lite/docs/repeat.html) operator.\n\n__Note:__ Dots (`.`) and brackets (`[` and `]`) can be used to access nested objects (e.g., `\"field\": \"foo.bar\"` and `\"field\": \"foo['bar']\"`).\nIf field names contain dots or brackets but are not nested, you can use `\\\\` to escape dots and brackets (e.g., `\"a\\\\.b\"` and `\"a\\\\[0\\\\]\"`).\nSee more details about escaping in the [field documentation](https://vega.github.io/vega-lite/docs/field.html).\n\n__Note:__ `field` is not required if `aggregate` is `count`."
        },
        "legend": {
          "anyOf": [
            {
              "$ref": "#/definitions/Legend"
            },
            {
              "type": "null"
            }
          ],
          "description": "An object defining properties of the legend.\nIf `null`, the legend for the encoding channel will be removed.\n\n__Default value:__ If undefined, default [legend properties](https://vega.github.io/vega-lite/docs/legend.html) are applied."
        },
        "scale": {
          "anyOf": [
            {
              "$ref": "#/definitions/Scale"
            },
            {
              "type": "null"
            }
          ],
          "description": "An object defining properties of the channel's scale, which is the function that transforms values in the data domain (numbers, dates, strings, etc) to visual values (pixels, colors, sizes) of the encoding channels.\n\nIf `null`, the scale will be [disabled and the data value will be directly encoded](https://vega.github.io/vega-lite/docs/scale.html#disable).\n\n__Default value:__ If undefined, default [scale properties](https://vega.github.io/vega-lite/docs/scale.html) are applied."
        },
        "selection": {
          "$ref": "#/definitions/SelectionOperand",
          "description": "A [selection name](https://vega.github.io/vega-lite/docs/selection.html), or a series of [composed selections](https://vega.github.io/vega-lite/docs/selection.html#compose)."
        },
        "sort": {
          "anyOf": [
            {
              "$ref": "#/definitions/SortOrder"
            },
            {
              "$ref": "#/definitions/SortField"
            },
            {
              "type": "null"
            }
          ],
          "description": "Sort order for the encoded field.\nSupported `sort` values include `\"ascending\"`, `\"descending\"` and `null` (no sorting).\nFor fields with discrete domains, `sort` can also be a [sort field definition object](https://vega.github.io/vega-lite/docs/sort.html#sort-field).\n\n__Default value:__ `\"ascending\"`"
        },
        "timeUnit": {
          "$ref": "#/definitions/TimeUnit",
          "description": "Time unit (e.g., `year`, `yearmonth`, `month`, `hours`) for a temporal field.\nor [a temporal field that gets casted as ordinal](https://vega.github.io/vega-lite/docs/type.html#cast).\n\n__Default value:__ `undefined` (None)"
        },
        "type": {
          "$ref": "#/definitions/Type",
          "description": "The encoded field's type of measurement (`\"quantitative\"`, `\"temporal\"`, `\"ordinal\"`, or `\"nominal\"`).\nIt can also be a `\"geojson\"` type for encoding ['geoshape'](geoshape.html)."
        }
      },
      "required": [
        "selection",
        "type"
      ],
      "type": "object"
    },
    "ConditionalSelection<TextFieldDef>": {
      "additionalProperties": false,
      "properties": {
        "aggregate": {
          "$ref": "#/definitions/Aggregate",
          "description": "Aggregation function for the field\n(e.g., `mean`, `sum`, `median`, `min`, `max`, `count`).\n\n__Default value:__ `undefined` (None)"
        },
        "bin": {
          "anyOf": [
            {
              "type": "boolean"
            },
            {
              "$ref": "#/definitions/BinParams"
            }
          ],
          "description": "A flag for binning a `quantitative` field, or [an object defining binning parameters](https://vega.github.io/vega-lite/docs/bin.html#params).\nIf `true`, default [binning parameters](https://vega.github.io/vega-lite/docs/bin.html) will be applied.\n\n__Default value:__ `false`"
        },
        "field": {
          "anyOf": [
            {
              "type": "string"
            },
            {
              "$ref": "#/definitions/RepeatRef"
            }
          ],
          "description": "__Required.__ A string defining the name of the field from which to pull a data value\nor an object defining iterated values from the [`repeat`](https://vega.github.io/vega-lite/docs/repeat.html) operator.\n\n__Note:__ Dots (`.`) and brackets (`[` and `]`) can be used to access nested objects (e.g., `\"field\": \"foo.bar\"` and `\"field\": \"foo['bar']\"`).\nIf field names contain dots or brackets but are not nested, you can use `\\\\` to escape dots and brackets (e.g., `\"a\\\\.b\"` and `\"a\\\\[0\\\\]\"`).\nSee more details about escaping in the [field documentation](https://vega.github.io/vega-lite/docs/field.html).\n\n__Note:__ `field` is not required if `aggregate` is `count`."
        },
        "format": {
          "description": "The [formatting pattern](https://vega.github.io/vega-lite/docs/format.html) for a text field. If not defined, this will be determined automatically.",
          "type": "string"
        },
        "selection": {
          "$ref": "#/definitions/SelectionOperand",
          "description": "A [selection name](https://vega.github.io/vega-lite/docs/selection.html), or a series of [composed selections](https://vega.github.io/vega-lite/docs/selection.html#compose)."
        },
        "timeUnit": {
          "$ref": "#/definitions/TimeUnit",
          "description": "Time unit (e.g., `year`, `yearmonth`, `month`, `hours`) for a temporal field.\nor [a temporal field that gets casted as ordinal](https://vega.github.io/vega-lite/docs/type.html#cast).\n\n__Default value:__ `undefined` (None)"
        },
        "type": {
          "$ref": "#/definitions/Type",
          "description": "The encoded field's type of measurement (`\"quantitative\"`, `\"temporal\"`, `\"ordinal\"`, or `\"nominal\"`).\nIt can also be a `\"geojson\"` type for encoding ['geoshape'](geoshape.html)."
        }
      },
      "required": [
        "selection",
        "type"
      ],
      "type": "object"
    },
    "ConditionalSelection<ValueDef>": {
      "additionalProperties": false,
      "properties": {
        "selection": {
          "$ref": "#/definitions/SelectionOperand",
          "description": "A [selection name](https://vega.github.io/vega-lite/docs/selection.html), or a series of [composed selections](https://vega.github.io/vega-lite/docs/selection.html#compose)."
        },
        "value": {
          "description": "A constant value in visual domain (e.g., `\"red\"` / \"#0099ff\" for color, values between `0` to `1` for opacity).",
          "type": [
            "number",
            "string",
            "boolean"
          ]
        }
      },
      "required": [
        "selection",
        "value"
      ],
      "type": "object"
    },
    "Config": {
      "additionalProperties": false,
      "properties": {
        "area": {
          "$ref": "#/definitions/MarkConfig",
          "description": "Area-Specific Config "
        },
        "autosize": {
          "anyOf": [
            {
              "$ref": "#/definitions/AutosizeType"
            },
            {
              "$ref": "#/definitions/AutoSizeParams"
            }
          ],
          "description": "Sets how the visualization size should be determined. If a string, should be one of `\"pad\"`, `\"fit\"` or `\"none\"`.\nObject values can additionally specify parameters for content sizing and automatic resizing.\n`\"fit\"` is only supported for single and layered views that don't use `rangeStep`.\n\n__Default value__: `pad`"
        },
        "axis": {
          "$ref": "#/definitions/AxisConfig",
          "description": "Axis configuration, which determines default properties for all `x` and `y` [axes](axis.html). For a full list of axis configuration options, please see the [corresponding section of the axis documentation](axis.html#config)."
        },
        "axisBand": {
          "$ref": "#/definitions/VgAxisConfig",
          "description": "Specific axis config for axes with \"band\" scales."
        },
        "axisBottom": {
          "$ref": "#/definitions/VgAxisConfig",
          "description": "Specific axis config for x-axis along the bottom edge of the chart."
        },
        "axisLeft": {
          "$ref": "#/definitions/VgAxisConfig",
          "description": "Specific axis config for y-axis along the left edge of the chart."
        },
        "axisRight": {
          "$ref": "#/definitions/VgAxisConfig",
          "description": "Specific axis config for y-axis along the right edge of the chart."
        },
        "axisTop": {
          "$ref": "#/definitions/VgAxisConfig",
          "description": "Specific axis config for x-axis along the top edge of the chart."
        },
        "axisX": {
          "$ref": "#/definitions/VgAxisConfig",
          "description": "X-axis specific config."
        },
        "axisY": {
          "$ref": "#/definitions/VgAxisConfig",
          "description": "Y-axis specific config."
        },
        "background": {
          "description": "CSS color property to use as the background of visualization.\n\n__Default value:__ none (transparent)",
          "type": "string"
        },
        "bar": {
          "$ref": "#/definitions/BarConfig",
          "description": "Bar-Specific Config "
        },
        "boxplot": {
          "$ref": "#/definitions/BoxPlotConfig",
          "description": "Box Config"
        },
        "circle": {
          "$ref": "#/definitions/MarkConfig",
          "description": "Circle-Specific Config "
        },
        "countTitle": {
          "description": "Default axis and legend title for count fields.\n\n__Default value:__ `'Number of Records'`.",
          "type": "string"
        },
        "datasets": {
          "$ref": "#/definitions/Datasets",
          "description": "A global data store for named datasets. This is a mapping from names to inline datasets.\nThis can be an array of objects or primitive values or a string. Arrays of primitive values are ingested as objects with a `data` property."
        },
        "fieldTitle": {
          "description": "Defines how Vega-Lite generates title for fields.  There are three possible styles:\n- `\"verbal\"` (Default) - displays function in a verbal style (e.g., \"Sum of field\", \"Year-month of date\", \"field (binned)\").\n- `\"function\"` - displays function using parentheses and capitalized texts (e.g., \"SUM(field)\", \"YEARMONTH(date)\", \"BIN(field)\").\n- `\"plain\"` - displays only the field name without functions (e.g., \"field\", \"date\", \"field\").",
          "enum": [
            "verbal",
            "functional",
            "plain"
          ],
          "type": "string"
        },
        "geoshape": {
          "$ref": "#/definitions/MarkConfig",
          "description": "Geoshape-Specific Config "
        },
        "invalidValues": {
          "description": "Defines how Vega-Lite should handle invalid values (`null` and `NaN`).\n- If set to `\"filter\"` (default), all data items with null values are filtered.\n- If `null`, all data items are included. In this case, invalid values will be interpreted as zeroes.",
          "enum": [
            "filter",
            null
          ],
          "type": [
            "string",
            "null"
          ]
        },
        "legend": {
          "$ref": "#/definitions/LegendConfig",
          "description": "Legend configuration, which determines default properties for all [legends](legend.html). For a full list of legend configuration options, please see the [corresponding section of in the legend documentation](legend.html#config)."
        },
        "line": {
          "$ref": "#/definitions/MarkConfig",
          "description": "Line-Specific Config "
        },
        "mark": {
          "$ref": "#/definitions/MarkConfig",
          "description": "Mark Config "
        },
        "numberFormat": {
          "description": "D3 Number format for axis labels and text tables. For example \"s\" for SI units. Use [D3's number format pattern](https://github.com/d3/d3-format#locale_format).",
          "type": "string"
        },
        "padding": {
          "$ref": "#/definitions/Padding",
          "description": "The default visualization padding, in pixels, from the edge of the visualization canvas to the data rectangle.  If a number, specifies padding for all sides.\nIf an object, the value should have the format `{\"left\": 5, \"top\": 5, \"right\": 5, \"bottom\": 5}` to specify padding for each side of the visualization.\n\n__Default value__: `5`"
        },
        "point": {
          "$ref": "#/definitions/MarkConfig",
          "description": "Point-Specific Config "
        },
        "projection": {
          "$ref": "#/definitions/ProjectionConfig",
          "description": "Projection configuration, which determines default properties for all [projections](projection.html). For a full list of projection configuration options, please see the [corresponding section of the projection documentation](projection.html#config)."
        },
        "range": {
          "$ref": "#/definitions/RangeConfig",
          "description": "An object hash that defines default range arrays or schemes for using with scales.\nFor a full list of scale range configuration options, please see the [corresponding section of the scale documentation](scale.html#config)."
        },
        "rect": {
          "$ref": "#/definitions/MarkConfig",
          "description": "Rect-Specific Config "
        },
        "rule": {
          "$ref": "#/definitions/MarkConfig",
          "description": "Rule-Specific Config "
        },
        "scale": {
          "$ref": "#/definitions/ScaleConfig",
          "description": "Scale configuration determines default properties for all [scales](scale.html). For a full list of scale configuration options, please see the [corresponding section of the scale documentation](scale.html#config)."
        },
        "selection": {
          "$ref": "#/definitions/SelectionConfig",
          "description": "An object hash for defining default properties for each type of selections. "
        },
        "square": {
          "$ref": "#/definitions/MarkConfig",
          "description": "Square-Specific Config "
        },
        "stack": {
          "$ref": "#/definitions/StackOffset",
          "description": "Default stack offset for stackable mark. "
        },
        "style": {
          "$ref": "#/definitions/StyleConfigIndex",
          "description": "An object hash that defines key-value mappings to determine default properties for marks with a given [style](mark.html#mark-def).  The keys represent styles names; the value are valid [mark configuration objects](mark.html#config).  "
        },
        "text": {
          "$ref": "#/definitions/TextConfig",
          "description": "Text-Specific Config "
        },
        "tick": {
          "$ref": "#/definitions/TickConfig",
          "description": "Tick-Specific Config "
        },
        "timeFormat": {
          "description": "Default datetime format for axis and legend labels. The format can be set directly on each axis and legend. Use [D3's time format pattern](https://github.com/d3/d3-time-format#locale_format).\n\n__Default value:__ `'%b %d, %Y'`.",
          "type": "string"
        },
        "title": {
          "$ref": "#/definitions/VgTitleConfig",
          "description": "Title configuration, which determines default properties for all [titles](title.html). For a full list of title configuration options, please see the [corresponding section of the title documentation](title.html#config)."
        },
        "view": {
          "$ref": "#/definitions/ViewConfig",
          "description": "Default properties for [single view plots](spec.html#single). "
        }
      },
      "type": "object"
    },
    "CsvDataFormat": {
      "additionalProperties": false,
      "properties": {
        "parse": {
          "anyOf": [
            {
              "enum": [
                "auto"
              ],
              "type": "string"
            },
            {
              "type": "object"
            }
          ],
          "description": "If set to auto (the default), perform automatic type inference to determine the desired data types.\nAlternatively, a parsing directive object can be provided for explicit data types. Each property of the object corresponds to a field name, and the value to the desired data type (one of `\"number\"`, `\"boolean\"` or `\"date\"`).\nFor example, `\"parse\": {\"modified_on\": \"date\"}` parses the `modified_on` field in each input record a Date value.\n\nFor `\"date\"`, we parse data based using Javascript's [`Date.parse()`](https://developer.mozilla.org/en-US/docs/Web/JavaScript/Reference/Global_Objects/Date/parse).\nFor Specific date formats can be provided (e.g., `{foo: 'date:\"%m%d%Y\"'}`), using the [d3-time-format syntax](https://github.com/d3/d3-time-format#locale_format). UTC date format parsing is supported similarly (e.g., `{foo: 'utc:\"%m%d%Y\"'}`). See more about [UTC time](timeunit.html#utc)"
        },
        "type": {
          "description": "Type of input data: `\"json\"`, `\"csv\"`, `\"tsv\"`.\nThe default format type is determined by the extension of the file URL.\nIf no extension is detected, `\"json\"` will be used by default.",
          "enum": [
            "csv",
            "tsv"
          ],
          "type": "string"
        }
      },
      "type": "object"
    },
    "Data": {
      "anyOf": [
        {
          "$ref": "#/definitions/UrlData"
        },
        {
          "$ref": "#/definitions/InlineData"
        },
        {
          "$ref": "#/definitions/NamedData"
        }
      ]
    },
    "DataFormat": {
      "anyOf": [
        {
          "$ref": "#/definitions/CsvDataFormat"
        },
        {
          "$ref": "#/definitions/JsonDataFormat"
        },
        {
          "$ref": "#/definitions/TopoDataFormat"
        }
      ]
    },
    "Datasets": {
      "$ref": "#/definitions/Dict<InlineDataset>"
    },
    "DateTime": {
      "additionalProperties": false,
      "description": "Object for defining datetime in Vega-Lite Filter.\nIf both month and quarter are provided, month has higher precedence.\n`day` cannot be combined with other date.\nWe accept string for month and day names.",
      "properties": {
        "date": {
          "description": "Integer value representing the date from 1-31.",
          "maximum": 31,
          "minimum": 1,
          "type": "number"
        },
        "day": {
          "anyOf": [
            {
              "$ref": "#/definitions/Day"
            },
            {
              "type": "string"
            }
          ],
          "description": "Value representing the day of a week.  This can be one of: (1) integer value -- `1` represents Monday; (2) case-insensitive day name (e.g., `\"Monday\"`);  (3) case-insensitive, 3-character short day name (e.g., `\"Mon\"`).   <br/> **Warning:** A DateTime definition object with `day`** should not be combined with `year`, `quarter`, `month`, or `date`."
        },
        "hours": {
          "description": "Integer value representing the hour of a day from 0-23.",
          "maximum": 23,
          "minimum": 0,
          "type": "number"
        },
        "milliseconds": {
          "description": "Integer value representing the millisecond segment of time.",
          "maximum": 999,
          "minimum": 0,
          "type": "number"
        },
        "minutes": {
          "description": "Integer value representing the minute segment of time from 0-59.",
          "maximum": 59,
          "minimum": 0,
          "type": "number"
        },
        "month": {
          "anyOf": [
            {
              "$ref": "#/definitions/Month"
            },
            {
              "type": "string"
            }
          ],
          "description": "One of: (1) integer value representing the month from `1`-`12`. `1` represents January;  (2) case-insensitive month name (e.g., `\"January\"`);  (3) case-insensitive, 3-character short month name (e.g., `\"Jan\"`). "
        },
        "quarter": {
          "description": "Integer value representing the quarter of the year (from 1-4).",
          "maximum": 4,
          "minimum": 1,
          "type": "number"
        },
        "seconds": {
          "description": "Integer value representing the second segment (0-59) of a time value",
          "maximum": 59,
          "minimum": 0,
          "type": "number"
        },
        "utc": {
          "description": "A boolean flag indicating if date time is in utc time. If false, the date time is in local time",
          "type": "boolean"
        },
        "year": {
          "description": "Integer value representing the year.",
          "type": "number"
        }
      },
      "type": "object"
    },
    "Day": {
      "maximum": 7,
      "minimum": 1,
      "type": "number"
    },
    "Dict<InlineDataset>": {
      "additionalProperties": {
        "$ref": "#/definitions/InlineDataset"
      },
      "type": "object"
    },
    "Encoding": {
      "additionalProperties": false,
      "properties": {
        "color": {
          "anyOf": [
            {
              "$ref": "#/definitions/MarkPropFieldDefWithCondition"
            },
            {
              "$ref": "#/definitions/MarkPropValueDefWithCondition"
            }
          ],
          "description": "Color of the marks – either fill or stroke color based on  the `filled` property of mark definition.\nBy default, `color` represents fill color for `\"area\"`, `\"bar\"`, `\"tick\"`,\n`\"text\"`, `\"circle\"`, and `\"square\"` / stroke color for `\"line\"` and `\"point\"`.\n\n__Default value:__ If undefined, the default color depends on [mark config](config.html#mark)'s `color` property.\n\n_Note:_\n1) For fine-grained control over both fill and stroke colors of the marks, please use the `fill` and `stroke` channels.\n2) See the scale documentation for more information about customizing [color scheme](scale.html#scheme)."
        },
        "detail": {
          "anyOf": [
            {
              "$ref": "#/definitions/FieldDef"
            },
            {
              "items": {
                "$ref": "#/definitions/FieldDef"
              },
              "type": "array"
            }
          ],
          "description": "Additional levels of detail for grouping data in aggregate views and\nin line and area marks without mapping data to a specific visual channel."
        },
        "fill": {
          "anyOf": [
            {
              "$ref": "#/definitions/MarkPropFieldDefWithCondition"
            },
            {
              "$ref": "#/definitions/MarkPropValueDefWithCondition"
            }
          ],
          "description": "Fill color of the marks.\n__Default value:__ If undefined, the default color depends on [mark config](config.html#mark)'s `color` property.\n\n_Note:_ The `fill` channel has higher precedence than `color` and will override color value."
        },
        "href": {
          "anyOf": [
            {
              "$ref": "#/definitions/FieldDefWithCondition"
            },
            {
              "$ref": "#/definitions/ValueDefWithCondition"
            }
          ],
          "description": "A URL to load upon mouse click."
        },
        "key": {
          "$ref": "#/definitions/FieldDef",
          "description": "A data field to use as a unique key for data binding. When a visualization’s data is updated, the key value will be used to match data elements to existing mark instances. Use a key channel to enable object constancy for transitions over dynamic data."
        },
        "latitude": {
          "$ref": "#/definitions/FieldDef",
          "description": "Latitude position of geographically projected marks."
        },
        "latitude2": {
          "$ref": "#/definitions/FieldDef",
          "description": "Latitude-2 position for geographically projected ranged `\"area\"`, `\"bar\"`, `\"rect\"`, and  `\"rule\"`."
        },
        "longitude": {
          "$ref": "#/definitions/FieldDef",
          "description": "Longitude position of geographically projected marks."
        },
        "longitude2": {
          "$ref": "#/definitions/FieldDef",
          "description": "Longitude-2 position for geographically projected ranged `\"area\"`, `\"bar\"`, `\"rect\"`, and  `\"rule\"`."
        },
        "opacity": {
          "anyOf": [
            {
              "$ref": "#/definitions/MarkPropFieldDefWithCondition"
            },
            {
              "$ref": "#/definitions/MarkPropValueDefWithCondition"
            }
          ],
          "description": "Opacity of the marks – either can be a value or a range.\n\n__Default value:__ If undefined, the default opacity depends on [mark config](config.html#mark)'s `opacity` property."
        },
        "order": {
          "anyOf": [
            {
              "$ref": "#/definitions/OrderFieldDef"
            },
            {
              "items": {
                "$ref": "#/definitions/OrderFieldDef"
              },
              "type": "array"
            }
          ],
          "description": "Order of the marks.\n- For stacked marks, this `order` channel encodes stack order.\n- For line marks, this `order` channel encodes order of data points in the lines. This can be useful for creating [a connected scatterplot](https://vega.github.io/vega-lite/examples/layer_connected_scatterplot.html).\n- Otherwise, this `order` channel encodes layer order of the marks.\n\n__Note__: In aggregate plots, `order` field should be `aggregate`d to avoid creating additional aggregation grouping."
        },
        "shape": {
          "anyOf": [
            {
              "$ref": "#/definitions/MarkPropFieldDefWithCondition"
            },
            {
              "$ref": "#/definitions/MarkPropValueDefWithCondition"
            }
          ],
          "description": "For `point` marks the supported values are\n`\"circle\"` (default), `\"square\"`, `\"cross\"`, `\"diamond\"`, `\"triangle-up\"`,\nor `\"triangle-down\"`, or else a custom SVG path string.\nFor `geoshape` marks it should be a field definition of the geojson data\n\n__Default value:__ If undefined, the default shape depends on [mark config](config.html#point-config)'s `shape` property."
        },
        "size": {
          "anyOf": [
            {
              "$ref": "#/definitions/MarkPropFieldDefWithCondition"
            },
            {
              "$ref": "#/definitions/MarkPropValueDefWithCondition"
            }
          ],
          "description": "Size of the mark.\n- For `\"point\"`, `\"square\"` and `\"circle\"`, – the symbol size, or pixel area of the mark.\n- For `\"bar\"` and `\"tick\"` – the bar and tick's size.\n- For `\"text\"` – the text's font size.\n- Size is currently unsupported for `\"line\"`, `\"area\"`, and `\"rect\"`."
        },
        "stroke": {
          "anyOf": [
            {
              "$ref": "#/definitions/MarkPropFieldDefWithCondition"
            },
            {
              "$ref": "#/definitions/MarkPropValueDefWithCondition"
            }
          ],
          "description": "Stroke color of the marks.\n__Default value:__ If undefined, the default color depends on [mark config](config.html#mark)'s `color` property.\n\n_Note:_ The `stroke` channel has higher precedence than `color` and will override color value."
        },
        "text": {
          "anyOf": [
            {
              "$ref": "#/definitions/TextFieldDefWithCondition"
            },
            {
              "$ref": "#/definitions/TextValueDefWithCondition"
            }
          ],
          "description": "Text of the `text` mark."
        },
        "tooltip": {
          "anyOf": [
            {
              "$ref": "#/definitions/TextFieldDefWithCondition"
            },
            {
              "$ref": "#/definitions/TextValueDefWithCondition"
            }
          ],
          "description": "The tooltip text to show upon mouse hover."
        },
        "x": {
          "anyOf": [
            {
              "$ref": "#/definitions/PositionFieldDef"
            },
            {
              "$ref": "#/definitions/ValueDef"
            }
          ],
          "description": "X coordinates of the marks, or width of horizontal `\"bar\"` and `\"area\"`."
        },
        "x2": {
          "anyOf": [
            {
              "$ref": "#/definitions/FieldDef"
            },
            {
              "$ref": "#/definitions/ValueDef"
            }
          ],
          "description": "X2 coordinates for ranged `\"area\"`, `\"bar\"`, `\"rect\"`, and  `\"rule\"`."
        },
        "y": {
          "anyOf": [
            {
              "$ref": "#/definitions/PositionFieldDef"
            },
            {
              "$ref": "#/definitions/ValueDef"
            }
          ],
          "description": "Y coordinates of the marks, or height of vertical `\"bar\"` and `\"area\"`."
        },
        "y2": {
          "anyOf": [
            {
              "$ref": "#/definitions/FieldDef"
            },
            {
              "$ref": "#/definitions/ValueDef"
            }
          ],
          "description": "Y2 coordinates for ranged `\"area\"`, `\"bar\"`, `\"rect\"`, and  `\"rule\"`."
        }
      },
      "type": "object"
    },
    "EncodingWithFacet": {
      "additionalProperties": false,
      "properties": {
        "color": {
          "anyOf": [
            {
              "$ref": "#/definitions/MarkPropFieldDefWithCondition"
            },
            {
              "$ref": "#/definitions/MarkPropValueDefWithCondition"
            }
          ],
          "description": "Color of the marks – either fill or stroke color based on  the `filled` property of mark definition.\nBy default, `color` represents fill color for `\"area\"`, `\"bar\"`, `\"tick\"`,\n`\"text\"`, `\"circle\"`, and `\"square\"` / stroke color for `\"line\"` and `\"point\"`.\n\n__Default value:__ If undefined, the default color depends on [mark config](config.html#mark)'s `color` property.\n\n_Note:_\n1) For fine-grained control over both fill and stroke colors of the marks, please use the `fill` and `stroke` channels.\n2) See the scale documentation for more information about customizing [color scheme](scale.html#scheme)."
        },
        "column": {
          "$ref": "#/definitions/FacetFieldDef",
          "description": "Horizontal facets for trellis plots."
        },
        "detail": {
          "anyOf": [
            {
              "$ref": "#/definitions/FieldDef"
            },
            {
              "items": {
                "$ref": "#/definitions/FieldDef"
              },
              "type": "array"
            }
          ],
          "description": "Additional levels of detail for grouping data in aggregate views and\nin line and area marks without mapping data to a specific visual channel."
        },
        "fill": {
          "anyOf": [
            {
              "$ref": "#/definitions/MarkPropFieldDefWithCondition"
            },
            {
              "$ref": "#/definitions/MarkPropValueDefWithCondition"
            }
          ],
          "description": "Fill color of the marks.\n__Default value:__ If undefined, the default color depends on [mark config](config.html#mark)'s `color` property.\n\n_Note:_ The `fill` channel has higher precedence than `color` and will override color value."
        },
        "href": {
          "anyOf": [
            {
              "$ref": "#/definitions/FieldDefWithCondition"
            },
            {
              "$ref": "#/definitions/ValueDefWithCondition"
            }
          ],
          "description": "A URL to load upon mouse click."
        },
        "key": {
          "$ref": "#/definitions/FieldDef",
          "description": "A data field to use as a unique key for data binding. When a visualization’s data is updated, the key value will be used to match data elements to existing mark instances. Use a key channel to enable object constancy for transitions over dynamic data."
        },
        "latitude": {
          "$ref": "#/definitions/FieldDef",
          "description": "Latitude position of geographically projected marks."
        },
        "latitude2": {
          "$ref": "#/definitions/FieldDef",
          "description": "Latitude-2 position for geographically projected ranged `\"area\"`, `\"bar\"`, `\"rect\"`, and  `\"rule\"`."
        },
        "longitude": {
          "$ref": "#/definitions/FieldDef",
          "description": "Longitude position of geographically projected marks."
        },
        "longitude2": {
          "$ref": "#/definitions/FieldDef",
          "description": "Longitude-2 position for geographically projected ranged `\"area\"`, `\"bar\"`, `\"rect\"`, and  `\"rule\"`."
        },
        "opacity": {
          "anyOf": [
            {
              "$ref": "#/definitions/MarkPropFieldDefWithCondition"
            },
            {
              "$ref": "#/definitions/MarkPropValueDefWithCondition"
            }
          ],
          "description": "Opacity of the marks – either can be a value or a range.\n\n__Default value:__ If undefined, the default opacity depends on [mark config](config.html#mark)'s `opacity` property."
        },
        "order": {
          "anyOf": [
            {
              "$ref": "#/definitions/OrderFieldDef"
            },
            {
              "items": {
                "$ref": "#/definitions/OrderFieldDef"
              },
              "type": "array"
            }
          ],
          "description": "Order of the marks.\n- For stacked marks, this `order` channel encodes stack order.\n- For line marks, this `order` channel encodes order of data points in the lines. This can be useful for creating [a connected scatterplot](https://vega.github.io/vega-lite/examples/layer_connected_scatterplot.html).\n- Otherwise, this `order` channel encodes layer order of the marks.\n\n__Note__: In aggregate plots, `order` field should be `aggregate`d to avoid creating additional aggregation grouping."
        },
        "row": {
          "$ref": "#/definitions/FacetFieldDef",
          "description": "Vertical facets for trellis plots."
        },
        "shape": {
          "anyOf": [
            {
              "$ref": "#/definitions/MarkPropFieldDefWithCondition"
            },
            {
              "$ref": "#/definitions/MarkPropValueDefWithCondition"
            }
          ],
          "description": "For `point` marks the supported values are\n`\"circle\"` (default), `\"square\"`, `\"cross\"`, `\"diamond\"`, `\"triangle-up\"`,\nor `\"triangle-down\"`, or else a custom SVG path string.\nFor `geoshape` marks it should be a field definition of the geojson data\n\n__Default value:__ If undefined, the default shape depends on [mark config](config.html#point-config)'s `shape` property."
        },
        "size": {
          "anyOf": [
            {
              "$ref": "#/definitions/MarkPropFieldDefWithCondition"
            },
            {
              "$ref": "#/definitions/MarkPropValueDefWithCondition"
            }
          ],
          "description": "Size of the mark.\n- For `\"point\"`, `\"square\"` and `\"circle\"`, – the symbol size, or pixel area of the mark.\n- For `\"bar\"` and `\"tick\"` – the bar and tick's size.\n- For `\"text\"` – the text's font size.\n- Size is currently unsupported for `\"line\"`, `\"area\"`, and `\"rect\"`."
        },
        "stroke": {
          "anyOf": [
            {
              "$ref": "#/definitions/MarkPropFieldDefWithCondition"
            },
            {
              "$ref": "#/definitions/MarkPropValueDefWithCondition"
            }
          ],
          "description": "Stroke color of the marks.\n__Default value:__ If undefined, the default color depends on [mark config](config.html#mark)'s `color` property.\n\n_Note:_ The `stroke` channel has higher precedence than `color` and will override color value."
        },
        "text": {
          "anyOf": [
            {
              "$ref": "#/definitions/TextFieldDefWithCondition"
            },
            {
              "$ref": "#/definitions/TextValueDefWithCondition"
            }
          ],
          "description": "Text of the `text` mark."
        },
        "tooltip": {
          "anyOf": [
            {
              "$ref": "#/definitions/TextFieldDefWithCondition"
            },
            {
              "$ref": "#/definitions/TextValueDefWithCondition"
            }
          ],
          "description": "The tooltip text to show upon mouse hover."
        },
        "x": {
          "anyOf": [
            {
              "$ref": "#/definitions/PositionFieldDef"
            },
            {
              "$ref": "#/definitions/ValueDef"
            }
          ],
          "description": "X coordinates of the marks, or width of horizontal `\"bar\"` and `\"area\"`."
        },
        "x2": {
          "anyOf": [
            {
              "$ref": "#/definitions/FieldDef"
            },
            {
              "$ref": "#/definitions/ValueDef"
            }
          ],
          "description": "X2 coordinates for ranged `\"area\"`, `\"bar\"`, `\"rect\"`, and  `\"rule\"`."
        },
        "y": {
          "anyOf": [
            {
              "$ref": "#/definitions/PositionFieldDef"
            },
            {
              "$ref": "#/definitions/ValueDef"
            }
          ],
          "description": "Y coordinates of the marks, or height of vertical `\"bar\"` and `\"area\"`."
        },
        "y2": {
          "anyOf": [
            {
              "$ref": "#/definitions/FieldDef"
            },
            {
              "$ref": "#/definitions/ValueDef"
            }
          ],
          "description": "Y2 coordinates for ranged `\"area\"`, `\"bar\"`, `\"rect\"`, and  `\"rule\"`."
        }
      },
      "type": "object"
    },
<<<<<<< HEAD
    "ErrorBar": {
      "enum": [
        "error-bar"
      ],
      "type": "string"
=======
    "LayerSpec": {
      "additionalProperties": false,
      "description": "Layer Spec with encoding and projection",
      "properties": {
        "data": {
          "$ref": "#/definitions/Data",
          "description": "An object describing the data source"
        },
        "description": {
          "description": "Description of this mark for commenting purpose.",
          "type": "string"
        },
        "encoding": {
          "$ref": "#/definitions/Encoding",
          "description": "A shared key-value mapping between encoding channels and definition of fields in the underlying layers."
        },
        "height": {
          "description": "The height of a visualization.\n\n__Default value:__\n- If a view's [`autosize`](https://vega.github.io/vega-lite/docs/size.html#autosize) type is `\"fit\"` or its y-channel has a [continuous scale](https://vega.github.io/vega-lite/docs/scale.html#continuous), the height will be the value of [`config.view.height`](https://vega.github.io/vega-lite/docs/spec.html#config).\n- For y-axis with a band or point scale: if [`rangeStep`](https://vega.github.io/vega-lite/docs/scale.html#band) is a numeric value or unspecified, the height is [determined by the range step, paddings, and the cardinality of the field mapped to y-channel](https://vega.github.io/vega-lite/docs/scale.html#band). Otherwise, if the `rangeStep` is `null`, the height will be the value of [`config.view.height`](https://vega.github.io/vega-lite/docs/spec.html#config).\n- If no field is mapped to `y` channel, the `height` will be the value of `rangeStep`.\n\n__Note__: For plots with [`row` and `column` channels](https://vega.github.io/vega-lite/docs/encoding.html#facet), this represents the height of a single view.\n\n__See also:__ The documentation for [width and height](https://vega.github.io/vega-lite/docs/size.html) contains more examples.",
          "type": "number"
        },
        "layer": {
          "description": "Layer or single view specifications to be layered.\n\n__Note__: Specifications inside `layer` cannot use `row` and `column` channels as layering facet specifications is not allowed.",
          "items": {
            "anyOf": [
              {
                "$ref": "#/definitions/LayerSpec"
              },
              {
                "$ref": "#/definitions/CompositeUnitSpec"
              }
            ]
          },
          "type": "array"
        },
        "name": {
          "description": "Name of the visualization for later reference.",
          "type": "string"
        },
        "projection": {
          "$ref": "#/definitions/Projection",
          "description": "An object defining properties of the geographic projection shared by underlying layers."
        },
        "resolve": {
          "$ref": "#/definitions/Resolve",
          "description": "Scale, axis, and legend resolutions for layers."
        },
        "title": {
          "anyOf": [
            {
              "type": "string"
            },
            {
              "$ref": "#/definitions/TitleParams"
            }
          ],
          "description": "Title for the plot."
        },
        "transform": {
          "description": "An array of data transformations such as filter and new field calculation.",
          "items": {
            "$ref": "#/definitions/Transform"
          },
          "type": "array"
        },
        "width": {
          "description": "The width of a visualization.\n\n__Default value:__ This will be determined by the following rules:\n\n- If a view's [`autosize`](https://vega.github.io/vega-lite/docs/size.html#autosize) type is `\"fit\"` or its x-channel has a [continuous scale](https://vega.github.io/vega-lite/docs/scale.html#continuous), the width will be the value of [`config.view.width`](https://vega.github.io/vega-lite/docs/spec.html#config).\n- For x-axis with a band or point scale: if [`rangeStep`](https://vega.github.io/vega-lite/docs/scale.html#band) is a numeric value or unspecified, the width is [determined by the range step, paddings, and the cardinality of the field mapped to x-channel](https://vega.github.io/vega-lite/docs/scale.html#band).   Otherwise, if the `rangeStep` is `null`, the width will be the value of [`config.view.width`](https://vega.github.io/vega-lite/docs/spec.html#config).\n- If no field is mapped to `x` channel, the `width` will be the value of [`config.scale.textXRangeStep`](https://vega.github.io/vega-lite/docs/size.html#default-width-and-height) for `text` mark and the value of `rangeStep` for other marks.\n\n__Note:__ For plots with [`row` and `column` channels](https://vega.github.io/vega-lite/docs/encoding.html#facet), this represents the width of a single view.\n\n__See also:__ The documentation for [width and height](https://vega.github.io/vega-lite/docs/size.html) contains more examples.",
          "type": "number"
        }
      },
      "required": [
        "layer"
      ],
      "type": "object"
>>>>>>> 73beb111
    },
    "FacetFieldDef": {
      "additionalProperties": false,
      "properties": {
        "aggregate": {
          "$ref": "#/definitions/Aggregate",
          "description": "Aggregation function for the field\n(e.g., `mean`, `sum`, `median`, `min`, `max`, `count`).\n\n__Default value:__ `undefined` (None)"
        },
        "bin": {
          "anyOf": [
            {
              "type": "boolean"
            },
            {
              "$ref": "#/definitions/BinParams"
            }
          ],
          "description": "A flag for binning a `quantitative` field, or [an object defining binning parameters](https://vega.github.io/vega-lite/docs/bin.html#params).\nIf `true`, default [binning parameters](https://vega.github.io/vega-lite/docs/bin.html) will be applied.\n\n__Default value:__ `false`"
        },
        "field": {
          "anyOf": [
            {
              "type": "string"
            },
            {
              "$ref": "#/definitions/RepeatRef"
            }
          ],
          "description": "__Required.__ A string defining the name of the field from which to pull a data value\nor an object defining iterated values from the [`repeat`](https://vega.github.io/vega-lite/docs/repeat.html) operator.\n\n__Note:__ Dots (`.`) and brackets (`[` and `]`) can be used to access nested objects (e.g., `\"field\": \"foo.bar\"` and `\"field\": \"foo['bar']\"`).\nIf field names contain dots or brackets but are not nested, you can use `\\\\` to escape dots and brackets (e.g., `\"a\\\\.b\"` and `\"a\\\\[0\\\\]\"`).\nSee more details about escaping in the [field documentation](https://vega.github.io/vega-lite/docs/field.html).\n\n__Note:__ `field` is not required if `aggregate` is `count`."
        },
        "header": {
          "$ref": "#/definitions/Header",
          "description": "An object defining properties of a facet's header."
        },
        "sort": {
          "$ref": "#/definitions/SortOrder",
          "description": "Sort order for a facet field.\nThis can be `\"ascending\"`, `\"descending\"`."
        },
        "timeUnit": {
          "$ref": "#/definitions/TimeUnit",
          "description": "Time unit (e.g., `year`, `yearmonth`, `month`, `hours`) for a temporal field.\nor [a temporal field that gets casted as ordinal](https://vega.github.io/vega-lite/docs/type.html#cast).\n\n__Default value:__ `undefined` (None)"
        },
        "type": {
          "$ref": "#/definitions/Type",
          "description": "The encoded field's type of measurement (`\"quantitative\"`, `\"temporal\"`, `\"ordinal\"`, or `\"nominal\"`).\nIt can also be a `\"geojson\"` type for encoding ['geoshape'](geoshape.html)."
        }
      },
      "required": [
        "type"
      ],
      "type": "object"
    },
    "FacetMapping": {
      "additionalProperties": false,
      "properties": {
        "column": {
          "$ref": "#/definitions/FacetFieldDef",
          "description": "Horizontal facets for trellis plots."
        },
        "row": {
          "$ref": "#/definitions/FacetFieldDef",
          "description": "Vertical facets for trellis plots."
        }
      },
      "type": "object"
    },
    "FieldDef": {
      "additionalProperties": false,
      "description": "Definition object for a data field, its type and transformation of an encoding channel.",
      "properties": {
        "aggregate": {
          "$ref": "#/definitions/Aggregate",
          "description": "Aggregation function for the field\n(e.g., `mean`, `sum`, `median`, `min`, `max`, `count`).\n\n__Default value:__ `undefined` (None)"
        },
        "bin": {
          "anyOf": [
            {
              "type": "boolean"
            },
            {
              "$ref": "#/definitions/BinParams"
            }
          ],
          "description": "A flag for binning a `quantitative` field, or [an object defining binning parameters](https://vega.github.io/vega-lite/docs/bin.html#params).\nIf `true`, default [binning parameters](https://vega.github.io/vega-lite/docs/bin.html) will be applied.\n\n__Default value:__ `false`"
        },
        "field": {
          "anyOf": [
            {
              "type": "string"
            },
            {
              "$ref": "#/definitions/RepeatRef"
            }
          ],
          "description": "__Required.__ A string defining the name of the field from which to pull a data value\nor an object defining iterated values from the [`repeat`](https://vega.github.io/vega-lite/docs/repeat.html) operator.\n\n__Note:__ Dots (`.`) and brackets (`[` and `]`) can be used to access nested objects (e.g., `\"field\": \"foo.bar\"` and `\"field\": \"foo['bar']\"`).\nIf field names contain dots or brackets but are not nested, you can use `\\\\` to escape dots and brackets (e.g., `\"a\\\\.b\"` and `\"a\\\\[0\\\\]\"`).\nSee more details about escaping in the [field documentation](https://vega.github.io/vega-lite/docs/field.html).\n\n__Note:__ `field` is not required if `aggregate` is `count`."
        },
        "timeUnit": {
          "$ref": "#/definitions/TimeUnit",
          "description": "Time unit (e.g., `year`, `yearmonth`, `month`, `hours`) for a temporal field.\nor [a temporal field that gets casted as ordinal](https://vega.github.io/vega-lite/docs/type.html#cast).\n\n__Default value:__ `undefined` (None)"
        },
        "type": {
          "$ref": "#/definitions/Type",
          "description": "The encoded field's type of measurement (`\"quantitative\"`, `\"temporal\"`, `\"ordinal\"`, or `\"nominal\"`).\nIt can also be a `\"geojson\"` type for encoding ['geoshape'](geoshape.html)."
        }
      },
      "required": [
        "type"
      ],
      "type": "object"
    },
    "FieldDefWithCondition": {
      "additionalProperties": false,
      "description": "A FieldDef with Condition<ValueDef>\n{\n   condition: {value: ...},\n   field: ...,\n   ...\n}",
      "properties": {
        "aggregate": {
          "$ref": "#/definitions/Aggregate",
          "description": "Aggregation function for the field\n(e.g., `mean`, `sum`, `median`, `min`, `max`, `count`).\n\n__Default value:__ `undefined` (None)"
        },
        "bin": {
          "anyOf": [
            {
              "type": "boolean"
            },
            {
              "$ref": "#/definitions/BinParams"
            }
          ],
          "description": "A flag for binning a `quantitative` field, or [an object defining binning parameters](https://vega.github.io/vega-lite/docs/bin.html#params).\nIf `true`, default [binning parameters](https://vega.github.io/vega-lite/docs/bin.html) will be applied.\n\n__Default value:__ `false`"
        },
        "condition": {
          "anyOf": [
            {
              "$ref": "#/definitions/Conditional<ValueDef>"
            },
            {
              "items": {
                "$ref": "#/definitions/Conditional<ValueDef>"
              },
              "type": "array"
            }
          ],
          "description": "One or more value definition(s) with a selection predicate.\n\n__Note:__ A field definition's `condition` property can only contain [value definitions](https://vega.github.io/vega-lite/docs/encoding.html#value-def)\nsince Vega-Lite only allows at most one encoded field per encoding channel."
        },
        "field": {
          "anyOf": [
            {
              "type": "string"
            },
            {
              "$ref": "#/definitions/RepeatRef"
            }
          ],
          "description": "__Required.__ A string defining the name of the field from which to pull a data value\nor an object defining iterated values from the [`repeat`](https://vega.github.io/vega-lite/docs/repeat.html) operator.\n\n__Note:__ Dots (`.`) and brackets (`[` and `]`) can be used to access nested objects (e.g., `\"field\": \"foo.bar\"` and `\"field\": \"foo['bar']\"`).\nIf field names contain dots or brackets but are not nested, you can use `\\\\` to escape dots and brackets (e.g., `\"a\\\\.b\"` and `\"a\\\\[0\\\\]\"`).\nSee more details about escaping in the [field documentation](https://vega.github.io/vega-lite/docs/field.html).\n\n__Note:__ `field` is not required if `aggregate` is `count`."
        },
        "timeUnit": {
          "$ref": "#/definitions/TimeUnit",
          "description": "Time unit (e.g., `year`, `yearmonth`, `month`, `hours`) for a temporal field.\nor [a temporal field that gets casted as ordinal](https://vega.github.io/vega-lite/docs/type.html#cast).\n\n__Default value:__ `undefined` (None)"
        },
        "type": {
          "$ref": "#/definitions/Type",
          "description": "The encoded field's type of measurement (`\"quantitative\"`, `\"temporal\"`, `\"ordinal\"`, or `\"nominal\"`).\nIt can also be a `\"geojson\"` type for encoding ['geoshape'](geoshape.html)."
        }
      },
      "required": [
        "type"
      ],
      "type": "object"
    },
    "MarkPropFieldDefWithCondition": {
      "additionalProperties": false,
      "description": "A FieldDef with Condition<ValueDef>\n{\n   condition: {value: ...},\n   field: ...,\n   ...\n}",
      "properties": {
        "aggregate": {
          "$ref": "#/definitions/Aggregate",
          "description": "Aggregation function for the field\n(e.g., `mean`, `sum`, `median`, `min`, `max`, `count`).\n\n__Default value:__ `undefined` (None)"
        },
        "bin": {
          "anyOf": [
            {
              "type": "boolean"
            },
            {
              "$ref": "#/definitions/BinParams"
            }
          ],
          "description": "A flag for binning a `quantitative` field, or [an object defining binning parameters](https://vega.github.io/vega-lite/docs/bin.html#params).\nIf `true`, default [binning parameters](https://vega.github.io/vega-lite/docs/bin.html) will be applied.\n\n__Default value:__ `false`"
        },
        "condition": {
          "anyOf": [
            {
              "$ref": "#/definitions/Conditional<ValueDef>"
            },
            {
              "items": {
                "$ref": "#/definitions/Conditional<ValueDef>"
              },
              "type": "array"
            }
          ],
          "description": "One or more value definition(s) with a selection predicate.\n\n__Note:__ A field definition's `condition` property can only contain [value definitions](https://vega.github.io/vega-lite/docs/encoding.html#value-def)\nsince Vega-Lite only allows at most one encoded field per encoding channel."
        },
        "field": {
          "anyOf": [
            {
              "type": "string"
            },
            {
              "$ref": "#/definitions/RepeatRef"
            }
          ],
          "description": "__Required.__ A string defining the name of the field from which to pull a data value\nor an object defining iterated values from the [`repeat`](https://vega.github.io/vega-lite/docs/repeat.html) operator.\n\n__Note:__ Dots (`.`) and brackets (`[` and `]`) can be used to access nested objects (e.g., `\"field\": \"foo.bar\"` and `\"field\": \"foo['bar']\"`).\nIf field names contain dots or brackets but are not nested, you can use `\\\\` to escape dots and brackets (e.g., `\"a\\\\.b\"` and `\"a\\\\[0\\\\]\"`).\nSee more details about escaping in the [field documentation](https://vega.github.io/vega-lite/docs/field.html).\n\n__Note:__ `field` is not required if `aggregate` is `count`."
        },
        "legend": {
          "anyOf": [
            {
              "$ref": "#/definitions/Legend"
            },
            {
              "type": "null"
            }
          ],
          "description": "An object defining properties of the legend.\nIf `null`, the legend for the encoding channel will be removed.\n\n__Default value:__ If undefined, default [legend properties](https://vega.github.io/vega-lite/docs/legend.html) are applied."
        },
        "scale": {
          "anyOf": [
            {
              "$ref": "#/definitions/Scale"
            },
            {
              "type": "null"
            }
          ],
          "description": "An object defining properties of the channel's scale, which is the function that transforms values in the data domain (numbers, dates, strings, etc) to visual values (pixels, colors, sizes) of the encoding channels.\n\nIf `null`, the scale will be [disabled and the data value will be directly encoded](https://vega.github.io/vega-lite/docs/scale.html#disable).\n\n__Default value:__ If undefined, default [scale properties](https://vega.github.io/vega-lite/docs/scale.html) are applied."
        },
        "sort": {
          "anyOf": [
            {
              "$ref": "#/definitions/SortOrder"
            },
            {
              "$ref": "#/definitions/SortField"
            },
            {
              "type": "null"
            }
          ],
          "description": "Sort order for the encoded field.\nSupported `sort` values include `\"ascending\"`, `\"descending\"` and `null` (no sorting).\nFor fields with discrete domains, `sort` can also be a [sort field definition object](https://vega.github.io/vega-lite/docs/sort.html#sort-field).\n\n__Default value:__ `\"ascending\"`"
        },
        "timeUnit": {
          "$ref": "#/definitions/TimeUnit",
          "description": "Time unit (e.g., `year`, `yearmonth`, `month`, `hours`) for a temporal field.\nor [a temporal field that gets casted as ordinal](https://vega.github.io/vega-lite/docs/type.html#cast).\n\n__Default value:__ `undefined` (None)"
        },
        "type": {
          "$ref": "#/definitions/Type",
          "description": "The encoded field's type of measurement (`\"quantitative\"`, `\"temporal\"`, `\"ordinal\"`, or `\"nominal\"`).\nIt can also be a `\"geojson\"` type for encoding ['geoshape'](geoshape.html)."
        }
      },
      "required": [
        "type"
      ],
      "type": "object"
    },
    "TextFieldDefWithCondition": {
      "additionalProperties": false,
      "description": "A FieldDef with Condition<ValueDef>\n{\n   condition: {value: ...},\n   field: ...,\n   ...\n}",
      "properties": {
        "aggregate": {
          "$ref": "#/definitions/Aggregate",
          "description": "Aggregation function for the field\n(e.g., `mean`, `sum`, `median`, `min`, `max`, `count`).\n\n__Default value:__ `undefined` (None)"
        },
        "bin": {
          "anyOf": [
            {
              "type": "boolean"
            },
            {
              "$ref": "#/definitions/BinParams"
            }
          ],
          "description": "A flag for binning a `quantitative` field, or [an object defining binning parameters](https://vega.github.io/vega-lite/docs/bin.html#params).\nIf `true`, default [binning parameters](https://vega.github.io/vega-lite/docs/bin.html) will be applied.\n\n__Default value:__ `false`"
        },
        "condition": {
          "anyOf": [
            {
              "$ref": "#/definitions/Conditional<ValueDef>"
            },
            {
              "items": {
                "$ref": "#/definitions/Conditional<ValueDef>"
              },
              "type": "array"
            }
          ],
          "description": "One or more value definition(s) with a selection predicate.\n\n__Note:__ A field definition's `condition` property can only contain [value definitions](https://vega.github.io/vega-lite/docs/encoding.html#value-def)\nsince Vega-Lite only allows at most one encoded field per encoding channel."
        },
        "field": {
          "anyOf": [
            {
              "type": "string"
            },
            {
              "$ref": "#/definitions/RepeatRef"
            }
          ],
          "description": "__Required.__ A string defining the name of the field from which to pull a data value\nor an object defining iterated values from the [`repeat`](https://vega.github.io/vega-lite/docs/repeat.html) operator.\n\n__Note:__ Dots (`.`) and brackets (`[` and `]`) can be used to access nested objects (e.g., `\"field\": \"foo.bar\"` and `\"field\": \"foo['bar']\"`).\nIf field names contain dots or brackets but are not nested, you can use `\\\\` to escape dots and brackets (e.g., `\"a\\\\.b\"` and `\"a\\\\[0\\\\]\"`).\nSee more details about escaping in the [field documentation](https://vega.github.io/vega-lite/docs/field.html).\n\n__Note:__ `field` is not required if `aggregate` is `count`."
        },
        "format": {
          "description": "The [formatting pattern](https://vega.github.io/vega-lite/docs/format.html) for a text field. If not defined, this will be determined automatically.",
          "type": "string"
        },
        "timeUnit": {
          "$ref": "#/definitions/TimeUnit",
          "description": "Time unit (e.g., `year`, `yearmonth`, `month`, `hours`) for a temporal field.\nor [a temporal field that gets casted as ordinal](https://vega.github.io/vega-lite/docs/type.html#cast).\n\n__Default value:__ `undefined` (None)"
        },
        "type": {
          "$ref": "#/definitions/Type",
          "description": "The encoded field's type of measurement (`\"quantitative\"`, `\"temporal\"`, `\"ordinal\"`, or `\"nominal\"`).\nIt can also be a `\"geojson\"` type for encoding ['geoshape'](geoshape.html)."
        }
      },
      "required": [
        "type"
      ],
      "type": "object"
    },
    "FieldEqualPredicate": {
      "additionalProperties": false,
      "properties": {
        "equal": {
          "anyOf": [
            {
              "type": "string"
            },
            {
              "type": "number"
            },
            {
              "type": "boolean"
            },
            {
              "$ref": "#/definitions/DateTime"
            }
          ],
          "description": "The value that the field should be equal to."
        },
        "field": {
          "description": "Field to be filtered.",
          "type": "string"
        },
        "timeUnit": {
          "$ref": "#/definitions/TimeUnit",
          "description": "Time unit for the field to be filtered."
        }
      },
      "required": [
        "field",
        "equal"
      ],
      "type": "object"
    },
    "FieldOneOfPredicate": {
      "additionalProperties": false,
      "properties": {
        "field": {
          "description": "Field to be filtered",
          "type": "string"
        },
        "oneOf": {
          "anyOf": [
            {
              "items": {
                "type": "string"
              },
              "type": "array"
            },
            {
              "items": {
                "type": "number"
              },
              "type": "array"
            },
            {
              "items": {
                "type": "boolean"
              },
              "type": "array"
            },
            {
              "items": {
                "$ref": "#/definitions/DateTime"
              },
              "type": "array"
            }
          ],
          "description": "A set of values that the `field`'s value should be a member of,\nfor a data item included in the filtered data."
        },
        "timeUnit": {
          "$ref": "#/definitions/TimeUnit",
          "description": "time unit for the field to be filtered."
        }
      },
      "required": [
        "field",
        "oneOf"
      ],
      "type": "object"
    },
    "FieldRangePredicate": {
      "additionalProperties": false,
      "properties": {
        "field": {
          "description": "Field to be filtered",
          "type": "string"
        },
        "range": {
          "description": "An array of inclusive minimum and maximum values\nfor a field value of a data item to be included in the filtered data.",
          "items": {
            "anyOf": [
              {
                "type": "number"
              },
              {
                "$ref": "#/definitions/DateTime"
              },
              {
                "type": "null"
              }
            ]
          },
          "maxItems": 2,
          "minItems": 2,
          "type": "array"
        },
        "timeUnit": {
          "$ref": "#/definitions/TimeUnit",
          "description": "time unit for the field to be filtered."
        }
      },
      "required": [
        "field",
        "range"
      ],
      "type": "object"
    },
    "FilterTransform": {
      "additionalProperties": false,
      "properties": {
        "filter": {
          "$ref": "#/definitions/LogicalOperand<Predicate>",
          "description": "The `filter` property must be one of the predicate definitions:\n(1) an [expression](https://vega.github.io/vega-lite/docs/types.html#expression) string,\nwhere `datum` can be used to refer to the current data object;\n(2) one of the field predicates: [equal predicate](https://vega.github.io/vega-lite/docs/filter.html#equal-predicate);\n[range predicate](filter.html#range-predicate), [one-of predicate](https://vega.github.io/vega-lite/docs/filter.html#one-of-predicate);\n(3) a [selection predicate](https://vega.github.io/vega-lite/docs/filter.html#selection-predicate);\nor (4) a logical operand that combines (1), (2), or (3)."
        }
      },
      "required": [
        "filter"
      ],
      "type": "object"
    },
    "FontStyle": {
      "enum": [
        "normal",
        "italic"
      ],
      "type": "string"
    },
    "FontWeight": {
      "anyOf": [
        {
          "$ref": "#/definitions/FontWeightString"
        },
        {
          "$ref": "#/definitions/FontWeightNumber"
        }
      ]
    },
    "FontWeightNumber": {
      "maximum": 900,
      "minimum": 100,
      "type": "number"
    },
    "FontWeightString": {
      "enum": [
        "normal",
        "bold"
      ],
      "type": "string"
    },
    "FacetSpec": {
      "additionalProperties": false,
      "properties": {
        "data": {
          "$ref": "#/definitions/Data",
          "description": "An object describing the data source"
        },
        "description": {
          "description": "Description of this mark for commenting purpose.",
          "type": "string"
        },
        "facet": {
          "$ref": "#/definitions/FacetMapping",
          "description": "An object that describes mappings between `row` and `column` channels and their field definitions."
        },
        "name": {
          "description": "Name of the visualization for later reference.",
          "type": "string"
        },
        "resolve": {
          "$ref": "#/definitions/Resolve",
          "description": "Scale, axis, and legend resolutions for facets."
        },
        "spec": {
          "anyOf": [
            {
              "$ref": "#/definitions/LayerSpec"
            },
            {
              "$ref": "#/definitions/CompositeUnitSpec"
            }
          ],
          "description": "A specification of the view that gets faceted."
        },
        "title": {
          "anyOf": [
            {
              "type": "string"
            },
            {
              "$ref": "#/definitions/TitleParams"
            }
          ],
          "description": "Title for the plot."
        },
        "transform": {
          "description": "An array of data transformations such as filter and new field calculation.",
          "items": {
            "$ref": "#/definitions/Transform"
          },
          "type": "array"
        }
      },
      "required": [
        "facet",
        "spec"
      ],
      "type": "object"
    },
    "HConcatSpec": {
      "additionalProperties": false,
      "properties": {
        "data": {
          "$ref": "#/definitions/Data",
          "description": "An object describing the data source"
        },
        "description": {
          "description": "Description of this mark for commenting purpose.",
          "type": "string"
        },
        "hconcat": {
          "description": "A list of views that should be concatenated and put into a row.",
          "items": {
            "$ref": "#/definitions/Spec"
          },
          "type": "array"
        },
        "name": {
          "description": "Name of the visualization for later reference.",
          "type": "string"
        },
        "resolve": {
          "$ref": "#/definitions/Resolve",
          "description": "Scale, axis, and legend resolutions for horizontally concatenated charts."
        },
        "title": {
          "anyOf": [
            {
              "type": "string"
            },
            {
              "$ref": "#/definitions/TitleParams"
            }
          ],
          "description": "Title for the plot."
        },
        "transform": {
          "description": "An array of data transformations such as filter and new field calculation.",
          "items": {
            "$ref": "#/definitions/Transform"
          },
          "type": "array"
        }
      },
      "required": [
        "hconcat"
      ],
      "type": "object"
    },
    "RepeatSpec": {
      "additionalProperties": false,
      "properties": {
        "data": {
          "$ref": "#/definitions/Data",
          "description": "An object describing the data source"
        },
        "description": {
          "description": "Description of this mark for commenting purpose.",
          "type": "string"
        },
        "name": {
          "description": "Name of the visualization for later reference.",
          "type": "string"
        },
        "repeat": {
          "$ref": "#/definitions/Repeat",
          "description": "An object that describes what fields should be repeated into views that are laid out as a `row` or `column`."
        },
        "resolve": {
          "$ref": "#/definitions/Resolve",
          "description": "Scale and legend resolutions for repeated charts."
        },
        "spec": {
          "$ref": "#/definitions/Spec"
        },
        "title": {
          "anyOf": [
            {
              "type": "string"
            },
            {
              "$ref": "#/definitions/TitleParams"
            }
          ],
          "description": "Title for the plot."
        },
        "transform": {
          "description": "An array of data transformations such as filter and new field calculation.",
          "items": {
            "$ref": "#/definitions/Transform"
          },
          "type": "array"
        }
      },
      "required": [
        "repeat",
        "spec"
      ],
      "type": "object"
    },
    "Spec": {
      "anyOf": [
        {
          "$ref": "#/definitions/CompositeUnitSpec"
        },
        {
          "$ref": "#/definitions/LayerSpec"
        },
        {
          "$ref": "#/definitions/FacetSpec"
        },
        {
          "$ref": "#/definitions/RepeatSpec"
        },
        {
          "$ref": "#/definitions/VConcatSpec"
        },
        {
          "$ref": "#/definitions/HConcatSpec"
        }
      ]
    },
    "CompositeUnitSpecAlias": {
      "additionalProperties": false,
      "properties": {
        "data": {
          "$ref": "#/definitions/Data",
          "description": "An object describing the data source"
        },
        "description": {
          "description": "Description of this mark for commenting purpose.",
          "type": "string"
        },
        "encoding": {
          "$ref": "#/definitions/Encoding",
          "description": "A key-value mapping between encoding channels and definition of fields."
        },
        "height": {
          "description": "The height of a visualization.\n\n__Default value:__\n- If a view's [`autosize`](https://vega.github.io/vega-lite/docs/size.html#autosize) type is `\"fit\"` or its y-channel has a [continuous scale](https://vega.github.io/vega-lite/docs/scale.html#continuous), the height will be the value of [`config.view.height`](https://vega.github.io/vega-lite/docs/spec.html#config).\n- For y-axis with a band or point scale: if [`rangeStep`](https://vega.github.io/vega-lite/docs/scale.html#band) is a numeric value or unspecified, the height is [determined by the range step, paddings, and the cardinality of the field mapped to y-channel](https://vega.github.io/vega-lite/docs/scale.html#band). Otherwise, if the `rangeStep` is `null`, the height will be the value of [`config.view.height`](https://vega.github.io/vega-lite/docs/spec.html#config).\n- If no field is mapped to `y` channel, the `height` will be the value of `rangeStep`.\n\n__Note__: For plots with [`row` and `column` channels](https://vega.github.io/vega-lite/docs/encoding.html#facet), this represents the height of a single view.\n\n__See also:__ The documentation for [width and height](https://vega.github.io/vega-lite/docs/size.html) contains more examples.",
          "type": "number"
        },
        "mark": {
          "$ref": "#/definitions/AnyMark",
          "description": "A string describing the mark type (one of `\"bar\"`, `\"circle\"`, `\"square\"`, `\"tick\"`, `\"line\"`,\n* `\"area\"`, `\"point\"`, `\"rule\"`, `\"geoshape\"`, and `\"text\"`) or a [mark definition object](https://vega.github.io/vega-lite/docs/mark.html#mark-def)."
        },
        "name": {
          "description": "Name of the visualization for later reference.",
          "type": "string"
        },
        "projection": {
          "$ref": "#/definitions/Projection",
          "description": "An object defining properties of geographic projection.\n\nWorks with `\"geoshape\"` marks and `\"point\"` or `\"line\"` marks that have `latitude` and `\"longitude\"` channels."
        },
        "selection": {
          "additionalProperties": {
            "$ref": "#/definitions/SelectionDef"
          },
          "description": "A key-value mapping between selection names and definitions.",
          "type": "object"
        },
        "title": {
          "anyOf": [
            {
              "type": "string"
            },
            {
              "$ref": "#/definitions/TitleParams"
            }
          ],
          "description": "Title for the plot."
        },
        "transform": {
          "description": "An array of data transformations such as filter and new field calculation.",
          "items": {
            "$ref": "#/definitions/Transform"
          },
          "type": "array"
        },
        "width": {
          "description": "The width of a visualization.\n\n__Default value:__ This will be determined by the following rules:\n\n- If a view's [`autosize`](https://vega.github.io/vega-lite/docs/size.html#autosize) type is `\"fit\"` or its x-channel has a [continuous scale](https://vega.github.io/vega-lite/docs/scale.html#continuous), the width will be the value of [`config.view.width`](https://vega.github.io/vega-lite/docs/spec.html#config).\n- For x-axis with a band or point scale: if [`rangeStep`](https://vega.github.io/vega-lite/docs/scale.html#band) is a numeric value or unspecified, the width is [determined by the range step, paddings, and the cardinality of the field mapped to x-channel](https://vega.github.io/vega-lite/docs/scale.html#band).   Otherwise, if the `rangeStep` is `null`, the width will be the value of [`config.view.width`](https://vega.github.io/vega-lite/docs/spec.html#config).\n- If no field is mapped to `x` channel, the `width` will be the value of [`config.scale.textXRangeStep`](https://vega.github.io/vega-lite/docs/size.html#default-width-and-height) for `text` mark and the value of `rangeStep` for other marks.\n\n__Note:__ For plots with [`row` and `column` channels](https://vega.github.io/vega-lite/docs/encoding.html#facet), this represents the width of a single view.\n\n__See also:__ The documentation for [width and height](https://vega.github.io/vega-lite/docs/size.html) contains more examples.",
          "type": "number"
        }
      },
      "required": [
        "mark"
      ],
      "type": "object"
    },
    "FacetedCompositeUnitSpecAlias": {
      "additionalProperties": false,
      "properties": {
        "data": {
          "$ref": "#/definitions/Data",
          "description": "An object describing the data source"
        },
        "description": {
          "description": "Description of this mark for commenting purpose.",
          "type": "string"
        },
        "encoding": {
          "$ref": "#/definitions/EncodingWithFacet",
          "description": "A key-value mapping between encoding channels and definition of fields."
        },
        "height": {
          "description": "The height of a visualization.\n\n__Default value:__\n- If a view's [`autosize`](https://vega.github.io/vega-lite/docs/size.html#autosize) type is `\"fit\"` or its y-channel has a [continuous scale](https://vega.github.io/vega-lite/docs/scale.html#continuous), the height will be the value of [`config.view.height`](https://vega.github.io/vega-lite/docs/spec.html#config).\n- For y-axis with a band or point scale: if [`rangeStep`](https://vega.github.io/vega-lite/docs/scale.html#band) is a numeric value or unspecified, the height is [determined by the range step, paddings, and the cardinality of the field mapped to y-channel](https://vega.github.io/vega-lite/docs/scale.html#band). Otherwise, if the `rangeStep` is `null`, the height will be the value of [`config.view.height`](https://vega.github.io/vega-lite/docs/spec.html#config).\n- If no field is mapped to `y` channel, the `height` will be the value of `rangeStep`.\n\n__Note__: For plots with [`row` and `column` channels](https://vega.github.io/vega-lite/docs/encoding.html#facet), this represents the height of a single view.\n\n__See also:__ The documentation for [width and height](https://vega.github.io/vega-lite/docs/size.html) contains more examples.",
          "type": "number"
        },
        "mark": {
          "$ref": "#/definitions/AnyMark",
          "description": "A string describing the mark type (one of `\"bar\"`, `\"circle\"`, `\"square\"`, `\"tick\"`, `\"line\"`,\n* `\"area\"`, `\"point\"`, `\"rule\"`, `\"geoshape\"`, and `\"text\"`) or a [mark definition object](https://vega.github.io/vega-lite/docs/mark.html#mark-def)."
        },
        "name": {
          "description": "Name of the visualization for later reference.",
          "type": "string"
        },
        "projection": {
          "$ref": "#/definitions/Projection",
          "description": "An object defining properties of geographic projection.\n\nWorks with `\"geoshape\"` marks and `\"point\"` or `\"line\"` marks that have `latitude` and `\"longitude\"` channels."
        },
        "selection": {
          "additionalProperties": {
            "$ref": "#/definitions/SelectionDef"
          },
          "description": "A key-value mapping between selection names and definitions.",
          "type": "object"
        },
        "title": {
          "anyOf": [
            {
              "type": "string"
            },
            {
              "$ref": "#/definitions/TitleParams"
            }
          ],
          "description": "Title for the plot."
        },
        "transform": {
          "description": "An array of data transformations such as filter and new field calculation.",
          "items": {
            "$ref": "#/definitions/Transform"
          },
          "type": "array"
        },
        "width": {
          "description": "The width of a visualization.\n\n__Default value:__ This will be determined by the following rules:\n\n- If a view's [`autosize`](https://vega.github.io/vega-lite/docs/size.html#autosize) type is `\"fit\"` or its x-channel has a [continuous scale](https://vega.github.io/vega-lite/docs/scale.html#continuous), the width will be the value of [`config.view.width`](https://vega.github.io/vega-lite/docs/spec.html#config).\n- For x-axis with a band or point scale: if [`rangeStep`](https://vega.github.io/vega-lite/docs/scale.html#band) is a numeric value or unspecified, the width is [determined by the range step, paddings, and the cardinality of the field mapped to x-channel](https://vega.github.io/vega-lite/docs/scale.html#band).   Otherwise, if the `rangeStep` is `null`, the width will be the value of [`config.view.width`](https://vega.github.io/vega-lite/docs/spec.html#config).\n- If no field is mapped to `x` channel, the `width` will be the value of [`config.scale.textXRangeStep`](https://vega.github.io/vega-lite/docs/size.html#default-width-and-height) for `text` mark and the value of `rangeStep` for other marks.\n\n__Note:__ For plots with [`row` and `column` channels](https://vega.github.io/vega-lite/docs/encoding.html#facet), this represents the width of a single view.\n\n__See also:__ The documentation for [width and height](https://vega.github.io/vega-lite/docs/size.html) contains more examples.",
          "type": "number"
        }
      },
      "required": [
        "mark"
      ],
      "type": "object"
    },
    "VConcatSpec": {
      "additionalProperties": false,
      "properties": {
        "data": {
          "$ref": "#/definitions/Data",
          "description": "An object describing the data source"
        },
        "description": {
          "description": "Description of this mark for commenting purpose.",
          "type": "string"
        },
        "name": {
          "description": "Name of the visualization for later reference.",
          "type": "string"
        },
        "resolve": {
          "$ref": "#/definitions/Resolve",
          "description": "Scale, axis, and legend resolutions for vertically concatenated charts."
        },
        "title": {
          "anyOf": [
            {
              "type": "string"
            },
            {
              "$ref": "#/definitions/TitleParams"
            }
          ],
          "description": "Title for the plot."
        },
        "transform": {
          "description": "An array of data transformations such as filter and new field calculation.",
          "items": {
            "$ref": "#/definitions/Transform"
          },
          "type": "array"
        },
        "vconcat": {
          "description": "A list of views that should be concatenated and put into a column.",
          "items": {
            "$ref": "#/definitions/Spec"
          },
          "type": "array"
        }
      },
      "required": [
        "vconcat"
      ],
      "type": "object"
    },
    "GeoType": {
      "enum": [
        "latitude",
        "longitude",
        "geojson"
      ],
      "type": "string"
    },
    "Header": {
      "additionalProperties": false,
      "description": "Headers of row / column channels for faceted plots.",
      "properties": {
        "format": {
          "description": "The formatting pattern for labels. This is D3's [number format pattern](https://github.com/d3/d3-format#locale_format) for quantitative fields and D3's [time format pattern](https://github.com/d3/d3-time-format#locale_format) for time field.\n\nSee the [format documentation](format.html) for more information.\n\n__Default value:__  derived from [numberFormat](config.html#format) config for quantitative fields and from [timeFormat](config.html#format) config for temporal fields.",
          "type": "string"
        },
        "labelAngle": {
          "description": "The rotation angle of the header labels.\n\n__Default value:__ `0`.",
          "maximum": 360,
          "minimum": -360,
          "type": "number"
        },
        "title": {
          "description": "A title for the field. If `null`, the title will be removed.\n\n__Default value:__  derived from the field's name and transformation function (`aggregate`, `bin` and `timeUnit`).  If the field has an aggregate function, the function is displayed as a part of the title (e.g., `\"Sum of Profit\"`). If the field is binned or has a time unit applied, the applied function will be denoted in parentheses (e.g., `\"Profit (binned)\"`, `\"Transaction Date (year-month)\"`).  Otherwise, the title is simply the field name.\n\n__Note__: You can customize the default field title format by providing the [`fieldTitle` property in the [config](config.html) or [`fieldTitle` function via the `compile` function's options](compile.html#field-title).",
          "type": [
            "string",
            "null"
          ]
        }
      },
      "type": "object"
    },
    "HorizontalAlign": {
      "enum": [
        "left",
        "right",
        "center"
      ],
      "type": "string"
    },
    "InlineData": {
      "additionalProperties": false,
      "properties": {
        "format": {
          "$ref": "#/definitions/DataFormat",
          "description": "An object that specifies the format for parsing the data values."
        },
        "values": {
          "$ref": "#/definitions/InlineDataset",
          "description": "The full data set, included inline. This can be an array of objects or primitive values or a string.\nArrays of primitive values are ingested as objects with a `data` property. Strings are parsed according to the specified format type."
        }
      },
      "required": [
        "values"
      ],
      "type": "object"
    },
    "InlineDataset": {
      "anyOf": [
        {
          "items": {
            "type": "number"
          },
          "type": "array"
        },
        {
          "items": {
            "type": "string"
          },
          "type": "array"
        },
        {
          "items": {
            "type": "boolean"
          },
          "type": "array"
        },
        {
          "items": {
            "type": "object"
          },
          "type": "array"
        },
        {
          "type": "string"
        },
        {
          "type": "object"
        }
      ]
    },
    "Interpolate": {
      "enum": [
        "linear",
        "linear-closed",
        "step",
        "step-before",
        "step-after",
        "basis",
        "basis-open",
        "basis-closed",
        "cardinal",
        "cardinal-open",
        "cardinal-closed",
        "bundle",
        "monotone"
      ],
      "type": "string"
    },
    "IntervalSelection": {
      "additionalProperties": false,
      "properties": {
        "bind": {
          "description": "Establishes a two-way binding between the interval selection and the scales\nused within the same view. This allows a user to interactively pan and\nzoom the view.",
          "enum": [
            "scales"
          ],
          "type": "string"
        },
        "empty": {
          "description": "By default, all data values are considered to lie within an empty selection.\nWhen set to `none`, empty selections contain no data values.",
          "enum": [
            "all",
            "none"
          ],
          "type": "string"
        },
        "encodings": {
          "description": "An array of encoding channels. The corresponding data field values\nmust match for a data tuple to fall within the selection.",
          "items": {
            "$ref": "#/definitions/SingleDefChannel"
          },
          "type": "array"
        },
        "fields": {
          "description": "An array of field names whose values must match for a data tuple to\nfall within the selection.",
          "items": {
            "type": "string"
          },
          "type": "array"
        },
        "mark": {
          "$ref": "#/definitions/BrushConfig",
          "description": "An interval selection also adds a rectangle mark to depict the\nextents of the interval. The `mark` property can be used to customize the\nappearance of the mark."
        },
        "on": {
          "$ref": "#/definitions/VgEventStream",
          "description": "A [Vega event stream](https://vega.github.io/vega/docs/event-streams/) (object or selector) that triggers the selection.\nFor interval selections, the event stream must specify a [start and end](https://vega.github.io/vega/docs/event-streams/#between-filters)."
        },
        "resolve": {
          "$ref": "#/definitions/SelectionResolution",
          "description": "With layered and multi-view displays, a strategy that determines how\nselections' data queries are resolved when applied in a filter transform,\nconditional encoding rule, or scale domain."
        },
        "translate": {
          "description": "When truthy, allows a user to interactively move an interval selection\nback-and-forth. Can be `true`, `false` (to disable panning), or a\n[Vega event stream definition](https://vega.github.io/vega/docs/event-streams/)\nwhich must include a start and end event to trigger continuous panning.\n\n__Default value:__ `true`, which corresponds to\n`[mousedown, window:mouseup] > window:mousemove!` which corresponds to\nclicks and dragging within an interval selection to reposition it.",
          "type": [
            "string",
            "boolean"
          ]
        },
        "type": {
          "enum": [
            "interval"
          ],
          "type": "string"
        },
        "zoom": {
          "description": "When truthy, allows a user to interactively resize an interval selection.\nCan be `true`, `false` (to disable zooming), or a [Vega event stream\ndefinition](https://vega.github.io/vega/docs/event-streams/). Currently,\nonly `wheel` events are supported.\n\n\n__Default value:__ `true`, which corresponds to `wheel!`.",
          "type": [
            "string",
            "boolean"
          ]
        }
      },
      "required": [
        "type"
      ],
      "type": "object"
    },
    "IntervalSelectionConfig": {
      "additionalProperties": false,
      "properties": {
        "bind": {
          "description": "Establishes a two-way binding between the interval selection and the scales\nused within the same view. This allows a user to interactively pan and\nzoom the view.",
          "enum": [
            "scales"
          ],
          "type": "string"
        },
        "empty": {
          "description": "By default, all data values are considered to lie within an empty selection.\nWhen set to `none`, empty selections contain no data values.",
          "enum": [
            "all",
            "none"
          ],
          "type": "string"
        },
        "encodings": {
          "description": "An array of encoding channels. The corresponding data field values\nmust match for a data tuple to fall within the selection.",
          "items": {
            "$ref": "#/definitions/SingleDefChannel"
          },
          "type": "array"
        },
        "fields": {
          "description": "An array of field names whose values must match for a data tuple to\nfall within the selection.",
          "items": {
            "type": "string"
          },
          "type": "array"
        },
        "mark": {
          "$ref": "#/definitions/BrushConfig",
          "description": "An interval selection also adds a rectangle mark to depict the\nextents of the interval. The `mark` property can be used to customize the\nappearance of the mark."
        },
        "on": {
          "$ref": "#/definitions/VgEventStream",
          "description": "A [Vega event stream](https://vega.github.io/vega/docs/event-streams/) (object or selector) that triggers the selection.\nFor interval selections, the event stream must specify a [start and end](https://vega.github.io/vega/docs/event-streams/#between-filters)."
        },
        "resolve": {
          "$ref": "#/definitions/SelectionResolution",
          "description": "With layered and multi-view displays, a strategy that determines how\nselections' data queries are resolved when applied in a filter transform,\nconditional encoding rule, or scale domain."
        },
        "translate": {
          "description": "When truthy, allows a user to interactively move an interval selection\nback-and-forth. Can be `true`, `false` (to disable panning), or a\n[Vega event stream definition](https://vega.github.io/vega/docs/event-streams/)\nwhich must include a start and end event to trigger continuous panning.\n\n__Default value:__ `true`, which corresponds to\n`[mousedown, window:mouseup] > window:mousemove!` which corresponds to\nclicks and dragging within an interval selection to reposition it.",
          "type": [
            "string",
            "boolean"
          ]
        },
        "zoom": {
          "description": "When truthy, allows a user to interactively resize an interval selection.\nCan be `true`, `false` (to disable zooming), or a [Vega event stream\ndefinition](https://vega.github.io/vega/docs/event-streams/). Currently,\nonly `wheel` events are supported.\n\n\n__Default value:__ `true`, which corresponds to `wheel!`.",
          "type": [
            "string",
            "boolean"
          ]
        }
      },
      "type": "object"
    },
    "JsonDataFormat": {
      "additionalProperties": false,
      "properties": {
        "parse": {
          "anyOf": [
            {
              "enum": [
                "auto"
              ],
              "type": "string"
            },
            {
              "type": "object"
            }
          ],
          "description": "If set to auto (the default), perform automatic type inference to determine the desired data types.\nAlternatively, a parsing directive object can be provided for explicit data types. Each property of the object corresponds to a field name, and the value to the desired data type (one of `\"number\"`, `\"boolean\"` or `\"date\"`).\nFor example, `\"parse\": {\"modified_on\": \"date\"}` parses the `modified_on` field in each input record a Date value.\n\nFor `\"date\"`, we parse data based using Javascript's [`Date.parse()`](https://developer.mozilla.org/en-US/docs/Web/JavaScript/Reference/Global_Objects/Date/parse).\nFor Specific date formats can be provided (e.g., `{foo: 'date:\"%m%d%Y\"'}`), using the [d3-time-format syntax](https://github.com/d3/d3-time-format#locale_format). UTC date format parsing is supported similarly (e.g., `{foo: 'utc:\"%m%d%Y\"'}`). See more about [UTC time](timeunit.html#utc)"
        },
        "property": {
          "description": "The JSON property containing the desired data.\nThis parameter can be used when the loaded JSON file may have surrounding structure or meta-data.\nFor example `\"property\": \"values.features\"` is equivalent to retrieving `json.values.features`\nfrom the loaded JSON object.",
          "type": "string"
        },
        "type": {
          "description": "Type of input data: `\"json\"`, `\"csv\"`, `\"tsv\"`.\nThe default format type is determined by the extension of the file URL.\nIf no extension is detected, `\"json\"` will be used by default.",
          "enum": [
            "json"
          ],
          "type": "string"
        }
      },
      "type": "object"
    },
    "Legend": {
      "additionalProperties": false,
      "description": "Properties of a legend or boolean flag for determining whether to show it.",
      "properties": {
        "entryPadding": {
          "description": "Padding (in pixels) between legend entries in a symbol legend.",
          "type": "number"
        },
        "format": {
          "description": "The formatting pattern for labels. This is D3's [number format pattern](https://github.com/d3/d3-format#locale_format) for quantitative fields and D3's [time format pattern](https://github.com/d3/d3-time-format#locale_format) for time field.\n\nSee the [format documentation](format.html) for more information.\n\n__Default value:__  derived from [numberFormat](config.html#format) config for quantitative fields and from [timeFormat](config.html#format) config for temporal fields.",
          "type": "string"
        },
        "offset": {
          "description": "The offset, in pixels, by which to displace the legend from the edge of the enclosing group or data rectangle.\n\n__Default value:__  `0`",
          "type": "number"
        },
        "orient": {
          "$ref": "#/definitions/LegendOrient",
          "description": "The orientation of the legend, which determines how the legend is positioned within the scene. One of \"left\", \"right\", \"top-left\", \"top-right\", \"bottom-left\", \"bottom-right\", \"none\".\n\n__Default value:__ `\"right\"`"
        },
        "padding": {
          "description": "The padding, in pixels, between the legend and axis.",
          "type": "number"
        },
        "tickCount": {
          "description": "The desired number of tick values for quantitative legends.",
          "type": "number"
        },
        "title": {
          "description": "A title for the field. If `null`, the title will be removed.\n\n__Default value:__  derived from the field's name and transformation function (`aggregate`, `bin` and `timeUnit`).  If the field has an aggregate function, the function is displayed as a part of the title (e.g., `\"Sum of Profit\"`). If the field is binned or has a time unit applied, the applied function will be denoted in parentheses (e.g., `\"Profit (binned)\"`, `\"Transaction Date (year-month)\"`).  Otherwise, the title is simply the field name.\n\n__Note__: You can customize the default field title format by providing the [`fieldTitle` property in the [config](config.html) or [`fieldTitle` function via the `compile` function's options](compile.html#field-title).",
          "type": [
            "string",
            "null"
          ]
        },
        "type": {
          "description": "The type of the legend. Use `\"symbol\"` to create a discrete legend and `\"gradient\"` for a continuous color gradient.\n\n__Default value:__ `\"gradient\"` for non-binned quantitative fields and temporal fields; `\"symbol\"` otherwise.",
          "enum": [
            "symbol",
            "gradient"
          ],
          "type": "string"
        },
        "values": {
          "anyOf": [
            {
              "items": {
                "type": "number"
              },
              "type": "array"
            },
            {
              "items": {
                "type": "string"
              },
              "type": "array"
            },
            {
              "items": {
                "$ref": "#/definitions/DateTime"
              },
              "type": "array"
            }
          ],
          "description": "Explicitly set the visible legend values."
        },
        "zindex": {
          "description": "A non-positive integer indicating z-index of the legend.\nIf zindex is 0, legend should be drawn behind all chart elements.\nTo put them in front, use zindex = 1.",
          "minimum": 0,
          "type": "number"
        }
      },
      "type": "object"
    },
    "LegendConfig": {
      "additionalProperties": false,
      "properties": {
        "cornerRadius": {
          "description": "Corner radius for the full legend.",
          "type": "number"
        },
        "entryPadding": {
          "description": "Padding (in pixels) between legend entries in a symbol legend.",
          "type": "number"
        },
        "fillColor": {
          "description": "Background fill color for the full legend.",
          "type": "string"
        },
        "gradientHeight": {
          "description": "The height of the gradient, in pixels.",
          "minimum": 0,
          "type": "number"
        },
        "gradientLabelBaseline": {
          "description": "Text baseline for color ramp gradient labels.",
          "type": "string"
        },
        "gradientLabelLimit": {
          "description": "The maximum allowed length in pixels of color ramp gradient labels.",
          "type": "number"
        },
        "gradientLabelOffset": {
          "description": "Vertical offset in pixels for color ramp gradient labels.",
          "type": "number"
        },
        "gradientStrokeColor": {
          "description": "The color of the gradient stroke, can be in hex color code or regular color name.",
          "type": "string"
        },
        "gradientStrokeWidth": {
          "description": "The width of the gradient stroke, in pixels.",
          "minimum": 0,
          "type": "number"
        },
        "gradientWidth": {
          "description": "The width of the gradient, in pixels.",
          "minimum": 0,
          "type": "number"
        },
        "labelAlign": {
          "description": "The alignment of the legend label, can be left, middle or right.",
          "type": "string"
        },
        "labelBaseline": {
          "description": "The position of the baseline of legend label, can be top, middle or bottom.",
          "type": "string"
        },
        "labelColor": {
          "description": "The color of the legend label, can be in hex color code or regular color name.",
          "type": "string"
        },
        "labelFont": {
          "description": "The font of the legend label.",
          "type": "string"
        },
        "labelFontSize": {
          "description": "The font size of legend label.\n\n__Default value:__ `10`.",
          "minimum": 0,
          "type": "number"
        },
        "labelLimit": {
          "description": "Maximum allowed pixel width of axis tick labels.",
          "type": "number"
        },
        "labelOffset": {
          "description": "The offset of the legend label.",
          "minimum": 0,
          "type": "number"
        },
        "offset": {
          "description": "The offset, in pixels, by which to displace the legend from the edge of the enclosing group or data rectangle.\n\n__Default value:__  `0`",
          "type": "number"
        },
        "orient": {
          "$ref": "#/definitions/LegendOrient",
          "description": "The orientation of the legend, which determines how the legend is positioned within the scene. One of \"left\", \"right\", \"top-left\", \"top-right\", \"bottom-left\", \"bottom-right\", \"none\".\n\n__Default value:__ `\"right\"`"
        },
        "padding": {
          "description": "The padding, in pixels, between the legend and axis.",
          "type": "number"
        },
        "shortTimeLabels": {
          "description": "Whether month names and weekday names should be abbreviated.\n\n__Default value:__  `false`",
          "type": "boolean"
        },
        "strokeColor": {
          "description": "Border stroke color for the full legend.",
          "type": "string"
        },
        "strokeDash": {
          "description": "Border stroke dash pattern for the full legend.",
          "items": {
            "type": "number"
          },
          "type": "array"
        },
        "strokeWidth": {
          "description": "Border stroke width for the full legend.",
          "type": "number"
        },
        "symbolColor": {
          "description": "The color of the legend symbol,",
          "type": "string"
        },
        "symbolSize": {
          "description": "The size of the legend symbol, in pixels.",
          "minimum": 0,
          "type": "number"
        },
        "symbolStrokeWidth": {
          "description": "The width of the symbol's stroke.",
          "minimum": 0,
          "type": "number"
        },
        "symbolType": {
          "description": "Default shape type (such as \"circle\") for legend symbols.",
          "type": "string"
        },
        "titleAlign": {
          "description": "Horizontal text alignment for legend titles.",
          "type": "string"
        },
        "titleBaseline": {
          "description": "Vertical text baseline for legend titles.",
          "type": "string"
        },
        "titleColor": {
          "description": "The color of the legend title, can be in hex color code or regular color name.",
          "type": "string"
        },
        "titleFont": {
          "description": "The font of the legend title.",
          "type": "string"
        },
        "titleFontSize": {
          "description": "The font size of the legend title.",
          "type": "number"
        },
        "titleFontWeight": {
          "$ref": "#/definitions/FontWeight",
          "description": "The font weight of the legend title.\nThis can be either a string (e.g `\"bold\"`, `\"normal\"`) or a number (`100`, `200`, `300`, ..., `900` where `\"normal\"` = `400` and `\"bold\"` = `700`)."
        },
        "titleLimit": {
          "description": "Maximum allowed pixel width of axis titles.",
          "type": "number"
        },
        "titlePadding": {
          "description": "The padding, in pixels, between title and legend.",
          "type": "number"
        }
      },
      "type": "object"
    },
    "LegendOrient": {
      "enum": [
        "left",
        "right",
        "top-left",
        "top-right",
        "bottom-left",
        "bottom-right",
        "none"
      ],
      "type": "string"
    },
    "LegendResolveMap": {
      "additionalProperties": false,
      "properties": {
        "color": {
          "$ref": "#/definitions/ResolveMode"
        },
        "fill": {
          "$ref": "#/definitions/ResolveMode"
        },
        "opacity": {
          "$ref": "#/definitions/ResolveMode"
        },
        "shape": {
          "$ref": "#/definitions/ResolveMode"
        },
        "size": {
          "$ref": "#/definitions/ResolveMode"
        },
        "stroke": {
          "$ref": "#/definitions/ResolveMode"
        }
      },
      "type": "object"
    },
    "LocalMultiTimeUnit": {
      "enum": [
        "yearquarter",
        "yearquartermonth",
        "yearmonth",
        "yearmonthdate",
        "yearmonthdatehours",
        "yearmonthdatehoursminutes",
        "yearmonthdatehoursminutesseconds",
        "quartermonth",
        "monthdate",
        "hoursminutes",
        "hoursminutesseconds",
        "minutesseconds",
        "secondsmilliseconds"
      ],
      "type": "string"
    },
    "LocalSingleTimeUnit": {
      "enum": [
        "year",
        "quarter",
        "month",
        "day",
        "date",
        "hours",
        "minutes",
        "seconds",
        "milliseconds"
      ],
      "type": "string"
    },
    "LogicalAnd<Predicate>": {
      "additionalProperties": false,
      "properties": {
        "and": {
          "items": {
            "$ref": "#/definitions/LogicalOperand<Predicate>"
          },
          "type": "array"
        }
      },
      "required": [
        "and"
      ],
      "type": "object"
    },
    "SelectionAnd": {
      "additionalProperties": false,
      "properties": {
        "and": {
          "items": {
            "$ref": "#/definitions/SelectionOperand"
          },
          "type": "array"
        }
      },
      "required": [
        "and"
      ],
      "type": "object"
    },
    "LogicalNot<Predicate>": {
      "additionalProperties": false,
      "properties": {
        "not": {
          "$ref": "#/definitions/LogicalOperand<Predicate>"
        }
      },
      "required": [
        "not"
      ],
      "type": "object"
    },
    "SelectionNot": {
      "additionalProperties": false,
      "properties": {
        "not": {
          "$ref": "#/definitions/SelectionOperand"
        }
      },
      "required": [
        "not"
      ],
      "type": "object"
    },
    "LogicalOperand<Predicate>": {
      "anyOf": [
        {
          "$ref": "#/definitions/LogicalNot<Predicate>"
        },
        {
          "$ref": "#/definitions/LogicalAnd<Predicate>"
        },
        {
          "$ref": "#/definitions/LogicalOr<Predicate>"
        },
        {
          "$ref": "#/definitions/Predicate"
        }
      ]
    },
    "SelectionOperand": {
      "anyOf": [
        {
          "$ref": "#/definitions/SelectionNot"
        },
        {
          "$ref": "#/definitions/SelectionAnd"
        },
        {
          "$ref": "#/definitions/SelectionOr"
        },
        {
          "type": "string"
        }
      ]
    },
    "LogicalOr<Predicate>": {
      "additionalProperties": false,
      "properties": {
        "or": {
          "items": {
            "$ref": "#/definitions/LogicalOperand<Predicate>"
          },
          "type": "array"
        }
      },
      "required": [
        "or"
      ],
      "type": "object"
    },
    "SelectionOr": {
      "additionalProperties": false,
      "properties": {
        "or": {
          "items": {
            "$ref": "#/definitions/SelectionOperand"
          },
          "type": "array"
        }
      },
      "required": [
        "or"
      ],
      "type": "object"
    },
    "LookupData": {
      "additionalProperties": false,
      "properties": {
        "data": {
          "$ref": "#/definitions/Data",
          "description": "Secondary data source to lookup in."
        },
        "fields": {
          "description": "Fields in foreign data to lookup.\nIf not specified, the entire object is queried.",
          "items": {
            "type": "string"
          },
          "type": "array"
        },
        "key": {
          "description": "Key in data to lookup.",
          "type": "string"
        }
      },
      "required": [
        "data",
        "key"
      ],
      "type": "object"
    },
    "LookupTransform": {
      "additionalProperties": false,
      "properties": {
        "as": {
          "anyOf": [
            {
              "type": "string"
            },
            {
              "items": {
                "type": "string"
              },
              "type": "array"
            }
          ],
          "description": "The field or fields for storing the computed formula value.\nIf `from.fields` is specified, the transform will use the same names for `as`.\nIf `from.fields` is not specified, `as` has to be a string and we put the whole object into the data under the specified name."
        },
        "default": {
          "description": "The default value to use if lookup fails.\n\n__Default value:__ `null`",
          "type": "string"
        },
        "from": {
          "$ref": "#/definitions/LookupData",
          "description": "Secondary data reference."
        },
        "lookup": {
          "description": "Key in primary data source.",
          "type": "string"
        }
      },
      "required": [
        "lookup",
        "from"
      ],
      "type": "object"
    },
    "Mark": {
      "description": "All types of primitive marks.",
      "enum": [
        "area",
        "bar",
        "line",
        "point",
        "text",
        "tick",
        "rect",
        "rule",
        "circle",
        "square",
        "geoshape"
      ],
      "type": "string"
    },
    "MarkConfig": {
      "additionalProperties": false,
      "properties": {
        "align": {
          "$ref": "#/definitions/HorizontalAlign",
          "description": "The horizontal alignment of the text. One of `\"left\"`, `\"right\"`, `\"center\"`."
        },
        "angle": {
          "description": "The rotation angle of the text, in degrees.",
          "maximum": 360,
          "minimum": 0,
          "type": "number"
        },
        "baseline": {
          "$ref": "#/definitions/VerticalAlign",
          "description": "The vertical alignment of the text. One of `\"top\"`, `\"middle\"`, `\"bottom\"`.\n\n__Default value:__ `\"middle\"`"
        },
        "color": {
          "description": "Default color.  Note that `fill` and `stroke` have higher precedence than `color` and will override `color`.\n\n__Default value:__ <span style=\"color: #4682b4;\">&#9632;</span> `\"#4682b4\"`\n\n__Note:__ This property cannot be used in a [style config](mark.html#style-config).",
          "type": "string"
        },
        "cursor": {
          "description": "The mouse cursor used over the mark. Any valid [CSS cursor type](https://developer.mozilla.org/en-US/docs/Web/CSS/cursor#Values) can be used.",
          "enum": [
            "auto",
            "default",
            "none",
            "context-menu",
            "help",
            "pointer",
            "progress",
            "wait",
            "cell",
            "crosshair",
            "text",
            "vertical-text",
            "alias",
            "copy",
            "move",
            "no-drop",
            "not-allowed",
            "e-resize",
            "n-resize",
            "ne-resize",
            "nw-resize",
            "s-resize",
            "se-resize",
            "sw-resize",
            "w-resize",
            "ew-resize",
            "ns-resize",
            "nesw-resize",
            "nwse-resize",
            "col-resize",
            "row-resize",
            "all-scroll",
            "zoom-in",
            "zoom-out",
            "grab",
            "grabbing"
          ],
          "type": "string"
        },
        "dx": {
          "description": "The horizontal offset, in pixels, between the text label and its anchor point. The offset is applied after rotation by the _angle_ property.",
          "type": "number"
        },
        "dy": {
          "description": "The vertical offset, in pixels, between the text label and its anchor point. The offset is applied after rotation by the _angle_ property.",
          "type": "number"
        },
        "fill": {
          "description": "Default Fill Color.  This has higher precedence than `config.color`\n\n__Default value:__ (None)",
          "type": "string"
        },
        "fillOpacity": {
          "description": "The fill opacity (value between [0,1]).\n\n__Default value:__ `1`",
          "maximum": 1,
          "minimum": 0,
          "type": "number"
        },
        "filled": {
          "description": "Whether the mark's color should be used as fill color instead of stroke color.\n\n__Default value:__ `true` for all marks except `point` and `false` for `point`.\n\n__Applicable for:__ `bar`, `point`, `circle`, `square`, and `area` marks.\n\n__Note:__ This property cannot be used in a [style config](mark.html#style-config).",
          "type": "boolean"
        },
        "font": {
          "description": "The typeface to set the text in (e.g., `\"Helvetica Neue\"`).",
          "type": "string"
        },
        "fontSize": {
          "description": "The font size, in pixels.",
          "minimum": 0,
          "type": "number"
        },
        "fontStyle": {
          "$ref": "#/definitions/FontStyle",
          "description": "The font style (e.g., `\"italic\"`)."
        },
        "fontWeight": {
          "$ref": "#/definitions/FontWeight",
          "description": "The font weight.\nThis can be either a string (e.g `\"bold\"`, `\"normal\"`) or a number (`100`, `200`, `300`, ..., `900` where `\"normal\"` = `400` and `\"bold\"` = `700`)."
        },
        "href": {
          "description": "A URL to load upon mouse click. If defined, the mark acts as a hyperlink.",
          "format": "uri",
          "type": "string"
        },
        "interpolate": {
          "$ref": "#/definitions/Interpolate",
          "description": "The line interpolation method to use for line and area marks. One of the following:\n- `\"linear\"`: piecewise linear segments, as in a polyline.\n- `\"linear-closed\"`: close the linear segments to form a polygon.\n- `\"step\"`: alternate between horizontal and vertical segments, as in a step function.\n- `\"step-before\"`: alternate between vertical and horizontal segments, as in a step function.\n- `\"step-after\"`: alternate between horizontal and vertical segments, as in a step function.\n- `\"basis\"`: a B-spline, with control point duplication on the ends.\n- `\"basis-open\"`: an open B-spline; may not intersect the start or end.\n- `\"basis-closed\"`: a closed B-spline, as in a loop.\n- `\"cardinal\"`: a Cardinal spline, with control point duplication on the ends.\n- `\"cardinal-open\"`: an open Cardinal spline; may not intersect the start or end, but will intersect other control points.\n- `\"cardinal-closed\"`: a closed Cardinal spline, as in a loop.\n- `\"bundle\"`: equivalent to basis, except the tension parameter is used to straighten the spline.\n- `\"monotone\"`: cubic interpolation that preserves monotonicity in y."
        },
        "limit": {
          "description": "The maximum length of the text mark in pixels (default 0, indicating no limit). The text value will be automatically truncated if the rendered size exceeds the limit.",
          "type": "number"
        },
        "opacity": {
          "description": "The overall opacity (value between [0,1]).\n\n__Default value:__ `0.7` for non-aggregate plots with `point`, `tick`, `circle`, or `square` marks or layered `bar` charts and `1` otherwise.",
          "maximum": 1,
          "minimum": 0,
          "type": "number"
        },
        "orient": {
          "$ref": "#/definitions/Orient",
          "description": "The orientation of a non-stacked bar, tick, area, and line charts.\nThe value is either horizontal (default) or vertical.\n- For bar, rule and tick, this determines whether the size of the bar and tick\nshould be applied to x or y dimension.\n- For area, this property determines the orient property of the Vega output.\n- For line, this property determines the sort order of the points in the line\nif `config.sortLineBy` is not specified.\nFor stacked charts, this is always determined by the orientation of the stack;\ntherefore explicitly specified value will be ignored."
        },
        "radius": {
          "description": "Polar coordinate radial offset, in pixels, of the text label from the origin determined by the `x` and `y` properties.",
          "minimum": 0,
          "type": "number"
        },
        "shape": {
          "description": "The default symbol shape to use. One of: `\"circle\"` (default), `\"square\"`, `\"cross\"`, `\"diamond\"`, `\"triangle-up\"`, or `\"triangle-down\"`, or a custom SVG path.\n\n__Default value:__ `\"circle\"`",
          "type": "string"
        },
        "size": {
          "description": "The pixel area each the point/circle/square.\nFor example: in the case of circles, the radius is determined in part by the square root of the size value.\n\n__Default value:__ `30`",
          "minimum": 0,
          "type": "number"
        },
        "stroke": {
          "description": "Default Stroke Color.  This has higher precedence than `config.color`\n\n__Default value:__ (None)",
          "type": "string"
        },
        "strokeDash": {
          "description": "An array of alternating stroke, space lengths for creating dashed or dotted lines.",
          "items": {
            "type": "number"
          },
          "type": "array"
        },
        "strokeDashOffset": {
          "description": "The offset (in pixels) into which to begin drawing with the stroke dash array.",
          "type": "number"
        },
        "strokeOpacity": {
          "description": "The stroke opacity (value between [0,1]).\n\n__Default value:__ `1`",
          "maximum": 1,
          "minimum": 0,
          "type": "number"
        },
        "strokeWidth": {
          "description": "The stroke width, in pixels.",
          "minimum": 0,
          "type": "number"
        },
        "tension": {
          "description": "Depending on the interpolation type, sets the tension parameter (for line and area marks).",
          "maximum": 1,
          "minimum": 0,
          "type": "number"
        },
        "text": {
          "description": "Placeholder text if the `text` channel is not specified",
          "type": "string"
        },
        "theta": {
          "description": "Polar coordinate angle, in radians, of the text label from the origin determined by the `x` and `y` properties. Values for `theta` follow the same convention of `arc` mark `startAngle` and `endAngle` properties: angles are measured in radians, with `0` indicating \"north\".",
          "type": "number"
        }
      },
      "type": "object"
    },
    "MarkDef": {
      "additionalProperties": false,
      "properties": {
        "align": {
          "$ref": "#/definitions/HorizontalAlign",
          "description": "The horizontal alignment of the text. One of `\"left\"`, `\"right\"`, `\"center\"`."
        },
        "angle": {
          "description": "The rotation angle of the text, in degrees.",
          "maximum": 360,
          "minimum": 0,
          "type": "number"
        },
        "baseline": {
          "$ref": "#/definitions/VerticalAlign",
          "description": "The vertical alignment of the text. One of `\"top\"`, `\"middle\"`, `\"bottom\"`.\n\n__Default value:__ `\"middle\"`"
        },
        "clip": {
          "description": "Whether a mark be clipped to the enclosing group’s width and height.",
          "type": "boolean"
        },
        "color": {
          "description": "Default color.  Note that `fill` and `stroke` have higher precedence than `color` and will override `color`.\n\n__Default value:__ <span style=\"color: #4682b4;\">&#9632;</span> `\"#4682b4\"`\n\n__Note:__ This property cannot be used in a [style config](mark.html#style-config).",
          "type": "string"
        },
        "cursor": {
          "description": "The mouse cursor used over the mark. Any valid [CSS cursor type](https://developer.mozilla.org/en-US/docs/Web/CSS/cursor#Values) can be used.",
          "enum": [
            "auto",
            "default",
            "none",
            "context-menu",
            "help",
            "pointer",
            "progress",
            "wait",
            "cell",
            "crosshair",
            "text",
            "vertical-text",
            "alias",
            "copy",
            "move",
            "no-drop",
            "not-allowed",
            "e-resize",
            "n-resize",
            "ne-resize",
            "nw-resize",
            "s-resize",
            "se-resize",
            "sw-resize",
            "w-resize",
            "ew-resize",
            "ns-resize",
            "nesw-resize",
            "nwse-resize",
            "col-resize",
            "row-resize",
            "all-scroll",
            "zoom-in",
            "zoom-out",
            "grab",
            "grabbing"
          ],
          "type": "string"
        },
        "dx": {
          "description": "The horizontal offset, in pixels, between the text label and its anchor point. The offset is applied after rotation by the _angle_ property.",
          "type": "number"
        },
        "dy": {
          "description": "The vertical offset, in pixels, between the text label and its anchor point. The offset is applied after rotation by the _angle_ property.",
          "type": "number"
        },
        "fill": {
          "description": "Default Fill Color.  This has higher precedence than `config.color`\n\n__Default value:__ (None)",
          "type": "string"
        },
        "fillOpacity": {
          "description": "The fill opacity (value between [0,1]).\n\n__Default value:__ `1`",
          "maximum": 1,
          "minimum": 0,
          "type": "number"
        },
        "filled": {
          "description": "Whether the mark's color should be used as fill color instead of stroke color.\n\n__Default value:__ `true` for all marks except `point` and `false` for `point`.\n\n__Applicable for:__ `bar`, `point`, `circle`, `square`, and `area` marks.\n\n__Note:__ This property cannot be used in a [style config](mark.html#style-config).",
          "type": "boolean"
        },
        "font": {
          "description": "The typeface to set the text in (e.g., `\"Helvetica Neue\"`).",
          "type": "string"
        },
        "fontSize": {
          "description": "The font size, in pixels.",
          "minimum": 0,
          "type": "number"
        },
        "fontStyle": {
          "$ref": "#/definitions/FontStyle",
          "description": "The font style (e.g., `\"italic\"`)."
        },
        "fontWeight": {
          "$ref": "#/definitions/FontWeight",
          "description": "The font weight.\nThis can be either a string (e.g `\"bold\"`, `\"normal\"`) or a number (`100`, `200`, `300`, ..., `900` where `\"normal\"` = `400` and `\"bold\"` = `700`)."
        },
        "href": {
          "description": "A URL to load upon mouse click. If defined, the mark acts as a hyperlink.",
          "format": "uri",
          "type": "string"
        },
        "interpolate": {
          "$ref": "#/definitions/Interpolate",
          "description": "The line interpolation method to use for line and area marks. One of the following:\n- `\"linear\"`: piecewise linear segments, as in a polyline.\n- `\"linear-closed\"`: close the linear segments to form a polygon.\n- `\"step\"`: alternate between horizontal and vertical segments, as in a step function.\n- `\"step-before\"`: alternate between vertical and horizontal segments, as in a step function.\n- `\"step-after\"`: alternate between horizontal and vertical segments, as in a step function.\n- `\"basis\"`: a B-spline, with control point duplication on the ends.\n- `\"basis-open\"`: an open B-spline; may not intersect the start or end.\n- `\"basis-closed\"`: a closed B-spline, as in a loop.\n- `\"cardinal\"`: a Cardinal spline, with control point duplication on the ends.\n- `\"cardinal-open\"`: an open Cardinal spline; may not intersect the start or end, but will intersect other control points.\n- `\"cardinal-closed\"`: a closed Cardinal spline, as in a loop.\n- `\"bundle\"`: equivalent to basis, except the tension parameter is used to straighten the spline.\n- `\"monotone\"`: cubic interpolation that preserves monotonicity in y."
        },
        "limit": {
          "description": "The maximum length of the text mark in pixels (default 0, indicating no limit). The text value will be automatically truncated if the rendered size exceeds the limit.",
          "type": "number"
        },
        "opacity": {
          "description": "The overall opacity (value between [0,1]).\n\n__Default value:__ `0.7` for non-aggregate plots with `point`, `tick`, `circle`, or `square` marks or layered `bar` charts and `1` otherwise.",
          "maximum": 1,
          "minimum": 0,
          "type": "number"
        },
        "orient": {
          "$ref": "#/definitions/Orient",
          "description": "The orientation of a non-stacked bar, tick, area, and line charts.\nThe value is either horizontal (default) or vertical.\n- For bar, rule and tick, this determines whether the size of the bar and tick\nshould be applied to x or y dimension.\n- For area, this property determines the orient property of the Vega output.\n- For line, this property determines the sort order of the points in the line\nif `config.sortLineBy` is not specified.\nFor stacked charts, this is always determined by the orientation of the stack;\ntherefore explicitly specified value will be ignored."
        },
        "radius": {
          "description": "Polar coordinate radial offset, in pixels, of the text label from the origin determined by the `x` and `y` properties.",
          "minimum": 0,
          "type": "number"
        },
        "shape": {
          "description": "The default symbol shape to use. One of: `\"circle\"` (default), `\"square\"`, `\"cross\"`, `\"diamond\"`, `\"triangle-up\"`, or `\"triangle-down\"`, or a custom SVG path.\n\n__Default value:__ `\"circle\"`",
          "type": "string"
        },
        "size": {
          "description": "The pixel area each the point/circle/square.\nFor example: in the case of circles, the radius is determined in part by the square root of the size value.\n\n__Default value:__ `30`",
          "minimum": 0,
          "type": "number"
        },
        "stroke": {
          "description": "Default Stroke Color.  This has higher precedence than `config.color`\n\n__Default value:__ (None)",
          "type": "string"
        },
        "strokeDash": {
          "description": "An array of alternating stroke, space lengths for creating dashed or dotted lines.",
          "items": {
            "type": "number"
          },
          "type": "array"
        },
        "strokeDashOffset": {
          "description": "The offset (in pixels) into which to begin drawing with the stroke dash array.",
          "type": "number"
        },
        "strokeOpacity": {
          "description": "The stroke opacity (value between [0,1]).\n\n__Default value:__ `1`",
          "maximum": 1,
          "minimum": 0,
          "type": "number"
        },
        "strokeWidth": {
          "description": "The stroke width, in pixels.",
          "minimum": 0,
          "type": "number"
        },
        "style": {
          "anyOf": [
            {
              "type": "string"
            },
            {
              "items": {
                "type": "string"
              },
              "type": "array"
            }
          ],
          "description": "A string or array of strings indicating the name of custom styles to apply to the mark. A style is a named collection of mark property defaults defined within the [style configuration](mark.html#style-config). If style is an array, later styles will override earlier styles. Any [mark properties](encoding.html#mark-prop) explicitly defined within the `encoding` will override a style default.\n\n__Default value:__ The mark's name.  For example, a bar mark will have style `\"bar\"` by default.\n__Note:__ Any specified style will augment the default style. For example, a bar mark with `\"style\": \"foo\"` will receive from `config.style.bar` and `config.style.foo` (the specified style `\"foo\"` has higher precedence)."
        },
        "tension": {
          "description": "Depending on the interpolation type, sets the tension parameter (for line and area marks).",
          "maximum": 1,
          "minimum": 0,
          "type": "number"
        },
        "text": {
          "description": "Placeholder text if the `text` channel is not specified",
          "type": "string"
        },
        "theta": {
          "description": "Polar coordinate angle, in radians, of the text label from the origin determined by the `x` and `y` properties. Values for `theta` follow the same convention of `arc` mark `startAngle` and `endAngle` properties: angles are measured in radians, with `0` indicating \"north\".",
          "type": "number"
        },
        "type": {
          "$ref": "#/definitions/Mark",
          "description": "The mark type. This could a primitive mark type\n(one of `\"bar\"`, `\"circle\"`, `\"square\"`, `\"tick\"`, `\"line\"`,\n`\"area\"`, `\"point\"`, `\"geoshape\"`, `\"rule\"`, and `\"text\"`)\nor a composite mark type (e.g., \"boxplot\")."
        }
      },
      "required": [
        "type"
      ],
      "type": "object"
    },
    "Month": {
      "maximum": 12,
      "minimum": 1,
      "type": "number"
    },
    "MultiSelection": {
      "additionalProperties": false,
      "properties": {
        "empty": {
          "description": "By default, all data values are considered to lie within an empty selection.\nWhen set to `none`, empty selections contain no data values.",
          "enum": [
            "all",
            "none"
          ],
          "type": "string"
        },
        "encodings": {
          "description": "An array of encoding channels. The corresponding data field values\nmust match for a data tuple to fall within the selection.",
          "items": {
            "$ref": "#/definitions/SingleDefChannel"
          },
          "type": "array"
        },
        "fields": {
          "description": "An array of field names whose values must match for a data tuple to\nfall within the selection.",
          "items": {
            "type": "string"
          },
          "type": "array"
        },
        "nearest": {
          "description": "When true, an invisible voronoi diagram is computed to accelerate discrete\nselection. The data value _nearest_ the mouse cursor is added to the selection.\n\nSee the [nearest transform](nearest.html) documentation for more information.",
          "type": "boolean"
        },
        "on": {
          "$ref": "#/definitions/VgEventStream",
          "description": "A [Vega event stream](https://vega.github.io/vega/docs/event-streams/) (object or selector) that triggers the selection.\nFor interval selections, the event stream must specify a [start and end](https://vega.github.io/vega/docs/event-streams/#between-filters)."
        },
        "resolve": {
          "$ref": "#/definitions/SelectionResolution",
          "description": "With layered and multi-view displays, a strategy that determines how\nselections' data queries are resolved when applied in a filter transform,\nconditional encoding rule, or scale domain."
        },
        "toggle": {
          "description": "Controls whether data values should be toggled or only ever inserted into\nmulti selections. Can be `true`, `false` (for insertion only), or a\n[Vega expression](https://vega.github.io/vega/docs/expressions/).\n\n__Default value:__ `true`, which corresponds to `event.shiftKey` (i.e.,\ndata values are toggled when a user interacts with the shift-key pressed).\n\nSee the [toggle transform](toggle.html) documentation for more information.",
          "type": [
            "string",
            "boolean"
          ]
        },
        "type": {
          "enum": [
            "multi"
          ],
          "type": "string"
        }
      },
      "required": [
        "type"
      ],
      "type": "object"
    },
    "MultiSelectionConfig": {
      "additionalProperties": false,
      "properties": {
        "empty": {
          "description": "By default, all data values are considered to lie within an empty selection.\nWhen set to `none`, empty selections contain no data values.",
          "enum": [
            "all",
            "none"
          ],
          "type": "string"
        },
        "encodings": {
          "description": "An array of encoding channels. The corresponding data field values\nmust match for a data tuple to fall within the selection.",
          "items": {
            "$ref": "#/definitions/SingleDefChannel"
          },
          "type": "array"
        },
        "fields": {
          "description": "An array of field names whose values must match for a data tuple to\nfall within the selection.",
          "items": {
            "type": "string"
          },
          "type": "array"
        },
        "nearest": {
          "description": "When true, an invisible voronoi diagram is computed to accelerate discrete\nselection. The data value _nearest_ the mouse cursor is added to the selection.\n\nSee the [nearest transform](nearest.html) documentation for more information.",
          "type": "boolean"
        },
        "on": {
          "$ref": "#/definitions/VgEventStream",
          "description": "A [Vega event stream](https://vega.github.io/vega/docs/event-streams/) (object or selector) that triggers the selection.\nFor interval selections, the event stream must specify a [start and end](https://vega.github.io/vega/docs/event-streams/#between-filters)."
        },
        "resolve": {
          "$ref": "#/definitions/SelectionResolution",
          "description": "With layered and multi-view displays, a strategy that determines how\nselections' data queries are resolved when applied in a filter transform,\nconditional encoding rule, or scale domain."
        },
        "toggle": {
          "description": "Controls whether data values should be toggled or only ever inserted into\nmulti selections. Can be `true`, `false` (for insertion only), or a\n[Vega expression](https://vega.github.io/vega/docs/expressions/).\n\n__Default value:__ `true`, which corresponds to `event.shiftKey` (i.e.,\ndata values are toggled when a user interacts with the shift-key pressed).\n\nSee the [toggle transform](toggle.html) documentation for more information.",
          "type": [
            "string",
            "boolean"
          ]
        }
      },
      "type": "object"
    },
    "MultiTimeUnit": {
      "anyOf": [
        {
          "$ref": "#/definitions/LocalMultiTimeUnit"
        },
        {
          "$ref": "#/definitions/UtcMultiTimeUnit"
        }
      ]
    },
    "NamedData": {
      "additionalProperties": false,
      "properties": {
        "format": {
          "$ref": "#/definitions/DataFormat",
          "description": "An object that specifies the format for parsing the data."
        },
        "name": {
          "description": "Provide a placeholder name and bind data at runtime.",
          "type": "string"
        }
      },
      "required": [
        "name"
      ],
      "type": "object"
    },
    "NiceTime": {
      "enum": [
        "second",
        "minute",
        "hour",
        "day",
        "week",
        "month",
        "year"
      ],
      "type": "string"
    },
    "OrderFieldDef": {
      "additionalProperties": false,
      "properties": {
        "aggregate": {
          "$ref": "#/definitions/Aggregate",
          "description": "Aggregation function for the field\n(e.g., `mean`, `sum`, `median`, `min`, `max`, `count`).\n\n__Default value:__ `undefined` (None)"
        },
        "bin": {
          "anyOf": [
            {
              "type": "boolean"
            },
            {
              "$ref": "#/definitions/BinParams"
            }
          ],
          "description": "A flag for binning a `quantitative` field, or [an object defining binning parameters](https://vega.github.io/vega-lite/docs/bin.html#params).\nIf `true`, default [binning parameters](https://vega.github.io/vega-lite/docs/bin.html) will be applied.\n\n__Default value:__ `false`"
        },
        "field": {
          "anyOf": [
            {
              "type": "string"
            },
            {
              "$ref": "#/definitions/RepeatRef"
            }
          ],
          "description": "__Required.__ A string defining the name of the field from which to pull a data value\nor an object defining iterated values from the [`repeat`](https://vega.github.io/vega-lite/docs/repeat.html) operator.\n\n__Note:__ Dots (`.`) and brackets (`[` and `]`) can be used to access nested objects (e.g., `\"field\": \"foo.bar\"` and `\"field\": \"foo['bar']\"`).\nIf field names contain dots or brackets but are not nested, you can use `\\\\` to escape dots and brackets (e.g., `\"a\\\\.b\"` and `\"a\\\\[0\\\\]\"`).\nSee more details about escaping in the [field documentation](https://vega.github.io/vega-lite/docs/field.html).\n\n__Note:__ `field` is not required if `aggregate` is `count`."
        },
        "sort": {
          "$ref": "#/definitions/SortOrder",
          "description": "The sort order. One of `\"ascending\"` (default) or `\"descending\"`."
        },
        "timeUnit": {
          "$ref": "#/definitions/TimeUnit",
          "description": "Time unit (e.g., `year`, `yearmonth`, `month`, `hours`) for a temporal field.\nor [a temporal field that gets casted as ordinal](https://vega.github.io/vega-lite/docs/type.html#cast).\n\n__Default value:__ `undefined` (None)"
        },
        "type": {
          "$ref": "#/definitions/Type",
          "description": "The encoded field's type of measurement (`\"quantitative\"`, `\"temporal\"`, `\"ordinal\"`, or `\"nominal\"`).\nIt can also be a `\"geojson\"` type for encoding ['geoshape'](geoshape.html)."
        }
      },
      "required": [
        "type"
      ],
      "type": "object"
    },
    "Orient": {
      "enum": [
        "horizontal",
        "vertical"
      ],
      "type": "string"
    },
    "Padding": {
      "anyOf": [
        {
          "type": "number"
        },
        {
          "additionalProperties": false,
          "properties": {
            "bottom": {
              "type": "number"
            },
            "left": {
              "type": "number"
            },
            "right": {
              "type": "number"
            },
            "top": {
              "type": "number"
            }
          },
          "type": "object"
        }
      ],
      "minimum": 0
    },
    "PositionFieldDef": {
      "additionalProperties": false,
      "properties": {
        "aggregate": {
          "$ref": "#/definitions/Aggregate",
          "description": "Aggregation function for the field\n(e.g., `mean`, `sum`, `median`, `min`, `max`, `count`).\n\n__Default value:__ `undefined` (None)"
        },
        "axis": {
          "anyOf": [
            {
              "$ref": "#/definitions/Axis"
            },
            {
              "type": "null"
            }
          ],
          "description": "An object defining properties of axis's gridlines, ticks and labels.\nIf `null`, the axis for the encoding channel will be removed.\n\n__Default value:__ If undefined, default [axis properties](https://vega.github.io/vega-lite/docs/axis.html) are applied."
        },
        "bin": {
          "anyOf": [
            {
              "type": "boolean"
            },
            {
              "$ref": "#/definitions/BinParams"
            }
          ],
          "description": "A flag for binning a `quantitative` field, or [an object defining binning parameters](https://vega.github.io/vega-lite/docs/bin.html#params).\nIf `true`, default [binning parameters](https://vega.github.io/vega-lite/docs/bin.html) will be applied.\n\n__Default value:__ `false`"
        },
        "field": {
          "anyOf": [
            {
              "type": "string"
            },
            {
              "$ref": "#/definitions/RepeatRef"
            }
          ],
          "description": "__Required.__ A string defining the name of the field from which to pull a data value\nor an object defining iterated values from the [`repeat`](https://vega.github.io/vega-lite/docs/repeat.html) operator.\n\n__Note:__ Dots (`.`) and brackets (`[` and `]`) can be used to access nested objects (e.g., `\"field\": \"foo.bar\"` and `\"field\": \"foo['bar']\"`).\nIf field names contain dots or brackets but are not nested, you can use `\\\\` to escape dots and brackets (e.g., `\"a\\\\.b\"` and `\"a\\\\[0\\\\]\"`).\nSee more details about escaping in the [field documentation](https://vega.github.io/vega-lite/docs/field.html).\n\n__Note:__ `field` is not required if `aggregate` is `count`."
        },
        "scale": {
          "anyOf": [
            {
              "$ref": "#/definitions/Scale"
            },
            {
              "type": "null"
            }
          ],
          "description": "An object defining properties of the channel's scale, which is the function that transforms values in the data domain (numbers, dates, strings, etc) to visual values (pixels, colors, sizes) of the encoding channels.\n\nIf `null`, the scale will be [disabled and the data value will be directly encoded](https://vega.github.io/vega-lite/docs/scale.html#disable).\n\n__Default value:__ If undefined, default [scale properties](https://vega.github.io/vega-lite/docs/scale.html) are applied."
        },
        "sort": {
          "anyOf": [
            {
              "$ref": "#/definitions/SortOrder"
            },
            {
              "$ref": "#/definitions/SortField"
            },
            {
              "type": "null"
            }
          ],
          "description": "Sort order for the encoded field.\nSupported `sort` values include `\"ascending\"`, `\"descending\"` and `null` (no sorting).\nFor fields with discrete domains, `sort` can also be a [sort field definition object](https://vega.github.io/vega-lite/docs/sort.html#sort-field).\n\n__Default value:__ `\"ascending\"`"
        },
        "stack": {
          "anyOf": [
            {
              "$ref": "#/definitions/StackOffset"
            },
            {
              "type": "null"
            }
          ],
          "description": "Type of stacking offset if the field should be stacked.\n`stack` is only applicable for `x` and `y` channels with continuous domains.\nFor example, `stack` of `y` can be used to customize stacking for a vertical bar chart.\n\n`stack` can be one of the following values:\n- `\"zero\"`: stacking with baseline offset at zero value of the scale (for creating typical stacked [bar](https://vega.github.io/vega-lite/docs/stack.html#bar) and [area](https://vega.github.io/vega-lite/docs/stack.html#area) chart).\n- `\"normalize\"` - stacking with normalized domain (for creating [normalized stacked bar and area charts](https://vega.github.io/vega-lite/docs/stack.html#normalized). <br/>\n-`\"center\"` - stacking with center baseline (for [streamgraph](https://vega.github.io/vega-lite/docs/stack.html#streamgraph)).\n- `null` - No-stacking. This will produce layered [bar](https://vega.github.io/vega-lite/docs/stack.html#layered-bar-chart) and area chart.\n\n__Default value:__ `zero` for plots with all of the following conditions are true:\n(1) the mark is `bar` or `area`;\n(2) the stacked measure channel (x or y) has a linear scale;\n(3) At least one of non-position channels mapped to an unaggregated field that is different from x and y.  Otherwise, `null` by default."
        },
        "timeUnit": {
          "$ref": "#/definitions/TimeUnit",
          "description": "Time unit (e.g., `year`, `yearmonth`, `month`, `hours`) for a temporal field.\nor [a temporal field that gets casted as ordinal](https://vega.github.io/vega-lite/docs/type.html#cast).\n\n__Default value:__ `undefined` (None)"
        },
        "type": {
          "$ref": "#/definitions/Type",
          "description": "The encoded field's type of measurement (`\"quantitative\"`, `\"temporal\"`, `\"ordinal\"`, or `\"nominal\"`).\nIt can also be a `\"geojson\"` type for encoding ['geoshape'](geoshape.html)."
        }
      },
      "required": [
        "type"
      ],
      "type": "object"
    },
    "Predicate": {
      "anyOf": [
        {
          "$ref": "#/definitions/FieldEqualPredicate"
        },
        {
          "$ref": "#/definitions/FieldRangePredicate"
        },
        {
          "$ref": "#/definitions/FieldOneOfPredicate"
        },
        {
          "$ref": "#/definitions/SelectionPredicate"
        },
        {
          "type": "string"
        }
      ]
    },
    "Projection": {
      "additionalProperties": false,
      "properties": {
        "center": {
          "description": "Sets the projection’s center to the specified center, a two-element array of longitude and latitude in degrees.\n\n__Default value:__ `[0, 0]`",
          "items": {
            "type": "number"
          },
          "type": "array"
        },
        "clipAngle": {
          "description": "Sets the projection’s clipping circle radius to the specified angle in degrees. If `null`, switches to [antimeridian](http://bl.ocks.org/mbostock/3788999) cutting rather than small-circle clipping.",
          "type": "number"
        },
        "clipExtent": {
          "description": "Sets the projection’s viewport clip extent to the specified bounds in pixels. The extent bounds are specified as an array `[[x0, y0], [x1, y1]]`, where `x0` is the left-side of the viewport, `y0` is the top, `x1` is the right and `y1` is the bottom. If `null`, no viewport clipping is performed.",
          "items": {
            "items": {
              "type": "number"
            },
            "type": "array"
          },
          "type": "array"
        },
        "coefficient": {
          "type": "number"
        },
        "distance": {
          "type": "number"
        },
        "fraction": {
          "type": "number"
        },
        "lobes": {
          "type": "number"
        },
        "parallel": {
          "type": "number"
        },
        "precision": {
          "additionalProperties": {
            "type": "string"
          },
          "description": "Sets the threshold for the projection’s [adaptive resampling](http://bl.ocks.org/mbostock/3795544) to the specified value in pixels. This value corresponds to the [Douglas–Peucker distance](http://en.wikipedia.org/wiki/Ramer%E2%80%93Douglas%E2%80%93Peucker_algorithm). If precision is not specified, returns the projection’s current resampling precision which defaults to `√0.5 ≅ 0.70710…`.",
          "properties": {
            "length": {
              "description": "Returns the length of a String object. ",
              "type": "number"
            }
          },
          "required": [
            "length"
          ],
          "type": "object"
        },
        "radius": {
          "type": "number"
        },
        "ratio": {
          "type": "number"
        },
        "rotate": {
          "description": "Sets the projection’s three-axis rotation to the specified angles, which must be a two- or three-element array of numbers [`lambda`, `phi`, `gamma`] specifying the rotation angles in degrees about each spherical axis. (These correspond to yaw, pitch and roll.)\n\n__Default value:__ `[0, 0, 0]`",
          "items": {
            "type": "number"
          },
          "type": "array"
        },
        "spacing": {
          "type": "number"
        },
        "tilt": {
          "type": "number"
        },
        "type": {
          "$ref": "#/definitions/ProjectionType",
          "description": "The cartographic projection to use. This value is case-insensitive, for example `\"albers\"` and `\"Albers\"` indicate the same projection type. You can find all valid projection types [in the documentation](https://vega.github.io/vega-lite/docs/projection.html#projection-types).\n\n__Default value:__ `mercator`"
        }
      },
      "type": "object"
    },
    "ProjectionConfig": {
      "additionalProperties": false,
      "description": "Any property of Projection can be in config",
      "properties": {
        "center": {
          "description": "Sets the projection’s center to the specified center, a two-element array of longitude and latitude in degrees.\n\n__Default value:__ `[0, 0]`",
          "items": {
            "type": "number"
          },
          "type": "array"
        },
        "clipAngle": {
          "description": "Sets the projection’s clipping circle radius to the specified angle in degrees. If `null`, switches to [antimeridian](http://bl.ocks.org/mbostock/3788999) cutting rather than small-circle clipping.",
          "type": "number"
        },
        "clipExtent": {
          "description": "Sets the projection’s viewport clip extent to the specified bounds in pixels. The extent bounds are specified as an array `[[x0, y0], [x1, y1]]`, where `x0` is the left-side of the viewport, `y0` is the top, `x1` is the right and `y1` is the bottom. If `null`, no viewport clipping is performed.",
          "items": {
            "items": {
              "type": "number"
            },
            "type": "array"
          },
          "type": "array"
        },
        "coefficient": {
          "type": "number"
        },
        "distance": {
          "type": "number"
        },
        "fraction": {
          "type": "number"
        },
        "lobes": {
          "type": "number"
        },
        "parallel": {
          "type": "number"
        },
        "precision": {
          "additionalProperties": {
            "type": "string"
          },
          "description": "Sets the threshold for the projection’s [adaptive resampling](http://bl.ocks.org/mbostock/3795544) to the specified value in pixels. This value corresponds to the [Douglas–Peucker distance](http://en.wikipedia.org/wiki/Ramer%E2%80%93Douglas%E2%80%93Peucker_algorithm). If precision is not specified, returns the projection’s current resampling precision which defaults to `√0.5 ≅ 0.70710…`.",
          "properties": {
            "length": {
              "description": "Returns the length of a String object. ",
              "type": "number"
            }
          },
          "required": [
            "length"
          ],
          "type": "object"
        },
        "radius": {
          "type": "number"
        },
        "ratio": {
          "type": "number"
        },
        "rotate": {
          "description": "Sets the projection’s three-axis rotation to the specified angles, which must be a two- or three-element array of numbers [`lambda`, `phi`, `gamma`] specifying the rotation angles in degrees about each spherical axis. (These correspond to yaw, pitch and roll.)\n\n__Default value:__ `[0, 0, 0]`",
          "items": {
            "type": "number"
          },
          "type": "array"
        },
        "spacing": {
          "type": "number"
        },
        "tilt": {
          "type": "number"
        },
        "type": {
          "$ref": "#/definitions/ProjectionType",
          "description": "The cartographic projection to use. This value is case-insensitive, for example `\"albers\"` and `\"Albers\"` indicate the same projection type. You can find all valid projection types [in the documentation](https://vega.github.io/vega-lite/docs/projection.html#projection-types).\n\n__Default value:__ `mercator`"
        }
      },
      "type": "object"
    },
    "ProjectionType": {
      "$ref": "#/definitions/VgProjectionType"
    },
    "RangeConfig": {
      "additionalProperties": {
        "$ref": "#/definitions/RangeConfigValue"
      },
      "properties": {
        "category": {
          "anyOf": [
            {
              "items": {
                "type": "string"
              },
              "type": "array"
            },
            {
              "$ref": "#/definitions/VgScheme"
            }
          ],
          "description": "Default range for _nominal_ (categorical) fields."
        },
        "diverging": {
          "anyOf": [
            {
              "items": {
                "type": "string"
              },
              "type": "array"
            },
            {
              "$ref": "#/definitions/VgScheme"
            }
          ],
          "description": "Default range for diverging _quantitative_ fields."
        },
        "heatmap": {
          "anyOf": [
            {
              "items": {
                "type": "string"
              },
              "type": "array"
            },
            {
              "$ref": "#/definitions/VgScheme"
            }
          ],
          "description": "Default range for _quantitative_ heatmaps."
        },
        "ordinal": {
          "anyOf": [
            {
              "items": {
                "type": "string"
              },
              "type": "array"
            },
            {
              "$ref": "#/definitions/VgScheme"
            }
          ],
          "description": "Default range for _ordinal_ fields."
        },
        "ramp": {
          "anyOf": [
            {
              "items": {
                "type": "string"
              },
              "type": "array"
            },
            {
              "$ref": "#/definitions/VgScheme"
            }
          ],
          "description": "Default range for _quantitative_ and _temporal_ fields."
        },
        "symbol": {
          "description": "Default range palette for the `shape` channel.",
          "items": {
            "type": "string"
          },
          "type": "array"
        }
      },
      "type": "object"
    },
    "RangeConfigValue": {
      "anyOf": [
        {
          "items": {
            "type": [
              "number",
              "string"
            ]
          },
          "type": "array"
        },
        {
          "$ref": "#/definitions/VgScheme"
        },
        {
          "additionalProperties": false,
          "properties": {
            "step": {
              "type": "number"
            }
          },
          "required": [
            "step"
          ],
          "type": "object"
        }
      ]
    },
    "Repeat": {
      "additionalProperties": false,
      "properties": {
        "column": {
          "description": "Horizontal repeated views.",
          "items": {
            "type": "string"
          },
          "type": "array"
        },
        "row": {
          "description": "Vertical repeated views.",
          "items": {
            "type": "string"
          },
          "type": "array"
        }
      },
      "type": "object"
    },
    "RepeatRef": {
      "additionalProperties": false,
      "description": "Reference to a repeated value.",
      "properties": {
        "repeat": {
          "enum": [
            "row",
            "column"
          ],
          "type": "string"
        }
      },
      "required": [
        "repeat"
      ],
      "type": "object"
    },
    "Resolve": {
      "additionalProperties": false,
      "description": "Defines how scales, axes, and legends from different specs should be combined. Resolve is a mapping from `scale`, `axis`, and `legend` to a mapping from channels to resolutions.",
      "properties": {
        "axis": {
          "$ref": "#/definitions/AxisResolveMap"
        },
        "legend": {
          "$ref": "#/definitions/LegendResolveMap"
        },
        "scale": {
          "$ref": "#/definitions/ScaleResolveMap"
        }
      },
      "type": "object"
    },
    "ResolveMode": {
      "enum": [
        "independent",
        "shared"
      ],
      "type": "string"
    },
    "Scale": {
      "additionalProperties": false,
      "properties": {
        "base": {
          "description": "The logarithm base of the `log` scale (default `10`).",
          "type": "number"
        },
        "clamp": {
          "description": "If `true`, values that exceed the data domain are clamped to either the minimum or maximum range value\n\n__Default value:__ derived from the [scale config](config.html#scale-config)'s `clamp` (`true` by default).",
          "type": "boolean"
        },
        "domain": {
          "anyOf": [
            {
              "items": {
                "type": "number"
              },
              "type": "array"
            },
            {
              "items": {
                "type": "string"
              },
              "type": "array"
            },
            {
              "items": {
                "type": "boolean"
              },
              "type": "array"
            },
            {
              "items": {
                "$ref": "#/definitions/DateTime"
              },
              "type": "array"
            },
            {
              "enum": [
                "unaggregated"
              ],
              "type": "string"
            },
            {
              "$ref": "#/definitions/SelectionDomain"
            }
          ],
          "description": "Customized domain values.\n\nFor _quantitative_ fields, `domain` can take the form of a two-element array with minimum and maximum values.  [Piecewise scales](scale.html#piecewise) can be created by providing a `domain` with more than two entries.\nIf the input field is aggregated, `domain` can also be a string value `\"unaggregated\"`, indicating that the domain should include the raw data values prior to the aggregation.\n\nFor _temporal_ fields, `domain` can be a two-element array minimum and maximum values, in the form of either timestamps or the [DateTime definition objects](types.html#datetime).\n\nFor _ordinal_ and _nominal_ fields, `domain` can be an array that lists valid input values.\n\nThe `selection` property can be used to [interactively determine](selection.html#scale-domains) the scale domain."
        },
        "exponent": {
          "description": "The exponent of the `pow` scale.",
          "type": "number"
        },
        "interpolate": {
          "anyOf": [
            {
              "$ref": "#/definitions/ScaleInterpolate"
            },
            {
              "$ref": "#/definitions/ScaleInterpolateParams"
            }
          ],
          "description": "The interpolation method for range values. By default, a general interpolator for numbers, dates, strings and colors (in RGB space) is used. For color ranges, this property allows interpolation in alternative color spaces. Legal values include `rgb`, `hsl`, `hsl-long`, `lab`, `hcl`, `hcl-long`, `cubehelix` and `cubehelix-long` ('-long' variants use longer paths in polar coordinate spaces). If object-valued, this property accepts an object with a string-valued _type_ property and an optional numeric _gamma_ property applicable to rgb and cubehelix interpolators. For more, see the [d3-interpolate documentation](https://github.com/d3/d3-interpolate).\n\n__Note:__ Sequential scales do not support `interpolate` as they have a fixed interpolator.  Since Vega-Lite uses sequential scales for quantitative fields by default, you have to set the scale `type` to other quantitative scale type such as `\"linear\"` to customize `interpolate`."
        },
        "nice": {
          "anyOf": [
            {
              "type": "boolean"
            },
            {
              "type": "number"
            },
            {
              "$ref": "#/definitions/NiceTime"
            },
            {
              "additionalProperties": false,
              "properties": {
                "interval": {
                  "type": "string"
                },
                "step": {
                  "type": "number"
                }
              },
              "required": [
                "interval",
                "step"
              ],
              "type": "object"
            }
          ],
          "description": "Extending the domain so that it starts and ends on nice round values. This method typically modifies the scale’s domain, and may only extend the bounds to the nearest round value. Nicing is useful if the domain is computed from data and may be irregular. For example, for a domain of _[0.201479…, 0.996679…]_, a nice domain might be _[0.2, 1.0]_.\n\nFor quantitative scales such as linear, `nice` can be either a boolean flag or a number. If `nice` is a number, it will represent a desired tick count. This allows greater control over the step size used to extend the bounds, guaranteeing that the returned ticks will exactly cover the domain.\n\nFor temporal fields with time and utc scales, the `nice` value can be a string indicating the desired time interval. Legal values are `\"millisecond\"`, `\"second\"`, `\"minute\"`, `\"hour\"`, `\"day\"`, `\"week\"`, `\"month\"`, and `\"year\"`. Alternatively, `time` and `utc` scales can accept an object-valued interval specifier of the form `{\"interval\": \"month\", \"step\": 3}`, which includes a desired number of interval steps. Here, the domain would snap to quarter (Jan, Apr, Jul, Oct) boundaries.\n\n__Default value:__ `true` for unbinned _quantitative_ fields; `false` otherwise."
        },
        "padding": {
          "description": "For _[continuous](scale.html#continuous)_ scales, expands the scale domain to accommodate the specified number of pixels on each of the scale range. The scale range must represent pixels for this parameter to function as intended. Padding adjustment is performed prior to all other adjustments, including the effects of the zero, nice, domainMin, and domainMax properties.\n\nFor _[band](scale.html#band)_ scales, shortcut for setting `paddingInner` and `paddingOuter` to the same value.\n\nFor _[point](scale.html#point)_ scales, alias for `paddingOuter`.\n\n__Default value:__ For _continuous_ scales, derived from the [scale config](scale.html#config)'s `continuousPadding`.\nFor _band and point_ scales, see `paddingInner` and `paddingOuter`.",
          "minimum": 0,
          "type": "number"
        },
        "paddingInner": {
          "description": "The inner padding (spacing) within each band step of band scales, as a fraction of the step size. This value must lie in the range [0,1].\n\nFor point scale, this property is invalid as point scales do not have internal band widths (only step sizes between bands).\n\n__Default value:__ derived from the [scale config](scale.html#config)'s `bandPaddingInner`.",
          "maximum": 1,
          "minimum": 0,
          "type": "number"
        },
        "paddingOuter": {
          "description": "The outer padding (spacing) at the ends of the range of band and point scales,\nas a fraction of the step size. This value must lie in the range [0,1].\n\n__Default value:__ derived from the [scale config](scale.html#config)'s `bandPaddingOuter` for band scales and `pointPadding` for point scales.",
          "maximum": 1,
          "minimum": 0,
          "type": "number"
        },
        "range": {
          "anyOf": [
            {
              "items": {
                "type": "number"
              },
              "type": "array"
            },
            {
              "items": {
                "type": "string"
              },
              "type": "array"
            },
            {
              "type": "string"
            }
          ],
          "description": "The range of the scale. One of:\n\n- A string indicating a [pre-defined named scale range](scale.html#range-config) (e.g., example, `\"symbol\"`, or `\"diverging\"`).\n\n- For [continuous scales](scale.html#continuous), two-element array indicating  minimum and maximum values, or an array with more than two entries for specifying a [piecewise scale](scale.html#piecewise).\n\n- For [discrete](scale.html#discrete) and [discretizing](scale.html#discretizing) scales, an array of desired output values.\n\n__Notes:__\n\n1) For [sequential](scale.html#sequential), [ordinal](scale.html#ordinal), and discretizing color scales, you can also specify a color [`scheme`](scale.html#scheme) instead of `range`.\n\n2) Any directly specified `range` for `x` and `y` channels will be ignored. Range can be customized via the view's corresponding [size](size.html) (`width` and `height`) or via [range steps and paddings properties](#range-step) for [band](#band) and [point](#point) scales."
        },
        "rangeStep": {
          "description": "The distance between the starts of adjacent bands or points in [band](scale.html#band) and [point](scale.html#point) scales.\n\nIf `rangeStep` is `null` or if the view contains the scale's corresponding [size](size.html) (`width` for `x` scales and `height` for `y` scales), `rangeStep` will be automatically determined to fit the size of the view.\n\n__Default value:__  derived the [scale config](config.html#scale-config)'s `textXRangeStep` (`90` by default) for x-scales of `text` marks and `rangeStep` (`21` by default) for x-scales of other marks and y-scales.\n\n__Warning__: If `rangeStep` is `null` and the cardinality of the scale's domain is higher than `width` or `height`, the rangeStep might become less than one pixel and the mark might not appear correctly.",
          "minimum": 0,
          "type": [
            "number",
            "null"
          ]
        },
        "round": {
          "description": "If `true`, rounds numeric output values to integers. This can be helpful for snapping to the pixel grid.\n\n__Default value:__ `false`.",
          "type": "boolean"
        },
        "scheme": {
          "anyOf": [
            {
              "type": "string"
            },
            {
              "$ref": "#/definitions/SchemeParams"
            }
          ],
          "description": "A string indicating a color [scheme](scale.html#scheme) name (e.g., `\"category10\"` or `\"viridis\"`) or a [scheme parameter object](scale.html#scheme-params).\n\nDiscrete color schemes may be used with [discrete](scale.html#discrete) or [discretizing](scale.html#discretizing) scales. Continuous color schemes are intended for use with [sequential](scales.html#sequential) scales.\n\nFor the full list of supported schemes, please refer to the [Vega Scheme](https://vega.github.io/vega/docs/schemes/#reference) reference."
        },
        "type": {
          "$ref": "#/definitions/ScaleType",
          "description": "The type of scale.  Vega-Lite supports the following categories of scale types:\n\n1) [**Continuous Scales**](scale.html#continuous) -- mapping continuous domains to continuous output ranges ([`\"linear\"`](scale.html#linear), [`\"pow\"`](scale.html#pow), [`\"sqrt\"`](scale.html#sqrt), [`\"log\"`](scale.html#log), [`\"time\"`](scale.html#time), [`\"utc\"`](scale.html#utc), [`\"sequential\"`](scale.html#sequential)).\n\n2) [**Discrete Scales**](scale.html#discrete) -- mapping discrete domains to discrete ([`\"ordinal\"`](scale.html#ordinal)) or continuous ([`\"band\"`](scale.html#band) and [`\"point\"`](scale.html#point)) output ranges.\n\n3) [**Discretizing Scales**](scale.html#discretizing) -- mapping continuous domains to discrete output ranges ([`\"bin-linear\"`](scale.html#bin-linear) and [`\"bin-ordinal\"`](scale.html#bin-ordinal)).\n\n__Default value:__ please see the [scale type table](scale.html#type)."
        },
        "zero": {
          "description": "If `true`, ensures that a zero baseline value is included in the scale domain.\n\n__Default value:__ `true` for x and y channels if the quantitative field is not binned and no custom `domain` is provided; `false` otherwise.\n\n__Note:__ Log, time, and utc scales do not support `zero`.",
          "type": "boolean"
        }
      },
      "type": "object"
    },
    "ScaleConfig": {
      "additionalProperties": false,
      "properties": {
        "bandPaddingInner": {
          "description": "Default inner padding for `x` and `y` band-ordinal scales.\n\n__Default value:__ `0.1`",
          "maximum": 1,
          "minimum": 0,
          "type": "number"
        },
        "bandPaddingOuter": {
          "description": "Default outer padding for `x` and `y` band-ordinal scales.\nIf not specified, by default, band scale's paddingOuter is paddingInner/2.",
          "maximum": 1,
          "minimum": 0,
          "type": "number"
        },
        "clamp": {
          "description": "If true, values that exceed the data domain are clamped to either the minimum or maximum range value",
          "type": "boolean"
        },
        "continuousPadding": {
          "description": "Default padding for continuous scales.\n\n__Default:__ `5` for continuous x-scale of a vertical bar and continuous y-scale of a horizontal bar.; `0` otherwise.",
          "minimum": 0,
          "type": "number"
        },
        "maxBandSize": {
          "description": "The default max value for mapping quantitative fields to bar's size/bandSize.\n\nIf undefined (default), we will use the scale's `rangeStep` - 1.",
          "minimum": 0,
          "type": "number"
        },
        "maxFontSize": {
          "description": "The default max value for mapping quantitative fields to text's size/fontSize.\n\n__Default value:__ `40`",
          "minimum": 0,
          "type": "number"
        },
        "maxOpacity": {
          "description": "Default max opacity for mapping a field to opacity.\n\n__Default value:__ `0.8`",
          "maximum": 1,
          "minimum": 0,
          "type": "number"
        },
        "maxSize": {
          "description": "Default max value for point size scale.",
          "minimum": 0,
          "type": "number"
        },
        "maxStrokeWidth": {
          "description": "Default max strokeWidth for strokeWidth  (or rule/line's size) scale.\n\n__Default value:__ `4`",
          "minimum": 0,
          "type": "number"
        },
        "minBandSize": {
          "description": "The default min value for mapping quantitative fields to bar and tick's size/bandSize scale with zero=false.\n\n__Default value:__ `2`",
          "minimum": 0,
          "type": "number"
        },
        "minFontSize": {
          "description": "The default min value for mapping quantitative fields to tick's size/fontSize scale with zero=false\n\n__Default value:__ `8`",
          "minimum": 0,
          "type": "number"
        },
        "minOpacity": {
          "description": "Default minimum opacity for mapping a field to opacity.\n\n__Default value:__ `0.3`",
          "maximum": 1,
          "minimum": 0,
          "type": "number"
        },
        "minSize": {
          "description": "Default minimum value for point size scale with zero=false.\n\n__Default value:__ `9`",
          "minimum": 0,
          "type": "number"
        },
        "minStrokeWidth": {
          "description": "Default minimum strokeWidth for strokeWidth (or rule/line's size) scale with zero=false.\n\n__Default value:__ `1`",
          "minimum": 0,
          "type": "number"
        },
        "pointPadding": {
          "description": "Default outer padding for `x` and `y` point-ordinal scales.\n\n__Default value:__ `0.5`",
          "maximum": 1,
          "minimum": 0,
          "type": "number"
        },
        "rangeStep": {
          "description": "Default range step for band and point scales of (1) the `y` channel\nand (2) the `x` channel when the mark is not `text`.\n\n__Default value:__ `21`",
          "minimum": 0,
          "type": [
            "number",
            "null"
          ]
        },
        "round": {
          "description": "If true, rounds numeric output values to integers.\nThis can be helpful for snapping to the pixel grid.\n(Only available for `x`, `y`, and `size` scales.)",
          "type": "boolean"
        },
        "textXRangeStep": {
          "description": "Default range step for `x` band and point scales of text marks.\n\n__Default value:__ `90`",
          "minimum": 0,
          "type": "number"
        },
        "useUnaggregatedDomain": {
          "description": "Use the source data range before aggregation as scale domain instead of aggregated data for aggregate axis.\n\nThis is equivalent to setting `domain` to `\"unaggregate\"` for aggregated _quantitative_ fields by default.\n\nThis property only works with aggregate functions that produce values within the raw data domain (`\"mean\"`, `\"average\"`, `\"median\"`, `\"q1\"`, `\"q3\"`, `\"min\"`, `\"max\"`). For other aggregations that produce values outside of the raw data domain (e.g. `\"count\"`, `\"sum\"`), this property is ignored.\n\n__Default value:__ `false`",
          "type": "boolean"
        }
      },
      "type": "object"
    },
    "ScaleInterpolate": {
      "enum": [
        "rgb",
        "lab",
        "hcl",
        "hsl",
        "hsl-long",
        "hcl-long",
        "cubehelix",
        "cubehelix-long"
      ],
      "type": "string"
    },
    "ScaleInterpolateParams": {
      "additionalProperties": false,
      "properties": {
        "gamma": {
          "type": "number"
        },
        "type": {
          "enum": [
            "rgb",
            "cubehelix",
            "cubehelix-long"
          ],
          "type": "string"
        }
      },
      "required": [
        "type"
      ],
      "type": "object"
    },
    "ScaleResolveMap": {
      "additionalProperties": false,
      "properties": {
        "color": {
          "$ref": "#/definitions/ResolveMode"
        },
        "fill": {
          "$ref": "#/definitions/ResolveMode"
        },
        "opacity": {
          "$ref": "#/definitions/ResolveMode"
        },
        "shape": {
          "$ref": "#/definitions/ResolveMode"
        },
        "size": {
          "$ref": "#/definitions/ResolveMode"
        },
        "stroke": {
          "$ref": "#/definitions/ResolveMode"
        },
        "x": {
          "$ref": "#/definitions/ResolveMode"
        },
        "y": {
          "$ref": "#/definitions/ResolveMode"
        }
      },
      "type": "object"
    },
    "ScaleType": {
      "enum": [
        "linear",
        "bin-linear",
        "log",
        "pow",
        "sqrt",
        "time",
        "utc",
        "sequential",
        "ordinal",
        "bin-ordinal",
        "point",
        "band"
      ],
      "type": "string"
    },
    "SchemeParams": {
      "additionalProperties": false,
      "properties": {
        "extent": {
          "description": "For sequential and diverging schemes only, determines the extent of the color range to use. For example `[0.2, 1]` will rescale the color scheme such that color values in the range _[0, 0.2)_ are excluded from the scheme.",
          "items": {
            "type": "number"
          },
          "type": "array"
        },
        "name": {
          "description": "A color scheme name for sequential/ordinal scales (e.g., `\"category10\"` or `\"viridis\"`).\n\nFor the full list of supported schemes, please refer to the [Vega Scheme](https://vega.github.io/vega/docs/schemes/#reference) reference.",
          "type": "string"
        }
      },
      "required": [
        "name"
      ],
      "type": "object"
    },
    "SelectionConfig": {
      "additionalProperties": false,
      "properties": {
        "interval": {
          "$ref": "#/definitions/IntervalSelectionConfig",
          "description": "The default definition for an [`interval`](selection.html#type) selection. All properties and transformations\nfor an interval selection definition (except `type`) may be specified here.\n\nFor instance, setting `interval` to `{\"translate\": false}` disables the ability to move\ninterval selections by default."
        },
        "multi": {
          "$ref": "#/definitions/MultiSelectionConfig",
          "description": "The default definition for a [`multi`](selection.html#type) selection. All properties and transformations\nfor a multi selection definition (except `type`) may be specified here.\n\nFor instance, setting `multi` to `{\"toggle\": \"event.altKey\"}` adds additional values to\nmulti selections when clicking with the alt-key pressed by default."
        },
        "single": {
          "$ref": "#/definitions/SingleSelectionConfig",
          "description": "The default definition for a [`single`](selection.html#type) selection. All properties and transformations\n  for a single selection definition (except `type`) may be specified here.\n\nFor instance, setting `single` to `{\"on\": \"dblclick\"}` populates single selections on double-click by default."
        }
      },
      "type": "object"
    },
    "SelectionDef": {
      "anyOf": [
        {
          "$ref": "#/definitions/SingleSelection"
        },
        {
          "$ref": "#/definitions/MultiSelection"
        },
        {
          "$ref": "#/definitions/IntervalSelection"
        }
      ]
    },
    "SelectionDomain": {
      "anyOf": [
        {
          "additionalProperties": false,
          "properties": {
            "field": {
              "description": "The field name to extract selected values for, when a selection is [projected](project.html)\nover multiple fields or encodings.",
              "type": "string"
            },
            "selection": {
              "description": "The name of a selection.",
              "type": "string"
            }
          },
          "required": [
            "selection"
          ],
          "type": "object"
        },
        {
          "additionalProperties": false,
          "properties": {
            "encoding": {
              "description": "The encoding channel to extract selected values for, when a selection is [projected](project.html)\nover multiple fields or encodings.",
              "type": "string"
            },
            "selection": {
              "description": "The name of a selection.",
              "type": "string"
            }
          },
          "required": [
            "selection"
          ],
          "type": "object"
        }
      ]
    },
    "SelectionPredicate": {
      "additionalProperties": false,
      "properties": {
        "selection": {
          "$ref": "#/definitions/SelectionOperand",
          "description": "Filter using a selection name."
        }
      },
      "required": [
        "selection"
      ],
      "type": "object"
    },
    "SelectionResolution": {
      "enum": [
        "global",
        "union",
        "intersect"
      ],
      "type": "string"
    },
    "SingleDefChannel": {
      "enum": [
        "x",
        "y",
        "x2",
        "y2",
        "longitude",
        "latitude",
        "longitude2",
        "latitude2",
        "row",
        "column",
        "color",
        "fill",
        "stroke",
        "size",
        "shape",
        "opacity",
        "text",
        "tooltip",
        "href",
        "key"
      ],
      "type": "string"
    },
    "SingleSelection": {
      "additionalProperties": false,
      "properties": {
        "bind": {
          "anyOf": [
            {
              "$ref": "#/definitions/VgBinding"
            },
            {
              "additionalProperties": {
                "$ref": "#/definitions/VgBinding"
              },
              "type": "object"
            }
          ],
          "description": "Establish a two-way binding between a single selection and input elements\n(also known as dynamic query widgets). A binding takes the form of\nVega's [input element binding definition](https://vega.github.io/vega/docs/signals/#bind)\nor can be a mapping between projected field/encodings and binding definitions.\n\nSee the [bind transform](bind.html) documentation for more information."
        },
        "empty": {
          "description": "By default, all data values are considered to lie within an empty selection.\nWhen set to `none`, empty selections contain no data values.",
          "enum": [
            "all",
            "none"
          ],
          "type": "string"
        },
        "encodings": {
          "description": "An array of encoding channels. The corresponding data field values\nmust match for a data tuple to fall within the selection.",
          "items": {
            "$ref": "#/definitions/SingleDefChannel"
          },
          "type": "array"
        },
        "fields": {
          "description": "An array of field names whose values must match for a data tuple to\nfall within the selection.",
          "items": {
            "type": "string"
          },
          "type": "array"
        },
        "nearest": {
          "description": "When true, an invisible voronoi diagram is computed to accelerate discrete\nselection. The data value _nearest_ the mouse cursor is added to the selection.\n\nSee the [nearest transform](nearest.html) documentation for more information.",
          "type": "boolean"
        },
        "on": {
          "$ref": "#/definitions/VgEventStream",
          "description": "A [Vega event stream](https://vega.github.io/vega/docs/event-streams/) (object or selector) that triggers the selection.\nFor interval selections, the event stream must specify a [start and end](https://vega.github.io/vega/docs/event-streams/#between-filters)."
        },
        "resolve": {
          "$ref": "#/definitions/SelectionResolution",
          "description": "With layered and multi-view displays, a strategy that determines how\nselections' data queries are resolved when applied in a filter transform,\nconditional encoding rule, or scale domain."
        },
        "type": {
          "enum": [
            "single"
          ],
          "type": "string"
        }
      },
      "required": [
        "type"
      ],
      "type": "object"
    },
    "SingleSelectionConfig": {
      "additionalProperties": false,
      "properties": {
        "bind": {
          "anyOf": [
            {
              "$ref": "#/definitions/VgBinding"
            },
            {
              "additionalProperties": {
                "$ref": "#/definitions/VgBinding"
              },
              "type": "object"
            }
          ],
          "description": "Establish a two-way binding between a single selection and input elements\n(also known as dynamic query widgets). A binding takes the form of\nVega's [input element binding definition](https://vega.github.io/vega/docs/signals/#bind)\nor can be a mapping between projected field/encodings and binding definitions.\n\nSee the [bind transform](bind.html) documentation for more information."
        },
        "empty": {
          "description": "By default, all data values are considered to lie within an empty selection.\nWhen set to `none`, empty selections contain no data values.",
          "enum": [
            "all",
            "none"
          ],
          "type": "string"
        },
        "encodings": {
          "description": "An array of encoding channels. The corresponding data field values\nmust match for a data tuple to fall within the selection.",
          "items": {
            "$ref": "#/definitions/SingleDefChannel"
          },
          "type": "array"
        },
        "fields": {
          "description": "An array of field names whose values must match for a data tuple to\nfall within the selection.",
          "items": {
            "type": "string"
          },
          "type": "array"
        },
        "nearest": {
          "description": "When true, an invisible voronoi diagram is computed to accelerate discrete\nselection. The data value _nearest_ the mouse cursor is added to the selection.\n\nSee the [nearest transform](nearest.html) documentation for more information.",
          "type": "boolean"
        },
        "on": {
          "$ref": "#/definitions/VgEventStream",
          "description": "A [Vega event stream](https://vega.github.io/vega/docs/event-streams/) (object or selector) that triggers the selection.\nFor interval selections, the event stream must specify a [start and end](https://vega.github.io/vega/docs/event-streams/#between-filters)."
        },
        "resolve": {
          "$ref": "#/definitions/SelectionResolution",
          "description": "With layered and multi-view displays, a strategy that determines how\nselections' data queries are resolved when applied in a filter transform,\nconditional encoding rule, or scale domain."
        }
      },
      "type": "object"
    },
    "SingleTimeUnit": {
      "anyOf": [
        {
          "$ref": "#/definitions/LocalSingleTimeUnit"
        },
        {
          "$ref": "#/definitions/UtcSingleTimeUnit"
        }
      ]
    },
    "SortField": {
      "additionalProperties": false,
      "properties": {
        "field": {
          "anyOf": [
            {
              "type": "string"
            },
            {
              "$ref": "#/definitions/RepeatRef"
            }
          ],
          "description": "The data [field](field.html) to sort by.\n\n__Default value:__ If unspecified, defaults to the field specified in the outer data reference."
        },
        "op": {
          "$ref": "#/definitions/AggregateOp",
          "description": "An [aggregate operation](aggregate.html#ops) to perform on the field prior to sorting (e.g., `\"count\"`, `\"mean\"` and `\"median\"`).\nThis property is required in cases where the sort field and the data reference field do not match.\nThe input data objects will be aggregated, grouped by the encoded data field.\n\nFor a full list of operations, please see the documentation for [aggregate](aggregate.html#ops)."
        },
        "order": {
          "$ref": "#/definitions/SortOrder",
          "description": "The sort order. One of `\"ascending\"` (default) or `\"descending\"`."
        }
      },
      "required": [
        "op"
      ],
      "type": "object"
    },
    "SortOrder": {
      "enum": [
        "ascending",
        "descending",
        null
      ],
      "type": [
        "string",
        "null"
      ]
    },
    "StackOffset": {
      "enum": [
        "zero",
        "center",
        "normalize"
      ],
      "type": "string"
    },
    "StyleConfigIndex": {
      "additionalProperties": {
        "$ref": "#/definitions/VgMarkConfig"
      },
      "type": "object"
    },
    "TextConfig": {
      "additionalProperties": false,
      "properties": {
        "align": {
          "$ref": "#/definitions/HorizontalAlign",
          "description": "The horizontal alignment of the text. One of `\"left\"`, `\"right\"`, `\"center\"`."
        },
        "angle": {
          "description": "The rotation angle of the text, in degrees.",
          "maximum": 360,
          "minimum": 0,
          "type": "number"
        },
        "baseline": {
          "$ref": "#/definitions/VerticalAlign",
          "description": "The vertical alignment of the text. One of `\"top\"`, `\"middle\"`, `\"bottom\"`.\n\n__Default value:__ `\"middle\"`"
        },
        "color": {
          "description": "Default color.  Note that `fill` and `stroke` have higher precedence than `color` and will override `color`.\n\n__Default value:__ <span style=\"color: #4682b4;\">&#9632;</span> `\"#4682b4\"`\n\n__Note:__ This property cannot be used in a [style config](mark.html#style-config).",
          "type": "string"
        },
        "cursor": {
          "description": "The mouse cursor used over the mark. Any valid [CSS cursor type](https://developer.mozilla.org/en-US/docs/Web/CSS/cursor#Values) can be used.",
          "enum": [
            "auto",
            "default",
            "none",
            "context-menu",
            "help",
            "pointer",
            "progress",
            "wait",
            "cell",
            "crosshair",
            "text",
            "vertical-text",
            "alias",
            "copy",
            "move",
            "no-drop",
            "not-allowed",
            "e-resize",
            "n-resize",
            "ne-resize",
            "nw-resize",
            "s-resize",
            "se-resize",
            "sw-resize",
            "w-resize",
            "ew-resize",
            "ns-resize",
            "nesw-resize",
            "nwse-resize",
            "col-resize",
            "row-resize",
            "all-scroll",
            "zoom-in",
            "zoom-out",
            "grab",
            "grabbing"
          ],
          "type": "string"
        },
        "dx": {
          "description": "The horizontal offset, in pixels, between the text label and its anchor point. The offset is applied after rotation by the _angle_ property.",
          "type": "number"
        },
        "dy": {
          "description": "The vertical offset, in pixels, between the text label and its anchor point. The offset is applied after rotation by the _angle_ property.",
          "type": "number"
        },
        "fill": {
          "description": "Default Fill Color.  This has higher precedence than `config.color`\n\n__Default value:__ (None)",
          "type": "string"
        },
        "fillOpacity": {
          "description": "The fill opacity (value between [0,1]).\n\n__Default value:__ `1`",
          "maximum": 1,
          "minimum": 0,
          "type": "number"
        },
        "filled": {
          "description": "Whether the mark's color should be used as fill color instead of stroke color.\n\n__Default value:__ `true` for all marks except `point` and `false` for `point`.\n\n__Applicable for:__ `bar`, `point`, `circle`, `square`, and `area` marks.\n\n__Note:__ This property cannot be used in a [style config](mark.html#style-config).",
          "type": "boolean"
        },
        "font": {
          "description": "The typeface to set the text in (e.g., `\"Helvetica Neue\"`).",
          "type": "string"
        },
        "fontSize": {
          "description": "The font size, in pixels.",
          "minimum": 0,
          "type": "number"
        },
        "fontStyle": {
          "$ref": "#/definitions/FontStyle",
          "description": "The font style (e.g., `\"italic\"`)."
        },
        "fontWeight": {
          "$ref": "#/definitions/FontWeight",
          "description": "The font weight.\nThis can be either a string (e.g `\"bold\"`, `\"normal\"`) or a number (`100`, `200`, `300`, ..., `900` where `\"normal\"` = `400` and `\"bold\"` = `700`)."
        },
        "href": {
          "description": "A URL to load upon mouse click. If defined, the mark acts as a hyperlink.",
          "format": "uri",
          "type": "string"
        },
        "interpolate": {
          "$ref": "#/definitions/Interpolate",
          "description": "The line interpolation method to use for line and area marks. One of the following:\n- `\"linear\"`: piecewise linear segments, as in a polyline.\n- `\"linear-closed\"`: close the linear segments to form a polygon.\n- `\"step\"`: alternate between horizontal and vertical segments, as in a step function.\n- `\"step-before\"`: alternate between vertical and horizontal segments, as in a step function.\n- `\"step-after\"`: alternate between horizontal and vertical segments, as in a step function.\n- `\"basis\"`: a B-spline, with control point duplication on the ends.\n- `\"basis-open\"`: an open B-spline; may not intersect the start or end.\n- `\"basis-closed\"`: a closed B-spline, as in a loop.\n- `\"cardinal\"`: a Cardinal spline, with control point duplication on the ends.\n- `\"cardinal-open\"`: an open Cardinal spline; may not intersect the start or end, but will intersect other control points.\n- `\"cardinal-closed\"`: a closed Cardinal spline, as in a loop.\n- `\"bundle\"`: equivalent to basis, except the tension parameter is used to straighten the spline.\n- `\"monotone\"`: cubic interpolation that preserves monotonicity in y."
        },
        "limit": {
          "description": "The maximum length of the text mark in pixels (default 0, indicating no limit). The text value will be automatically truncated if the rendered size exceeds the limit.",
          "type": "number"
        },
        "opacity": {
          "description": "The overall opacity (value between [0,1]).\n\n__Default value:__ `0.7` for non-aggregate plots with `point`, `tick`, `circle`, or `square` marks or layered `bar` charts and `1` otherwise.",
          "maximum": 1,
          "minimum": 0,
          "type": "number"
        },
        "orient": {
          "$ref": "#/definitions/Orient",
          "description": "The orientation of a non-stacked bar, tick, area, and line charts.\nThe value is either horizontal (default) or vertical.\n- For bar, rule and tick, this determines whether the size of the bar and tick\nshould be applied to x or y dimension.\n- For area, this property determines the orient property of the Vega output.\n- For line, this property determines the sort order of the points in the line\nif `config.sortLineBy` is not specified.\nFor stacked charts, this is always determined by the orientation of the stack;\ntherefore explicitly specified value will be ignored."
        },
        "radius": {
          "description": "Polar coordinate radial offset, in pixels, of the text label from the origin determined by the `x` and `y` properties.",
          "minimum": 0,
          "type": "number"
        },
        "shape": {
          "description": "The default symbol shape to use. One of: `\"circle\"` (default), `\"square\"`, `\"cross\"`, `\"diamond\"`, `\"triangle-up\"`, or `\"triangle-down\"`, or a custom SVG path.\n\n__Default value:__ `\"circle\"`",
          "type": "string"
        },
        "shortTimeLabels": {
          "description": "Whether month names and weekday names should be abbreviated.",
          "type": "boolean"
        },
        "size": {
          "description": "The pixel area each the point/circle/square.\nFor example: in the case of circles, the radius is determined in part by the square root of the size value.\n\n__Default value:__ `30`",
          "minimum": 0,
          "type": "number"
        },
        "stroke": {
          "description": "Default Stroke Color.  This has higher precedence than `config.color`\n\n__Default value:__ (None)",
          "type": "string"
        },
        "strokeDash": {
          "description": "An array of alternating stroke, space lengths for creating dashed or dotted lines.",
          "items": {
            "type": "number"
          },
          "type": "array"
        },
        "strokeDashOffset": {
          "description": "The offset (in pixels) into which to begin drawing with the stroke dash array.",
          "type": "number"
        },
        "strokeOpacity": {
          "description": "The stroke opacity (value between [0,1]).\n\n__Default value:__ `1`",
          "maximum": 1,
          "minimum": 0,
          "type": "number"
        },
        "strokeWidth": {
          "description": "The stroke width, in pixels.",
          "minimum": 0,
          "type": "number"
        },
        "tension": {
          "description": "Depending on the interpolation type, sets the tension parameter (for line and area marks).",
          "maximum": 1,
          "minimum": 0,
          "type": "number"
        },
        "text": {
          "description": "Placeholder text if the `text` channel is not specified",
          "type": "string"
        },
        "theta": {
          "description": "Polar coordinate angle, in radians, of the text label from the origin determined by the `x` and `y` properties. Values for `theta` follow the same convention of `arc` mark `startAngle` and `endAngle` properties: angles are measured in radians, with `0` indicating \"north\".",
          "type": "number"
        }
      },
      "type": "object"
    },
    "TickConfig": {
      "additionalProperties": false,
      "properties": {
        "align": {
          "$ref": "#/definitions/HorizontalAlign",
          "description": "The horizontal alignment of the text. One of `\"left\"`, `\"right\"`, `\"center\"`."
        },
        "angle": {
          "description": "The rotation angle of the text, in degrees.",
          "maximum": 360,
          "minimum": 0,
          "type": "number"
        },
        "bandSize": {
          "description": "The width of the ticks.\n\n__Default value:__  2/3 of rangeStep.",
          "minimum": 0,
          "type": "number"
        },
        "baseline": {
          "$ref": "#/definitions/VerticalAlign",
          "description": "The vertical alignment of the text. One of `\"top\"`, `\"middle\"`, `\"bottom\"`.\n\n__Default value:__ `\"middle\"`"
        },
        "color": {
          "description": "Default color.  Note that `fill` and `stroke` have higher precedence than `color` and will override `color`.\n\n__Default value:__ <span style=\"color: #4682b4;\">&#9632;</span> `\"#4682b4\"`\n\n__Note:__ This property cannot be used in a [style config](mark.html#style-config).",
          "type": "string"
        },
        "cursor": {
          "description": "The mouse cursor used over the mark. Any valid [CSS cursor type](https://developer.mozilla.org/en-US/docs/Web/CSS/cursor#Values) can be used.",
          "enum": [
            "auto",
            "default",
            "none",
            "context-menu",
            "help",
            "pointer",
            "progress",
            "wait",
            "cell",
            "crosshair",
            "text",
            "vertical-text",
            "alias",
            "copy",
            "move",
            "no-drop",
            "not-allowed",
            "e-resize",
            "n-resize",
            "ne-resize",
            "nw-resize",
            "s-resize",
            "se-resize",
            "sw-resize",
            "w-resize",
            "ew-resize",
            "ns-resize",
            "nesw-resize",
            "nwse-resize",
            "col-resize",
            "row-resize",
            "all-scroll",
            "zoom-in",
            "zoom-out",
            "grab",
            "grabbing"
          ],
          "type": "string"
        },
        "dx": {
          "description": "The horizontal offset, in pixels, between the text label and its anchor point. The offset is applied after rotation by the _angle_ property.",
          "type": "number"
        },
        "dy": {
          "description": "The vertical offset, in pixels, between the text label and its anchor point. The offset is applied after rotation by the _angle_ property.",
          "type": "number"
        },
        "fill": {
          "description": "Default Fill Color.  This has higher precedence than `config.color`\n\n__Default value:__ (None)",
          "type": "string"
        },
        "fillOpacity": {
          "description": "The fill opacity (value between [0,1]).\n\n__Default value:__ `1`",
          "maximum": 1,
          "minimum": 0,
          "type": "number"
        },
        "filled": {
          "description": "Whether the mark's color should be used as fill color instead of stroke color.\n\n__Default value:__ `true` for all marks except `point` and `false` for `point`.\n\n__Applicable for:__ `bar`, `point`, `circle`, `square`, and `area` marks.\n\n__Note:__ This property cannot be used in a [style config](mark.html#style-config).",
          "type": "boolean"
        },
        "font": {
          "description": "The typeface to set the text in (e.g., `\"Helvetica Neue\"`).",
          "type": "string"
        },
        "fontSize": {
          "description": "The font size, in pixels.",
          "minimum": 0,
          "type": "number"
        },
        "fontStyle": {
          "$ref": "#/definitions/FontStyle",
          "description": "The font style (e.g., `\"italic\"`)."
        },
        "fontWeight": {
          "$ref": "#/definitions/FontWeight",
          "description": "The font weight.\nThis can be either a string (e.g `\"bold\"`, `\"normal\"`) or a number (`100`, `200`, `300`, ..., `900` where `\"normal\"` = `400` and `\"bold\"` = `700`)."
        },
        "href": {
          "description": "A URL to load upon mouse click. If defined, the mark acts as a hyperlink.",
          "format": "uri",
          "type": "string"
        },
        "interpolate": {
          "$ref": "#/definitions/Interpolate",
          "description": "The line interpolation method to use for line and area marks. One of the following:\n- `\"linear\"`: piecewise linear segments, as in a polyline.\n- `\"linear-closed\"`: close the linear segments to form a polygon.\n- `\"step\"`: alternate between horizontal and vertical segments, as in a step function.\n- `\"step-before\"`: alternate between vertical and horizontal segments, as in a step function.\n- `\"step-after\"`: alternate between horizontal and vertical segments, as in a step function.\n- `\"basis\"`: a B-spline, with control point duplication on the ends.\n- `\"basis-open\"`: an open B-spline; may not intersect the start or end.\n- `\"basis-closed\"`: a closed B-spline, as in a loop.\n- `\"cardinal\"`: a Cardinal spline, with control point duplication on the ends.\n- `\"cardinal-open\"`: an open Cardinal spline; may not intersect the start or end, but will intersect other control points.\n- `\"cardinal-closed\"`: a closed Cardinal spline, as in a loop.\n- `\"bundle\"`: equivalent to basis, except the tension parameter is used to straighten the spline.\n- `\"monotone\"`: cubic interpolation that preserves monotonicity in y."
        },
        "limit": {
          "description": "The maximum length of the text mark in pixels (default 0, indicating no limit). The text value will be automatically truncated if the rendered size exceeds the limit.",
          "type": "number"
        },
        "opacity": {
          "description": "The overall opacity (value between [0,1]).\n\n__Default value:__ `0.7` for non-aggregate plots with `point`, `tick`, `circle`, or `square` marks or layered `bar` charts and `1` otherwise.",
          "maximum": 1,
          "minimum": 0,
          "type": "number"
        },
        "orient": {
          "$ref": "#/definitions/Orient",
          "description": "The orientation of a non-stacked bar, tick, area, and line charts.\nThe value is either horizontal (default) or vertical.\n- For bar, rule and tick, this determines whether the size of the bar and tick\nshould be applied to x or y dimension.\n- For area, this property determines the orient property of the Vega output.\n- For line, this property determines the sort order of the points in the line\nif `config.sortLineBy` is not specified.\nFor stacked charts, this is always determined by the orientation of the stack;\ntherefore explicitly specified value will be ignored."
        },
        "radius": {
          "description": "Polar coordinate radial offset, in pixels, of the text label from the origin determined by the `x` and `y` properties.",
          "minimum": 0,
          "type": "number"
        },
        "shape": {
          "description": "The default symbol shape to use. One of: `\"circle\"` (default), `\"square\"`, `\"cross\"`, `\"diamond\"`, `\"triangle-up\"`, or `\"triangle-down\"`, or a custom SVG path.\n\n__Default value:__ `\"circle\"`",
          "type": "string"
        },
        "size": {
          "description": "The pixel area each the point/circle/square.\nFor example: in the case of circles, the radius is determined in part by the square root of the size value.\n\n__Default value:__ `30`",
          "minimum": 0,
          "type": "number"
        },
        "stroke": {
          "description": "Default Stroke Color.  This has higher precedence than `config.color`\n\n__Default value:__ (None)",
          "type": "string"
        },
        "strokeDash": {
          "description": "An array of alternating stroke, space lengths for creating dashed or dotted lines.",
          "items": {
            "type": "number"
          },
          "type": "array"
        },
        "strokeDashOffset": {
          "description": "The offset (in pixels) into which to begin drawing with the stroke dash array.",
          "type": "number"
        },
        "strokeOpacity": {
          "description": "The stroke opacity (value between [0,1]).\n\n__Default value:__ `1`",
          "maximum": 1,
          "minimum": 0,
          "type": "number"
        },
        "strokeWidth": {
          "description": "The stroke width, in pixels.",
          "minimum": 0,
          "type": "number"
        },
        "tension": {
          "description": "Depending on the interpolation type, sets the tension parameter (for line and area marks).",
          "maximum": 1,
          "minimum": 0,
          "type": "number"
        },
        "text": {
          "description": "Placeholder text if the `text` channel is not specified",
          "type": "string"
        },
        "theta": {
          "description": "Polar coordinate angle, in radians, of the text label from the origin determined by the `x` and `y` properties. Values for `theta` follow the same convention of `arc` mark `startAngle` and `endAngle` properties: angles are measured in radians, with `0` indicating \"north\".",
          "type": "number"
        },
        "thickness": {
          "description": "Thickness of the tick mark.\n\n__Default value:__  `1`",
          "minimum": 0,
          "type": "number"
        }
      },
      "type": "object"
    },
    "TimeUnit": {
      "anyOf": [
        {
          "$ref": "#/definitions/SingleTimeUnit"
        },
        {
          "$ref": "#/definitions/MultiTimeUnit"
        }
      ]
    },
    "TimeUnitTransform": {
      "additionalProperties": false,
      "properties": {
        "as": {
          "description": "The output field to write the timeUnit value.",
          "type": "string"
        },
        "field": {
          "description": "The data field to apply time unit.",
          "type": "string"
        },
        "timeUnit": {
          "$ref": "#/definitions/TimeUnit",
          "description": "The timeUnit."
        }
      },
      "required": [
        "timeUnit",
        "field",
        "as"
      ],
      "type": "object"
    },
    "TitleOrient": {
      "enum": [
        "top",
        "bottom",
        "left",
        "right"
      ],
      "type": "string"
    },
    "TitleParams": {
      "additionalProperties": false,
      "properties": {
        "anchor": {
          "$ref": "#/definitions/Anchor",
          "description": "The anchor position for placing the title. One of `\"start\"`, `\"middle\"`, or `\"end\"`. For example, with an orientation of top these anchor positions map to a left-, center-, or right-aligned title.\n\n__Default value:__ `\"middle\"` for [single](spec.html) and [layered](layer.html) views.\n`\"start\"` for other composite views.\n\n__Note:__ [For now](https://github.com/vega/vega-lite/issues/2875), `anchor` is only customizable only for [single](spec.html) and [layered](layer.html) views.  For other composite views, `anchor` is always `\"start\"`."
        },
        "offset": {
          "description": "The orthogonal offset in pixels by which to displace the title from its position along the edge of the chart.",
          "type": "number"
        },
        "orient": {
          "$ref": "#/definitions/TitleOrient",
          "description": "The orientation of the title relative to the chart. One of `\"top\"` (the default), `\"bottom\"`, `\"left\"`, or `\"right\"`."
        },
        "style": {
          "anyOf": [
            {
              "type": "string"
            },
            {
              "items": {
                "type": "string"
              },
              "type": "array"
            }
          ],
          "description": "A [mark style property](config.html#style) to apply to the title text mark.\n\n__Default value:__ `\"group-title\"`."
        },
        "text": {
          "description": "The title text.",
          "type": "string"
        }
      },
      "required": [
        "text"
      ],
      "type": "object"
    },
    "TopLevelLayerSpec": {
      "additionalProperties": false,
      "properties": {
        "$schema": {
          "description": "URL to [JSON schema](http://json-schema.org/) for a Vega-Lite specification. Unless you have a reason to change this, use `https://vega.github.io/schema/vega-lite/v2.json`. Setting the `$schema` property allows automatic validation and autocomplete in editors that support JSON schema.",
          "format": "uri",
          "type": "string"
        },
        "autosize": {
          "anyOf": [
            {
              "$ref": "#/definitions/AutosizeType"
            },
            {
              "$ref": "#/definitions/AutoSizeParams"
            }
          ],
          "description": "Sets how the visualization size should be determined. If a string, should be one of `\"pad\"`, `\"fit\"` or `\"none\"`.\nObject values can additionally specify parameters for content sizing and automatic resizing.\n`\"fit\"` is only supported for single and layered views that don't use `rangeStep`.\n\n__Default value__: `pad`"
        },
        "background": {
          "description": "CSS color property to use as the background of visualization.\n\n__Default value:__ none (transparent)",
          "type": "string"
        },
        "config": {
          "$ref": "#/definitions/Config",
          "description": "Vega-Lite configuration object.  This property can only be defined at the top-level of a specification."
        },
        "data": {
          "$ref": "#/definitions/Data",
          "description": "An object describing the data source"
        },
        "datasets": {
          "$ref": "#/definitions/Datasets",
          "description": "A global data store for named datasets. This is a mapping from names to inline datasets.\nThis can be an array of objects or primitive values or a string. Arrays of primitive values are ingested as objects with a `data` property."
        },
        "description": {
          "description": "Description of this mark for commenting purpose.",
          "type": "string"
        },
        "encoding": {
          "$ref": "#/definitions/Encoding",
          "description": "A shared key-value mapping between encoding channels and definition of fields in the underlying layers."
        },
        "height": {
          "description": "The height of a visualization.\n\n__Default value:__\n- If a view's [`autosize`](https://vega.github.io/vega-lite/docs/size.html#autosize) type is `\"fit\"` or its y-channel has a [continuous scale](https://vega.github.io/vega-lite/docs/scale.html#continuous), the height will be the value of [`config.view.height`](https://vega.github.io/vega-lite/docs/spec.html#config).\n- For y-axis with a band or point scale: if [`rangeStep`](https://vega.github.io/vega-lite/docs/scale.html#band) is a numeric value or unspecified, the height is [determined by the range step, paddings, and the cardinality of the field mapped to y-channel](https://vega.github.io/vega-lite/docs/scale.html#band). Otherwise, if the `rangeStep` is `null`, the height will be the value of [`config.view.height`](https://vega.github.io/vega-lite/docs/spec.html#config).\n- If no field is mapped to `y` channel, the `height` will be the value of `rangeStep`.\n\n__Note__: For plots with [`row` and `column` channels](https://vega.github.io/vega-lite/docs/encoding.html#facet), this represents the height of a single view.\n\n__See also:__ The documentation for [width and height](https://vega.github.io/vega-lite/docs/size.html) contains more examples.",
          "type": "number"
        },
        "layer": {
          "description": "Layer or single view specifications to be layered.\n\n__Note__: Specifications inside `layer` cannot use `row` and `column` channels as layering facet specifications is not allowed.",
          "items": {
            "anyOf": [
              {
                "$ref": "#/definitions/LayerSpec"
              },
              {
                "$ref": "#/definitions/CompositeUnitSpec"
              }
            ]
          },
          "type": "array"
        },
        "name": {
          "description": "Name of the visualization for later reference.",
          "type": "string"
        },
        "padding": {
          "$ref": "#/definitions/Padding",
          "description": "The default visualization padding, in pixels, from the edge of the visualization canvas to the data rectangle.  If a number, specifies padding for all sides.\nIf an object, the value should have the format `{\"left\": 5, \"top\": 5, \"right\": 5, \"bottom\": 5}` to specify padding for each side of the visualization.\n\n__Default value__: `5`"
        },
        "projection": {
          "$ref": "#/definitions/Projection",
          "description": "An object defining properties of the geographic projection shared by underlying layers."
        },
        "resolve": {
          "$ref": "#/definitions/Resolve",
          "description": "Scale, axis, and legend resolutions for layers."
        },
        "title": {
          "anyOf": [
            {
              "type": "string"
            },
            {
              "$ref": "#/definitions/TitleParams"
            }
          ],
          "description": "Title for the plot."
        },
        "transform": {
          "description": "An array of data transformations such as filter and new field calculation.",
          "items": {
            "$ref": "#/definitions/Transform"
          },
          "type": "array"
        },
        "width": {
          "description": "The width of a visualization.\n\n__Default value:__ This will be determined by the following rules:\n\n- If a view's [`autosize`](https://vega.github.io/vega-lite/docs/size.html#autosize) type is `\"fit\"` or its x-channel has a [continuous scale](https://vega.github.io/vega-lite/docs/scale.html#continuous), the width will be the value of [`config.view.width`](https://vega.github.io/vega-lite/docs/spec.html#config).\n- For x-axis with a band or point scale: if [`rangeStep`](https://vega.github.io/vega-lite/docs/scale.html#band) is a numeric value or unspecified, the width is [determined by the range step, paddings, and the cardinality of the field mapped to x-channel](https://vega.github.io/vega-lite/docs/scale.html#band).   Otherwise, if the `rangeStep` is `null`, the width will be the value of [`config.view.width`](https://vega.github.io/vega-lite/docs/spec.html#config).\n- If no field is mapped to `x` channel, the `width` will be the value of [`config.scale.textXRangeStep`](https://vega.github.io/vega-lite/docs/size.html#default-width-and-height) for `text` mark and the value of `rangeStep` for other marks.\n\n__Note:__ For plots with [`row` and `column` channels](https://vega.github.io/vega-lite/docs/encoding.html#facet), this represents the width of a single view.\n\n__See also:__ The documentation for [width and height](https://vega.github.io/vega-lite/docs/size.html) contains more examples.",
          "type": "number"
        }
      },
      "required": [
        "layer"
      ],
      "type": "object"
    },
    "TopLevelHConcatSpec": {
      "additionalProperties": false,
      "properties": {
        "$schema": {
          "description": "URL to [JSON schema](http://json-schema.org/) for a Vega-Lite specification. Unless you have a reason to change this, use `https://vega.github.io/schema/vega-lite/v2.json`. Setting the `$schema` property allows automatic validation and autocomplete in editors that support JSON schema.",
          "format": "uri",
          "type": "string"
        },
        "autosize": {
          "anyOf": [
            {
              "$ref": "#/definitions/AutosizeType"
            },
            {
              "$ref": "#/definitions/AutoSizeParams"
            }
          ],
          "description": "Sets how the visualization size should be determined. If a string, should be one of `\"pad\"`, `\"fit\"` or `\"none\"`.\nObject values can additionally specify parameters for content sizing and automatic resizing.\n`\"fit\"` is only supported for single and layered views that don't use `rangeStep`.\n\n__Default value__: `pad`"
        },
        "background": {
          "description": "CSS color property to use as the background of visualization.\n\n__Default value:__ none (transparent)",
          "type": "string"
        },
        "config": {
          "$ref": "#/definitions/Config",
          "description": "Vega-Lite configuration object.  This property can only be defined at the top-level of a specification."
        },
        "data": {
          "$ref": "#/definitions/Data",
          "description": "An object describing the data source"
        },
        "datasets": {
          "$ref": "#/definitions/Datasets",
          "description": "A global data store for named datasets. This is a mapping from names to inline datasets.\nThis can be an array of objects or primitive values or a string. Arrays of primitive values are ingested as objects with a `data` property."
        },
        "description": {
          "description": "Description of this mark for commenting purpose.",
          "type": "string"
        },
        "hconcat": {
          "description": "A list of views that should be concatenated and put into a row.",
          "items": {
            "$ref": "#/definitions/Spec"
          },
          "type": "array"
        },
        "name": {
          "description": "Name of the visualization for later reference.",
          "type": "string"
        },
        "padding": {
          "$ref": "#/definitions/Padding",
          "description": "The default visualization padding, in pixels, from the edge of the visualization canvas to the data rectangle.  If a number, specifies padding for all sides.\nIf an object, the value should have the format `{\"left\": 5, \"top\": 5, \"right\": 5, \"bottom\": 5}` to specify padding for each side of the visualization.\n\n__Default value__: `5`"
        },
        "resolve": {
          "$ref": "#/definitions/Resolve",
          "description": "Scale, axis, and legend resolutions for horizontally concatenated charts."
        },
        "title": {
          "anyOf": [
            {
              "type": "string"
            },
            {
              "$ref": "#/definitions/TitleParams"
            }
          ],
          "description": "Title for the plot."
        },
        "transform": {
          "description": "An array of data transformations such as filter and new field calculation.",
          "items": {
            "$ref": "#/definitions/Transform"
          },
          "type": "array"
        }
      },
      "required": [
        "hconcat"
      ],
      "type": "object"
    },
    "TopLevelRepeatSpec": {
      "additionalProperties": false,
      "properties": {
        "$schema": {
          "description": "URL to [JSON schema](http://json-schema.org/) for a Vega-Lite specification. Unless you have a reason to change this, use `https://vega.github.io/schema/vega-lite/v2.json`. Setting the `$schema` property allows automatic validation and autocomplete in editors that support JSON schema.",
          "format": "uri",
          "type": "string"
        },
        "autosize": {
          "anyOf": [
            {
              "$ref": "#/definitions/AutosizeType"
            },
            {
              "$ref": "#/definitions/AutoSizeParams"
            }
          ],
          "description": "Sets how the visualization size should be determined. If a string, should be one of `\"pad\"`, `\"fit\"` or `\"none\"`.\nObject values can additionally specify parameters for content sizing and automatic resizing.\n`\"fit\"` is only supported for single and layered views that don't use `rangeStep`.\n\n__Default value__: `pad`"
        },
        "background": {
          "description": "CSS color property to use as the background of visualization.\n\n__Default value:__ none (transparent)",
          "type": "string"
        },
        "config": {
          "$ref": "#/definitions/Config",
          "description": "Vega-Lite configuration object.  This property can only be defined at the top-level of a specification."
        },
        "data": {
          "$ref": "#/definitions/Data",
          "description": "An object describing the data source"
        },
        "datasets": {
          "$ref": "#/definitions/Datasets",
          "description": "A global data store for named datasets. This is a mapping from names to inline datasets.\nThis can be an array of objects or primitive values or a string. Arrays of primitive values are ingested as objects with a `data` property."
        },
        "description": {
          "description": "Description of this mark for commenting purpose.",
          "type": "string"
        },
        "name": {
          "description": "Name of the visualization for later reference.",
          "type": "string"
        },
        "padding": {
          "$ref": "#/definitions/Padding",
          "description": "The default visualization padding, in pixels, from the edge of the visualization canvas to the data rectangle.  If a number, specifies padding for all sides.\nIf an object, the value should have the format `{\"left\": 5, \"top\": 5, \"right\": 5, \"bottom\": 5}` to specify padding for each side of the visualization.\n\n__Default value__: `5`"
        },
        "repeat": {
          "$ref": "#/definitions/Repeat",
          "description": "An object that describes what fields should be repeated into views that are laid out as a `row` or `column`."
        },
        "resolve": {
          "$ref": "#/definitions/Resolve",
          "description": "Scale and legend resolutions for repeated charts."
        },
        "spec": {
          "$ref": "#/definitions/Spec"
        },
        "title": {
          "anyOf": [
            {
              "type": "string"
            },
            {
              "$ref": "#/definitions/TitleParams"
            }
          ],
          "description": "Title for the plot."
        },
        "transform": {
          "description": "An array of data transformations such as filter and new field calculation.",
          "items": {
            "$ref": "#/definitions/Transform"
          },
          "type": "array"
        }
      },
      "required": [
        "repeat",
        "spec"
      ],
      "type": "object"
    },
    "TopLevelVConcatSpec": {
      "additionalProperties": false,
      "properties": {
        "$schema": {
          "description": "URL to [JSON schema](http://json-schema.org/) for a Vega-Lite specification. Unless you have a reason to change this, use `https://vega.github.io/schema/vega-lite/v2.json`. Setting the `$schema` property allows automatic validation and autocomplete in editors that support JSON schema.",
          "format": "uri",
          "type": "string"
        },
        "autosize": {
          "anyOf": [
            {
              "$ref": "#/definitions/AutosizeType"
            },
            {
              "$ref": "#/definitions/AutoSizeParams"
            }
          ],
          "description": "Sets how the visualization size should be determined. If a string, should be one of `\"pad\"`, `\"fit\"` or `\"none\"`.\nObject values can additionally specify parameters for content sizing and automatic resizing.\n`\"fit\"` is only supported for single and layered views that don't use `rangeStep`.\n\n__Default value__: `pad`"
        },
        "background": {
          "description": "CSS color property to use as the background of visualization.\n\n__Default value:__ none (transparent)",
          "type": "string"
        },
        "config": {
          "$ref": "#/definitions/Config",
          "description": "Vega-Lite configuration object.  This property can only be defined at the top-level of a specification."
        },
        "data": {
          "$ref": "#/definitions/Data",
          "description": "An object describing the data source"
        },
        "datasets": {
          "$ref": "#/definitions/Datasets",
          "description": "A global data store for named datasets. This is a mapping from names to inline datasets.\nThis can be an array of objects or primitive values or a string. Arrays of primitive values are ingested as objects with a `data` property."
        },
        "description": {
          "description": "Description of this mark for commenting purpose.",
          "type": "string"
        },
        "name": {
          "description": "Name of the visualization for later reference.",
          "type": "string"
        },
        "padding": {
          "$ref": "#/definitions/Padding",
          "description": "The default visualization padding, in pixels, from the edge of the visualization canvas to the data rectangle.  If a number, specifies padding for all sides.\nIf an object, the value should have the format `{\"left\": 5, \"top\": 5, \"right\": 5, \"bottom\": 5}` to specify padding for each side of the visualization.\n\n__Default value__: `5`"
        },
        "resolve": {
          "$ref": "#/definitions/Resolve",
          "description": "Scale, axis, and legend resolutions for vertically concatenated charts."
        },
        "title": {
          "anyOf": [
            {
              "type": "string"
            },
            {
              "$ref": "#/definitions/TitleParams"
            }
          ],
          "description": "Title for the plot."
        },
        "transform": {
          "description": "An array of data transformations such as filter and new field calculation.",
          "items": {
            "$ref": "#/definitions/Transform"
          },
          "type": "array"
        },
        "vconcat": {
          "description": "A list of views that should be concatenated and put into a column.",
          "items": {
            "$ref": "#/definitions/Spec"
          },
          "type": "array"
        }
      },
      "required": [
        "vconcat"
      ],
      "type": "object"
    },
    "TopLevelFacetSpec": {
      "additionalProperties": false,
      "properties": {
        "$schema": {
          "description": "URL to [JSON schema](http://json-schema.org/) for a Vega-Lite specification. Unless you have a reason to change this, use `https://vega.github.io/schema/vega-lite/v2.json`. Setting the `$schema` property allows automatic validation and autocomplete in editors that support JSON schema.",
          "format": "uri",
          "type": "string"
        },
        "autosize": {
          "anyOf": [
            {
              "$ref": "#/definitions/AutosizeType"
            },
            {
              "$ref": "#/definitions/AutoSizeParams"
            }
          ],
          "description": "Sets how the visualization size should be determined. If a string, should be one of `\"pad\"`, `\"fit\"` or `\"none\"`.\nObject values can additionally specify parameters for content sizing and automatic resizing.\n`\"fit\"` is only supported for single and layered views that don't use `rangeStep`.\n\n__Default value__: `pad`"
        },
        "background": {
          "description": "CSS color property to use as the background of visualization.\n\n__Default value:__ none (transparent)",
          "type": "string"
        },
        "config": {
          "$ref": "#/definitions/Config",
          "description": "Vega-Lite configuration object.  This property can only be defined at the top-level of a specification."
        },
        "data": {
          "$ref": "#/definitions/Data",
          "description": "An object describing the data source"
        },
        "datasets": {
          "$ref": "#/definitions/Datasets",
          "description": "A global data store for named datasets. This is a mapping from names to inline datasets.\nThis can be an array of objects or primitive values or a string. Arrays of primitive values are ingested as objects with a `data` property."
        },
        "description": {
          "description": "Description of this mark for commenting purpose.",
          "type": "string"
        },
        "facet": {
          "$ref": "#/definitions/FacetMapping",
          "description": "An object that describes mappings between `row` and `column` channels and their field definitions."
        },
        "name": {
          "description": "Name of the visualization for later reference.",
          "type": "string"
        },
        "padding": {
          "$ref": "#/definitions/Padding",
          "description": "The default visualization padding, in pixels, from the edge of the visualization canvas to the data rectangle.  If a number, specifies padding for all sides.\nIf an object, the value should have the format `{\"left\": 5, \"top\": 5, \"right\": 5, \"bottom\": 5}` to specify padding for each side of the visualization.\n\n__Default value__: `5`"
        },
        "resolve": {
          "$ref": "#/definitions/Resolve",
          "description": "Scale, axis, and legend resolutions for facets."
        },
        "spec": {
          "anyOf": [
            {
              "$ref": "#/definitions/LayerSpec"
            },
            {
              "$ref": "#/definitions/CompositeUnitSpec"
            }
          ],
          "description": "A specification of the view that gets faceted."
        },
        "title": {
          "anyOf": [
            {
              "type": "string"
            },
            {
              "$ref": "#/definitions/TitleParams"
            }
          ],
          "description": "Title for the plot."
        },
        "transform": {
          "description": "An array of data transformations such as filter and new field calculation.",
          "items": {
            "$ref": "#/definitions/Transform"
          },
          "type": "array"
        }
      },
      "required": [
        "data",
        "facet",
        "spec"
      ],
      "type": "object"
    },
    "TopLevelFacetedUnitSpec": {
      "additionalProperties": false,
      "properties": {
        "$schema": {
          "description": "URL to [JSON schema](http://json-schema.org/) for a Vega-Lite specification. Unless you have a reason to change this, use `https://vega.github.io/schema/vega-lite/v2.json`. Setting the `$schema` property allows automatic validation and autocomplete in editors that support JSON schema.",
          "format": "uri",
          "type": "string"
        },
        "autosize": {
          "anyOf": [
            {
              "$ref": "#/definitions/AutosizeType"
            },
            {
              "$ref": "#/definitions/AutoSizeParams"
            }
          ],
          "description": "Sets how the visualization size should be determined. If a string, should be one of `\"pad\"`, `\"fit\"` or `\"none\"`.\nObject values can additionally specify parameters for content sizing and automatic resizing.\n`\"fit\"` is only supported for single and layered views that don't use `rangeStep`.\n\n__Default value__: `pad`"
        },
        "background": {
          "description": "CSS color property to use as the background of visualization.\n\n__Default value:__ none (transparent)",
          "type": "string"
        },
        "config": {
          "$ref": "#/definitions/Config",
          "description": "Vega-Lite configuration object.  This property can only be defined at the top-level of a specification."
        },
        "data": {
          "$ref": "#/definitions/Data",
          "description": "An object describing the data source"
        },
        "datasets": {
          "$ref": "#/definitions/Datasets",
          "description": "A global data store for named datasets. This is a mapping from names to inline datasets.\nThis can be an array of objects or primitive values or a string. Arrays of primitive values are ingested as objects with a `data` property."
        },
        "description": {
          "description": "Description of this mark for commenting purpose.",
          "type": "string"
        },
        "encoding": {
          "$ref": "#/definitions/EncodingWithFacet",
          "description": "A key-value mapping between encoding channels and definition of fields."
        },
        "height": {
          "description": "The height of a visualization.\n\n__Default value:__\n- If a view's [`autosize`](https://vega.github.io/vega-lite/docs/size.html#autosize) type is `\"fit\"` or its y-channel has a [continuous scale](https://vega.github.io/vega-lite/docs/scale.html#continuous), the height will be the value of [`config.view.height`](https://vega.github.io/vega-lite/docs/spec.html#config).\n- For y-axis with a band or point scale: if [`rangeStep`](https://vega.github.io/vega-lite/docs/scale.html#band) is a numeric value or unspecified, the height is [determined by the range step, paddings, and the cardinality of the field mapped to y-channel](https://vega.github.io/vega-lite/docs/scale.html#band). Otherwise, if the `rangeStep` is `null`, the height will be the value of [`config.view.height`](https://vega.github.io/vega-lite/docs/spec.html#config).\n- If no field is mapped to `y` channel, the `height` will be the value of `rangeStep`.\n\n__Note__: For plots with [`row` and `column` channels](https://vega.github.io/vega-lite/docs/encoding.html#facet), this represents the height of a single view.\n\n__See also:__ The documentation for [width and height](https://vega.github.io/vega-lite/docs/size.html) contains more examples.",
          "type": "number"
        },
        "mark": {
          "$ref": "#/definitions/AnyMark",
          "description": "A string describing the mark type (one of `\"bar\"`, `\"circle\"`, `\"square\"`, `\"tick\"`, `\"line\"`,\n* `\"area\"`, `\"point\"`, `\"rule\"`, `\"geoshape\"`, and `\"text\"`) or a [mark definition object](https://vega.github.io/vega-lite/docs/mark.html#mark-def)."
        },
        "name": {
          "description": "Name of the visualization for later reference.",
          "type": "string"
        },
        "padding": {
          "$ref": "#/definitions/Padding",
          "description": "The default visualization padding, in pixels, from the edge of the visualization canvas to the data rectangle.  If a number, specifies padding for all sides.\nIf an object, the value should have the format `{\"left\": 5, \"top\": 5, \"right\": 5, \"bottom\": 5}` to specify padding for each side of the visualization.\n\n__Default value__: `5`"
        },
        "projection": {
          "$ref": "#/definitions/Projection",
          "description": "An object defining properties of geographic projection.\n\nWorks with `\"geoshape\"` marks and `\"point\"` or `\"line\"` marks that have `latitude` and `\"longitude\"` channels."
        },
        "selection": {
          "additionalProperties": {
            "$ref": "#/definitions/SelectionDef"
          },
          "description": "A key-value mapping between selection names and definitions.",
          "type": "object"
        },
        "title": {
          "anyOf": [
            {
              "type": "string"
            },
            {
              "$ref": "#/definitions/TitleParams"
            }
          ],
          "description": "Title for the plot."
        },
        "transform": {
          "description": "An array of data transformations such as filter and new field calculation.",
          "items": {
            "$ref": "#/definitions/Transform"
          },
          "type": "array"
        },
        "width": {
          "description": "The width of a visualization.\n\n__Default value:__ This will be determined by the following rules:\n\n- If a view's [`autosize`](https://vega.github.io/vega-lite/docs/size.html#autosize) type is `\"fit\"` or its x-channel has a [continuous scale](https://vega.github.io/vega-lite/docs/scale.html#continuous), the width will be the value of [`config.view.width`](https://vega.github.io/vega-lite/docs/spec.html#config).\n- For x-axis with a band or point scale: if [`rangeStep`](https://vega.github.io/vega-lite/docs/scale.html#band) is a numeric value or unspecified, the width is [determined by the range step, paddings, and the cardinality of the field mapped to x-channel](https://vega.github.io/vega-lite/docs/scale.html#band).   Otherwise, if the `rangeStep` is `null`, the width will be the value of [`config.view.width`](https://vega.github.io/vega-lite/docs/spec.html#config).\n- If no field is mapped to `x` channel, the `width` will be the value of [`config.scale.textXRangeStep`](https://vega.github.io/vega-lite/docs/size.html#default-width-and-height) for `text` mark and the value of `rangeStep` for other marks.\n\n__Note:__ For plots with [`row` and `column` channels](https://vega.github.io/vega-lite/docs/encoding.html#facet), this represents the width of a single view.\n\n__See also:__ The documentation for [width and height](https://vega.github.io/vega-lite/docs/size.html) contains more examples.",
          "type": "number"
        }
      },
      "required": [
        "data",
        "mark"
      ],
      "type": "object"
    },
    "TopoDataFormat": {
      "additionalProperties": false,
      "properties": {
        "feature": {
          "description": "The name of the TopoJSON object set to convert to a GeoJSON feature collection.\nFor example, in a map of the world, there may be an object set named `\"countries\"`.\nUsing the feature property, we can extract this set and generate a GeoJSON feature object for each country.",
          "type": "string"
        },
        "mesh": {
          "description": "The name of the TopoJSON object set to convert to mesh.\nSimilar to the `feature` option, `mesh` extracts a named TopoJSON object set.\n  Unlike the `feature` option, the corresponding geo data is returned as a single, unified mesh instance, not as individual GeoJSON features.\nExtracting a mesh is useful for more efficiently drawing borders or other geographic elements that you do not need to associate with specific regions such as individual countries, states or counties.",
          "type": "string"
        },
        "parse": {
          "anyOf": [
            {
              "enum": [
                "auto"
              ],
              "type": "string"
            },
            {
              "type": "object"
            }
          ],
          "description": "If set to auto (the default), perform automatic type inference to determine the desired data types.\nAlternatively, a parsing directive object can be provided for explicit data types. Each property of the object corresponds to a field name, and the value to the desired data type (one of `\"number\"`, `\"boolean\"` or `\"date\"`).\nFor example, `\"parse\": {\"modified_on\": \"date\"}` parses the `modified_on` field in each input record a Date value.\n\nFor `\"date\"`, we parse data based using Javascript's [`Date.parse()`](https://developer.mozilla.org/en-US/docs/Web/JavaScript/Reference/Global_Objects/Date/parse).\nFor Specific date formats can be provided (e.g., `{foo: 'date:\"%m%d%Y\"'}`), using the [d3-time-format syntax](https://github.com/d3/d3-time-format#locale_format). UTC date format parsing is supported similarly (e.g., `{foo: 'utc:\"%m%d%Y\"'}`). See more about [UTC time](timeunit.html#utc)"
        },
        "type": {
          "description": "Type of input data: `\"json\"`, `\"csv\"`, `\"tsv\"`.\nThe default format type is determined by the extension of the file URL.\nIf no extension is detected, `\"json\"` will be used by default.",
          "enum": [
            "topojson"
          ],
          "type": "string"
        }
      },
      "type": "object"
    },
    "Transform": {
      "anyOf": [
        {
          "$ref": "#/definitions/FilterTransform"
        },
        {
          "$ref": "#/definitions/CalculateTransform"
        },
        {
          "$ref": "#/definitions/LookupTransform"
        },
        {
          "$ref": "#/definitions/BinTransform"
        },
        {
          "$ref": "#/definitions/TimeUnitTransform"
        },
        {
          "$ref": "#/definitions/AggregateTransform"
        }
      ]
    },
    "Type": {
      "anyOf": [
        {
          "$ref": "#/definitions/BasicType"
        },
        {
          "$ref": "#/definitions/GeoType"
        }
      ],
      "description": "Constants and utilities for data type  \n Data type based on level of measurement "
    },
    "UrlData": {
      "additionalProperties": false,
      "properties": {
        "format": {
          "$ref": "#/definitions/DataFormat",
          "description": "An object that specifies the format for parsing the data file."
        },
        "url": {
          "description": "An URL from which to load the data set. Use the `format.type` property\nto ensure the loaded data is correctly parsed.",
          "type": "string"
        }
      },
      "required": [
        "url"
      ],
      "type": "object"
    },
    "UtcMultiTimeUnit": {
      "enum": [
        "utcyearquarter",
        "utcyearquartermonth",
        "utcyearmonth",
        "utcyearmonthdate",
        "utcyearmonthdatehours",
        "utcyearmonthdatehoursminutes",
        "utcyearmonthdatehoursminutesseconds",
        "utcquartermonth",
        "utcmonthdate",
        "utchoursminutes",
        "utchoursminutesseconds",
        "utcminutesseconds",
        "utcsecondsmilliseconds"
      ],
      "type": "string"
    },
    "UtcSingleTimeUnit": {
      "enum": [
        "utcyear",
        "utcquarter",
        "utcmonth",
        "utcday",
        "utcdate",
        "utchours",
        "utcminutes",
        "utcseconds",
        "utcmilliseconds"
      ],
      "type": "string"
    },
    "ValueDef": {
      "additionalProperties": false,
      "description": "Definition object for a constant value of an encoding channel.",
      "properties": {
        "value": {
          "description": "A constant value in visual domain (e.g., `\"red\"` / \"#0099ff\" for color, values between `0` to `1` for opacity).",
          "type": [
            "number",
            "string",
            "boolean"
          ]
        }
      },
      "required": [
        "value"
      ],
      "type": "object"
    },
    "ValueDefWithCondition": {
      "additionalProperties": false,
      "description": "A ValueDef with Condition<ValueDef | FieldDef>\n{\n   condition: {field: ...} | {value: ...},\n   value: ...,\n}",
      "properties": {
        "condition": {
          "anyOf": [
            {
              "$ref": "#/definitions/Conditional<FieldDef>"
            },
            {
              "$ref": "#/definitions/Conditional<ValueDef>"
            },
            {
              "items": {
                "$ref": "#/definitions/Conditional<ValueDef>"
              },
              "type": "array"
            }
          ],
          "description": "A field definition or one or more value definition(s) with a selection predicate."
        },
        "value": {
          "description": "A constant value in visual domain.",
          "type": [
            "number",
            "string",
            "boolean"
          ]
        }
      },
      "type": "object"
    },
    "MarkPropValueDefWithCondition": {
      "additionalProperties": false,
      "description": "A ValueDef with Condition<ValueDef | FieldDef>\n{\n   condition: {field: ...} | {value: ...},\n   value: ...,\n}",
      "properties": {
        "condition": {
          "anyOf": [
            {
              "$ref": "#/definitions/Conditional<MarkPropFieldDef>"
            },
            {
              "$ref": "#/definitions/Conditional<ValueDef>"
            },
            {
              "items": {
                "$ref": "#/definitions/Conditional<ValueDef>"
              },
              "type": "array"
            }
          ],
          "description": "A field definition or one or more value definition(s) with a selection predicate."
        },
        "value": {
          "description": "A constant value in visual domain.",
          "type": [
            "number",
            "string",
            "boolean"
          ]
        }
      },
      "type": "object"
    },
    "TextValueDefWithCondition": {
      "additionalProperties": false,
      "description": "A ValueDef with Condition<ValueDef | FieldDef>\n{\n   condition: {field: ...} | {value: ...},\n   value: ...,\n}",
      "properties": {
        "condition": {
          "anyOf": [
            {
              "$ref": "#/definitions/Conditional<TextFieldDef>"
            },
            {
              "$ref": "#/definitions/Conditional<ValueDef>"
            },
            {
              "items": {
                "$ref": "#/definitions/Conditional<ValueDef>"
              },
              "type": "array"
            }
          ],
          "description": "A field definition or one or more value definition(s) with a selection predicate."
        },
        "value": {
          "description": "A constant value in visual domain.",
          "type": [
            "number",
            "string",
            "boolean"
          ]
        }
      },
      "type": "object"
    },
    "VerticalAlign": {
      "enum": [
        "top",
        "middle",
        "bottom"
      ],
      "type": "string"
    },
    "VgAxisConfig": {
      "additionalProperties": false,
      "properties": {
        "bandPosition": {
          "description": "An interpolation fraction indicating where, for `band` scales, axis ticks should be positioned. A value of `0` places ticks at the left edge of their bands. A value of `0.5` places ticks in the middle of their bands.",
          "type": "number"
        },
        "domain": {
          "description": "A boolean flag indicating if the domain (the axis baseline) should be included as part of the axis.\n\n__Default value:__ `true`",
          "type": "boolean"
        },
        "domainColor": {
          "description": "Color of axis domain line.\n\n__Default value:__  (none, using Vega default).",
          "type": "string"
        },
        "domainWidth": {
          "description": "Stroke width of axis domain line\n\n__Default value:__  (none, using Vega default).",
          "type": "number"
        },
        "grid": {
          "description": "A boolean flag indicating if grid lines should be included as part of the axis\n\n__Default value:__ `true` for [continuous scales](scale.html#continuous) that are not binned; otherwise, `false`.",
          "type": "boolean"
        },
        "gridColor": {
          "description": "Color of gridlines.",
          "type": "string"
        },
        "gridDash": {
          "description": "The offset (in pixels) into which to begin drawing with the grid dash array.",
          "items": {
            "type": "number"
          },
          "type": "array"
        },
        "gridOpacity": {
          "description": "The stroke opacity of grid (value between [0,1])\n\n__Default value:__ (`1` by default)",
          "maximum": 1,
          "minimum": 0,
          "type": "number"
        },
        "gridWidth": {
          "description": "The grid width, in pixels.",
          "minimum": 0,
          "type": "number"
        },
        "labelAngle": {
          "description": "The rotation angle of the axis labels.\n\n__Default value:__ `-90` for nominal and ordinal fields; `0` otherwise.",
          "maximum": 360,
          "minimum": -360,
          "type": "number"
        },
        "labelBound": {
          "description": "Indicates if labels should be hidden if they exceed the axis range. If `false `(the default) no bounds overlap analysis is performed. If `true`, labels will be hidden if they exceed the axis range by more than 1 pixel. If this property is a number, it specifies the pixel tolerance: the maximum amount by which a label bounding box may exceed the axis range.\n\n__Default value:__ `false`.",
          "type": [
            "boolean",
            "number"
          ]
        },
        "labelColor": {
          "description": "The color of the tick label, can be in hex color code or regular color name.",
          "type": "string"
        },
        "labelFlush": {
          "description": "Indicates if the first and last axis labels should be aligned flush with the scale range. Flush alignment for a horizontal axis will left-align the first label and right-align the last label. For vertical axes, bottom and top text baselines are applied instead. If this property is a number, it also indicates the number of pixels by which to offset the first and last labels; for example, a value of 2 will flush-align the first and last labels and also push them 2 pixels outward from the center of the axis. The additional adjustment can sometimes help the labels better visually group with corresponding axis ticks.\n\n__Default value:__ `true` for axis of a continuous x-scale. Otherwise, `false`.",
          "type": [
            "boolean",
            "number"
          ]
        },
        "labelFont": {
          "description": "The font of the tick label.",
          "type": "string"
        },
        "labelFontSize": {
          "description": "The font size of the label, in pixels.",
          "minimum": 0,
          "type": "number"
        },
        "labelLimit": {
          "description": "Maximum allowed pixel width of axis tick labels.",
          "type": "number"
        },
        "labelOverlap": {
          "anyOf": [
            {
              "type": "boolean"
            },
            {
              "enum": [
                "parity"
              ],
              "type": "string"
            },
            {
              "enum": [
                "greedy"
              ],
              "type": "string"
            }
          ],
          "description": "The strategy to use for resolving overlap of axis labels. If `false` (the default), no overlap reduction is attempted. If set to `true` or `\"parity\"`, a strategy of removing every other label is used (this works well for standard linear axes). If set to `\"greedy\"`, a linear scan of the labels is performed, removing any labels that overlaps with the last visible label (this often works better for log-scaled axes).\n\n__Default value:__ `true` for non-nominal fields with non-log scales; `\"greedy\"` for log scales; otherwise `false`."
        },
        "labelPadding": {
          "description": "The padding, in pixels, between axis and text labels.",
          "type": "number"
        },
        "labels": {
          "description": "A boolean flag indicating if labels should be included as part of the axis.\n\n__Default value:__  `true`.",
          "type": "boolean"
        },
        "maxExtent": {
          "description": "The maximum extent in pixels that axis ticks and labels should use. This determines a maximum offset value for axis titles.\n\n__Default value:__ `undefined`.",
          "type": "number"
        },
        "minExtent": {
          "description": "The minimum extent in pixels that axis ticks and labels should use. This determines a minimum offset value for axis titles.\n\n__Default value:__ `30` for y-axis; `undefined` for x-axis.",
          "type": "number"
        },
        "tickColor": {
          "description": "The color of the axis's tick.",
          "type": "string"
        },
        "tickRound": {
          "description": "Boolean flag indicating if pixel position values should be rounded to the nearest integer.",
          "type": "boolean"
        },
        "tickSize": {
          "description": "The size in pixels of axis ticks.",
          "minimum": 0,
          "type": "number"
        },
        "tickWidth": {
          "description": "The width, in pixels, of ticks.",
          "minimum": 0,
          "type": "number"
        },
        "ticks": {
          "description": "Boolean value that determines whether the axis should include ticks.",
          "type": "boolean"
        },
        "titleAlign": {
          "description": "Horizontal text alignment of axis titles.",
          "type": "string"
        },
        "titleAngle": {
          "description": "Angle in degrees of axis titles.",
          "type": "number"
        },
        "titleBaseline": {
          "description": "Vertical text baseline for axis titles.",
          "type": "string"
        },
        "titleColor": {
          "description": "Color of the title, can be in hex color code or regular color name.",
          "type": "string"
        },
        "titleFont": {
          "description": "Font of the title. (e.g., `\"Helvetica Neue\"`).",
          "type": "string"
        },
        "titleFontSize": {
          "description": "Font size of the title.",
          "minimum": 0,
          "type": "number"
        },
        "titleFontWeight": {
          "$ref": "#/definitions/FontWeight",
          "description": "Font weight of the title.\nThis can be either a string (e.g `\"bold\"`, `\"normal\"`) or a number (`100`, `200`, `300`, ..., `900` where `\"normal\"` = `400` and `\"bold\"` = `700`)."
        },
        "titleLimit": {
          "description": "Maximum allowed pixel width of axis titles.",
          "type": "number"
        },
        "titleMaxLength": {
          "description": "Max length for axis title if the title is automatically generated from the field's description.",
          "type": "number"
        },
        "titlePadding": {
          "description": "The padding, in pixels, between title and axis.",
          "type": "number"
        },
        "titleX": {
          "description": "X-coordinate of the axis title relative to the axis group.",
          "type": "number"
        },
        "titleY": {
          "description": "Y-coordinate of the axis title relative to the axis group.",
          "type": "number"
        }
      },
      "type": "object"
    },
    "VgBinding": {
      "anyOf": [
        {
          "$ref": "#/definitions/VgCheckboxBinding"
        },
        {
          "$ref": "#/definitions/VgRadioBinding"
        },
        {
          "$ref": "#/definitions/VgSelectBinding"
        },
        {
          "$ref": "#/definitions/VgRangeBinding"
        },
        {
          "$ref": "#/definitions/VgGenericBinding"
        }
      ]
    },
    "VgCheckboxBinding": {
      "additionalProperties": false,
      "properties": {
        "element": {
          "type": "string"
        },
        "input": {
          "enum": [
            "checkbox"
          ],
          "type": "string"
        }
      },
      "required": [
        "input"
      ],
      "type": "object"
    },
    "VgEventStream": {
    },
    "VgGenericBinding": {
      "additionalProperties": false,
      "properties": {
        "element": {
          "type": "string"
        },
        "input": {
          "type": "string"
        }
      },
      "required": [
        "input"
      ],
      "type": "object"
    },
    "VgMarkConfig": {
      "additionalProperties": false,
      "properties": {
        "align": {
          "$ref": "#/definitions/HorizontalAlign",
          "description": "The horizontal alignment of the text. One of `\"left\"`, `\"right\"`, `\"center\"`."
        },
        "angle": {
          "description": "The rotation angle of the text, in degrees.",
          "maximum": 360,
          "minimum": 0,
          "type": "number"
        },
        "baseline": {
          "$ref": "#/definitions/VerticalAlign",
          "description": "The vertical alignment of the text. One of `\"top\"`, `\"middle\"`, `\"bottom\"`.\n\n__Default value:__ `\"middle\"`"
        },
        "cursor": {
          "description": "The mouse cursor used over the mark. Any valid [CSS cursor type](https://developer.mozilla.org/en-US/docs/Web/CSS/cursor#Values) can be used.",
          "enum": [
            "auto",
            "default",
            "none",
            "context-menu",
            "help",
            "pointer",
            "progress",
            "wait",
            "cell",
            "crosshair",
            "text",
            "vertical-text",
            "alias",
            "copy",
            "move",
            "no-drop",
            "not-allowed",
            "e-resize",
            "n-resize",
            "ne-resize",
            "nw-resize",
            "s-resize",
            "se-resize",
            "sw-resize",
            "w-resize",
            "ew-resize",
            "ns-resize",
            "nesw-resize",
            "nwse-resize",
            "col-resize",
            "row-resize",
            "all-scroll",
            "zoom-in",
            "zoom-out",
            "grab",
            "grabbing"
          ],
          "type": "string"
        },
        "dx": {
          "description": "The horizontal offset, in pixels, between the text label and its anchor point. The offset is applied after rotation by the _angle_ property.",
          "type": "number"
        },
        "dy": {
          "description": "The vertical offset, in pixels, between the text label and its anchor point. The offset is applied after rotation by the _angle_ property.",
          "type": "number"
        },
        "fill": {
          "description": "Default Fill Color.  This has higher precedence than `config.color`\n\n__Default value:__ (None)",
          "type": "string"
        },
        "fillOpacity": {
          "description": "The fill opacity (value between [0,1]).\n\n__Default value:__ `1`",
          "maximum": 1,
          "minimum": 0,
          "type": "number"
        },
        "font": {
          "description": "The typeface to set the text in (e.g., `\"Helvetica Neue\"`).",
          "type": "string"
        },
        "fontSize": {
          "description": "The font size, in pixels.",
          "minimum": 0,
          "type": "number"
        },
        "fontStyle": {
          "$ref": "#/definitions/FontStyle",
          "description": "The font style (e.g., `\"italic\"`)."
        },
        "fontWeight": {
          "$ref": "#/definitions/FontWeight",
          "description": "The font weight.\nThis can be either a string (e.g `\"bold\"`, `\"normal\"`) or a number (`100`, `200`, `300`, ..., `900` where `\"normal\"` = `400` and `\"bold\"` = `700`)."
        },
        "href": {
          "description": "A URL to load upon mouse click. If defined, the mark acts as a hyperlink.",
          "format": "uri",
          "type": "string"
        },
        "interpolate": {
          "$ref": "#/definitions/Interpolate",
          "description": "The line interpolation method to use for line and area marks. One of the following:\n- `\"linear\"`: piecewise linear segments, as in a polyline.\n- `\"linear-closed\"`: close the linear segments to form a polygon.\n- `\"step\"`: alternate between horizontal and vertical segments, as in a step function.\n- `\"step-before\"`: alternate between vertical and horizontal segments, as in a step function.\n- `\"step-after\"`: alternate between horizontal and vertical segments, as in a step function.\n- `\"basis\"`: a B-spline, with control point duplication on the ends.\n- `\"basis-open\"`: an open B-spline; may not intersect the start or end.\n- `\"basis-closed\"`: a closed B-spline, as in a loop.\n- `\"cardinal\"`: a Cardinal spline, with control point duplication on the ends.\n- `\"cardinal-open\"`: an open Cardinal spline; may not intersect the start or end, but will intersect other control points.\n- `\"cardinal-closed\"`: a closed Cardinal spline, as in a loop.\n- `\"bundle\"`: equivalent to basis, except the tension parameter is used to straighten the spline.\n- `\"monotone\"`: cubic interpolation that preserves monotonicity in y."
        },
        "limit": {
          "description": "The maximum length of the text mark in pixels (default 0, indicating no limit). The text value will be automatically truncated if the rendered size exceeds the limit.",
          "type": "number"
        },
        "opacity": {
          "description": "The overall opacity (value between [0,1]).\n\n__Default value:__ `0.7` for non-aggregate plots with `point`, `tick`, `circle`, or `square` marks or layered `bar` charts and `1` otherwise.",
          "maximum": 1,
          "minimum": 0,
          "type": "number"
        },
        "orient": {
          "$ref": "#/definitions/Orient",
          "description": "The orientation of a non-stacked bar, tick, area, and line charts.\nThe value is either horizontal (default) or vertical.\n- For bar, rule and tick, this determines whether the size of the bar and tick\nshould be applied to x or y dimension.\n- For area, this property determines the orient property of the Vega output.\n- For line, this property determines the sort order of the points in the line\nif `config.sortLineBy` is not specified.\nFor stacked charts, this is always determined by the orientation of the stack;\ntherefore explicitly specified value will be ignored."
        },
        "radius": {
          "description": "Polar coordinate radial offset, in pixels, of the text label from the origin determined by the `x` and `y` properties.",
          "minimum": 0,
          "type": "number"
        },
        "shape": {
          "description": "The default symbol shape to use. One of: `\"circle\"` (default), `\"square\"`, `\"cross\"`, `\"diamond\"`, `\"triangle-up\"`, or `\"triangle-down\"`, or a custom SVG path.\n\n__Default value:__ `\"circle\"`",
          "type": "string"
        },
        "size": {
          "description": "The pixel area each the point/circle/square.\nFor example: in the case of circles, the radius is determined in part by the square root of the size value.\n\n__Default value:__ `30`",
          "minimum": 0,
          "type": "number"
        },
        "stroke": {
          "description": "Default Stroke Color.  This has higher precedence than `config.color`\n\n__Default value:__ (None)",
          "type": "string"
        },
        "strokeDash": {
          "description": "An array of alternating stroke, space lengths for creating dashed or dotted lines.",
          "items": {
            "type": "number"
          },
          "type": "array"
        },
        "strokeDashOffset": {
          "description": "The offset (in pixels) into which to begin drawing with the stroke dash array.",
          "type": "number"
        },
        "strokeOpacity": {
          "description": "The stroke opacity (value between [0,1]).\n\n__Default value:__ `1`",
          "maximum": 1,
          "minimum": 0,
          "type": "number"
        },
        "strokeWidth": {
          "description": "The stroke width, in pixels.",
          "minimum": 0,
          "type": "number"
        },
        "tension": {
          "description": "Depending on the interpolation type, sets the tension parameter (for line and area marks).",
          "maximum": 1,
          "minimum": 0,
          "type": "number"
        },
        "text": {
          "description": "Placeholder text if the `text` channel is not specified",
          "type": "string"
        },
        "theta": {
          "description": "Polar coordinate angle, in radians, of the text label from the origin determined by the `x` and `y` properties. Values for `theta` follow the same convention of `arc` mark `startAngle` and `endAngle` properties: angles are measured in radians, with `0` indicating \"north\".",
          "type": "number"
        }
      },
      "type": "object"
    },
    "VgProjectionType": {
      "enum": [
        "albers",
        "albersUsa",
        "azimuthalEqualArea",
        "azimuthalEquidistant",
        "conicConformal",
        "conicEqualArea",
        "conicEquidistant",
        "equirectangular",
        "gnomonic",
        "mercator",
        "orthographic",
        "stereographic",
        "transverseMercator"
      ],
      "type": "string"
    },
    "VgRadioBinding": {
      "additionalProperties": false,
      "properties": {
        "element": {
          "type": "string"
        },
        "input": {
          "enum": [
            "radio"
          ],
          "type": "string"
        },
        "options": {
          "items": {
            "type": "string"
          },
          "type": "array"
        }
      },
      "required": [
        "input",
        "options"
      ],
      "type": "object"
    },
    "VgRangeBinding": {
      "additionalProperties": false,
      "properties": {
        "element": {
          "type": "string"
        },
        "input": {
          "enum": [
            "range"
          ],
          "type": "string"
        },
        "max": {
          "type": "number"
        },
        "min": {
          "type": "number"
        },
        "step": {
          "type": "number"
        }
      },
      "required": [
        "input"
      ],
      "type": "object"
    },
    "VgScheme": {
      "additionalProperties": false,
      "properties": {
        "count": {
          "type": "number"
        },
        "extent": {
          "items": {
            "type": "number"
          },
          "type": "array"
        },
        "scheme": {
          "type": "string"
        }
      },
      "required": [
        "scheme"
      ],
      "type": "object"
    },
    "VgSelectBinding": {
      "additionalProperties": false,
      "properties": {
        "element": {
          "type": "string"
        },
        "input": {
          "enum": [
            "select"
          ],
          "type": "string"
        },
        "options": {
          "items": {
            "type": "string"
          },
          "type": "array"
        }
      },
      "required": [
        "input",
        "options"
      ],
      "type": "object"
    },
    "VgTitleConfig": {
      "additionalProperties": false,
      "properties": {
        "anchor": {
          "$ref": "#/definitions/Anchor",
          "description": "The anchor position for placing the title. One of `\"start\"`, `\"middle\"`, or `\"end\"`. For example, with an orientation of top these anchor positions map to a left-, center-, or right-aligned title.\n\n__Default value:__ `\"middle\"` for [single](spec.html) and [layered](layer.html) views.\n`\"start\"` for other composite views.\n\n__Note:__ [For now](https://github.com/vega/vega-lite/issues/2875), `anchor` is only customizable only for [single](spec.html) and [layered](layer.html) views.  For other composite views, `anchor` is always `\"start\"`."
        },
        "angle": {
          "description": "Angle in degrees of title text.",
          "type": "number"
        },
        "baseline": {
          "$ref": "#/definitions/VerticalAlign",
          "description": "Vertical text baseline for title text."
        },
        "color": {
          "description": "Text color for title text.",
          "type": "string"
        },
        "font": {
          "description": "Font name for title text.",
          "type": "string"
        },
        "fontSize": {
          "description": "Font size in pixels for title text.\n\n__Default value:__ `10`.",
          "minimum": 0,
          "type": "number"
        },
        "fontWeight": {
          "$ref": "#/definitions/FontWeight",
          "description": "Font weight for title text.\nThis can be either a string (e.g `\"bold\"`, `\"normal\"`) or a number (`100`, `200`, `300`, ..., `900` where `\"normal\"` = `400` and `\"bold\"` = `700`)."
        },
        "limit": {
          "description": "The maximum allowed length in pixels of legend labels.",
          "minimum": 0,
          "type": "number"
        },
        "offset": {
          "description": "Offset in pixels of the title from the chart body and axes.",
          "type": "number"
        },
        "orient": {
          "$ref": "#/definitions/TitleOrient",
          "description": "Default title orientation (\"top\", \"bottom\", \"left\", or \"right\")"
        }
      },
      "type": "object"
    },
    "ViewConfig": {
      "additionalProperties": false,
      "properties": {
        "clip": {
          "description": "Whether the view should be clipped.",
          "type": "boolean"
        },
        "fill": {
          "description": "The fill color.\n\n__Default value:__ (none)",
          "type": "string"
        },
        "fillOpacity": {
          "description": "The fill opacity (value between [0,1]).\n\n__Default value:__ (none)",
          "type": "number"
        },
        "height": {
          "description": "The default height of the single plot or each plot in a trellis plot when the visualization has a continuous (non-ordinal) y-scale with `rangeStep` = `null`.\n\n__Default value:__ `200`",
          "type": "number"
        },
        "stroke": {
          "description": "The stroke color.\n\n__Default value:__ (none)",
          "type": "string"
        },
        "strokeDash": {
          "description": "An array of alternating stroke, space lengths for creating dashed or dotted lines.\n\n__Default value:__ (none)",
          "items": {
            "type": "number"
          },
          "type": "array"
        },
        "strokeDashOffset": {
          "description": "The offset (in pixels) into which to begin drawing with the stroke dash array.\n\n__Default value:__ (none)",
          "type": "number"
        },
        "strokeOpacity": {
          "description": "The stroke opacity (value between [0,1]).\n\n__Default value:__ (none)",
          "type": "number"
        },
        "strokeWidth": {
          "description": "The stroke width, in pixels.\n\n__Default value:__ (none)",
          "type": "number"
        },
        "width": {
          "description": "The default width of the single plot or each plot in a trellis plot when the visualization has a continuous (non-ordinal) x-scale or ordinal x-scale with `rangeStep` = `null`.\n\n__Default value:__ `200`",
          "type": "number"
        }
      },
      "type": "object"
    }
  }
}<|MERGE_RESOLUTION|>--- conflicted
+++ resolved
@@ -2120,13 +2120,12 @@
       },
       "type": "object"
     },
-<<<<<<< HEAD
     "ErrorBar": {
       "enum": [
         "error-bar"
       ],
       "type": "string"
-=======
+    },
     "LayerSpec": {
       "additionalProperties": false,
       "description": "Layer Spec with encoding and projection",
@@ -2200,7 +2199,6 @@
         "layer"
       ],
       "type": "object"
->>>>>>> 73beb111
     },
     "FacetFieldDef": {
       "additionalProperties": false,
