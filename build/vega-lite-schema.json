{
  "$ref": "#/definitions/TopLevelSpec",
  "$schema": "http://json-schema.org/draft-06/schema#",
  "definitions": {
    "Aggregate": {
      "$ref": "#/definitions/AggregateOp"
    },
    "AggregateOp": {
      "enum": [
        "argmax",
        "argmin",
        "average",
        "count",
        "distinct",
        "max",
        "mean",
        "median",
        "min",
        "missing",
        "q1",
        "q3",
        "ci0",
        "ci1",
        "stderr",
        "stdev",
        "stdevp",
        "sum",
        "valid",
        "values",
        "variance",
        "variancep"
      ],
      "type": "string"
    },
    "AggregateTransform": {
      "additionalProperties": false,
      "properties": {
        "aggregate": {
          "description": "Array of objects that define fields to aggregate.",
          "items": {
            "$ref": "#/definitions/AggregatedFieldDef"
          },
          "type": "array"
        },
        "groupby": {
          "description": "The data fields to group by. If not specified, a single group containing all data objects will be used.",
          "items": {
            "type": "string"
          },
          "type": "array"
        }
      },
      "required": [
        "aggregate"
      ],
      "type": "object"
    },
    "AggregatedFieldDef": {
      "additionalProperties": false,
      "properties": {
        "as": {
          "description": "The output field names to use for each aggregated field.",
          "type": "string"
        },
        "field": {
          "description": "The data field for which to compute aggregate function. This is required for all aggregation operations except `\"count\"`.",
          "type": "string"
        },
        "op": {
          "$ref": "#/definitions/AggregateOp",
          "description": "The aggregation operations to apply to the fields, such as sum, average or count.\nSee the [full list of supported aggregation operations](https://vega.github.io/vega-lite/docs/aggregate.html#ops)\nfor more information."
        }
      },
      "required": [
        "op",
        "as"
      ],
      "type": "object"
    },
    "Anchor": {
      "enum": [
        "start",
        "middle",
        "end"
      ],
      "type": "string"
    },
    "AnyMark": {
      "anyOf": [
        {
          "$ref": "#/definitions/CompositeMark"
        },
        {
          "$ref": "#/definitions/CompositeMarkDef"
        },
        {
          "$ref": "#/definitions/Mark"
        },
        {
          "$ref": "#/definitions/MarkDef"
        }
      ]
    },
    "AreaConfig": {
      "additionalProperties": false,
      "properties": {
        "align": {
          "$ref": "#/definitions/HorizontalAlign",
          "description": "The horizontal alignment of the text. One of `\"left\"`, `\"right\"`, `\"center\"`."
        },
        "angle": {
          "description": "The rotation angle of the text, in degrees.",
          "maximum": 360,
          "minimum": 0,
          "type": "number"
        },
        "baseline": {
          "$ref": "#/definitions/VerticalAlign",
          "description": "The vertical alignment of the text. One of `\"top\"`, `\"middle\"`, `\"bottom\"`.\n\n__Default value:__ `\"middle\"`"
        },
        "color": {
<<<<<<< HEAD
          "description": "Color of the marks.\n\n__Default value:__ <span style=\"color: #4682b4;\">&#9632;</span> `\"#4682b4\"`",
=======
          "description": "Default color.  Note that `fill` and `stroke` have higher precedence than `color` and will override `color`.\n\n__Default value:__ <span style=\"color: #4682b4;\">&#9632;</span> `\"#4682b4\"`\n\n__Note:__ This property cannot be used in a [style config](https://vega.github.io/vega-lite/docs/mark.html#style-config).",
>>>>>>> 2cff1db2
          "type": "string"
        },
        "cornerRadius": {
          "description": "The radius in pixels of rounded rectangle corners.\n\n__Default value:__ `0`",
          "type": "number"
        },
        "cursor": {
          "$ref": "#/definitions/Cursor",
          "description": "The mouse cursor used over the mark. Any valid [CSS cursor type](https://developer.mozilla.org/en-US/docs/Web/CSS/cursor#Values) can be used."
        },
        "dir": {
          "$ref": "#/definitions/Dir",
          "description": "The direction of the text. One of `\"ltr\"` (left-to-right) or `\"rtl\"` (right-to-left). This property determines on which side is truncated in response to the limit parameter.\n\n__Default value:__ `\"ltr\"`"
        },
        "dx": {
          "description": "The horizontal offset, in pixels, between the text label and its anchor point. The offset is applied after rotation by the _angle_ property.",
          "type": "number"
        },
        "dy": {
          "description": "The vertical offset, in pixels, between the text label and its anchor point. The offset is applied after rotation by the _angle_ property.",
          "type": "number"
        },
        "ellipsis": {
          "description": "The ellipsis string for text truncated in response to the limit parameter.\n\n__Default value:__ `\"…\"`",
          "type": "string"
        },
        "fill": {
          "description": "Default Fill Color.  This has higher precedence than `config.color`\n\n__Default value:__ (None)",
          "type": "string"
        },
        "fillOpacity": {
          "description": "The fill opacity (value between [0,1]).\n\n__Default value:__ `1`",
          "maximum": 1,
          "minimum": 0,
          "type": "number"
        },
        "filled": {
          "description": "Whether the mark's color should be used as fill color instead of stroke color.\n\n__Default value:__ `true` for all marks except `point` and `false` for `point`.\n\n__Applicable for:__ `bar`, `point`, `circle`, `square`, and `area` marks.\n\n__Note:__ This property cannot be used in a [style config](https://vega.github.io/vega-lite/docs/mark.html#style-config).",
          "type": "boolean"
        },
        "font": {
          "description": "The typeface to set the text in (e.g., `\"Helvetica Neue\"`).",
          "type": "string"
        },
        "fontSize": {
          "description": "The font size, in pixels.",
          "minimum": 0,
          "type": "number"
        },
        "fontStyle": {
          "$ref": "#/definitions/FontStyle",
          "description": "The font style (e.g., `\"italic\"`)."
        },
        "fontWeight": {
          "$ref": "#/definitions/FontWeight",
          "description": "The font weight.\nThis can be either a string (e.g `\"bold\"`, `\"normal\"`) or a number (`100`, `200`, `300`, ..., `900` where `\"normal\"` = `400` and `\"bold\"` = `700`)."
        },
        "href": {
          "description": "A URL to load upon mouse click. If defined, the mark acts as a hyperlink.",
          "format": "uri",
          "type": "string"
        },
        "interpolate": {
          "$ref": "#/definitions/Interpolate",
          "description": "The line interpolation method to use for line and area marks. One of the following:\n- `\"linear\"`: piecewise linear segments, as in a polyline.\n- `\"linear-closed\"`: close the linear segments to form a polygon.\n- `\"step\"`: alternate between horizontal and vertical segments, as in a step function.\n- `\"step-before\"`: alternate between vertical and horizontal segments, as in a step function.\n- `\"step-after\"`: alternate between horizontal and vertical segments, as in a step function.\n- `\"basis\"`: a B-spline, with control point duplication on the ends.\n- `\"basis-open\"`: an open B-spline; may not intersect the start or end.\n- `\"basis-closed\"`: a closed B-spline, as in a loop.\n- `\"cardinal\"`: a Cardinal spline, with control point duplication on the ends.\n- `\"cardinal-open\"`: an open Cardinal spline; may not intersect the start or end, but will intersect other control points.\n- `\"cardinal-closed\"`: a closed Cardinal spline, as in a loop.\n- `\"bundle\"`: equivalent to basis, except the tension parameter is used to straighten the spline.\n- `\"monotone\"`: cubic interpolation that preserves monotonicity in y."
        },
        "limit": {
          "description": "The maximum length of the text mark in pixels. The text value will be automatically truncated if the rendered size exceeds the limit.\n\n__Default value:__ `0`, indicating no limit",
          "type": "number"
        },
        "line": {
          "anyOf": [
            {
              "type": "boolean"
            },
            {
              "$ref": "#/definitions/OverlayMarkDef"
            }
          ],
          "description": "A flag for overlaying line on top of area marks, or an object defining the properties of the overlayed lines.\n\n- If this value is an empty object (`{}`) or `true`, lines with default properties will be used.\n\n- If this value is `false`, no lines would be automatically added to area marks.\n\n__Default value:__ `false`."
        },
        "opacity": {
          "description": "The overall opacity (value between [0,1]).\n\n__Default value:__ `0.7` for non-aggregate plots with `point`, `tick`, `circle`, or `square` marks or layered `bar` charts and `1` otherwise.",
          "maximum": 1,
          "minimum": 0,
          "type": "number"
        },
        "orient": {
          "$ref": "#/definitions/Orient",
          "description": "The orientation of a non-stacked bar, tick, area, and line charts.\nThe value is either horizontal (default) or vertical.\n- For bar, rule and tick, this determines whether the size of the bar and tick\nshould be applied to x or y dimension.\n- For area, this property determines the orient property of the Vega output.\n- For line and trail marks, this property determines the sort order of the points in the line\nif `config.sortLineBy` is not specified.\nFor stacked charts, this is always determined by the orientation of the stack;\ntherefore explicitly specified value will be ignored."
        },
        "point": {
          "anyOf": [
            {
              "type": "boolean"
            },
            {
              "$ref": "#/definitions/OverlayMarkDef"
            },
            {
              "enum": [
                "transparent"
              ],
              "type": "string"
            }
          ],
          "description": "A flag for overlaying points on top of line or area marks, or an object defining the properties of the overlayed points.\n\n- If this property is `\"transparent\"`, transparent points will be used (for enhancing tooltips and selections).\n\n- If this property is an empty object (`{}`) or `true`, filled points with default properties will be used.\n\n- If this property is `false`, no points would be automatically added to line or area marks.\n\n__Default value:__ `false`."
        },
        "radius": {
          "description": "Polar coordinate radial offset, in pixels, of the text label from the origin determined by the `x` and `y` properties.",
          "minimum": 0,
          "type": "number"
        },
        "shape": {
          "description": "The default symbol shape to use. One of: `\"circle\"` (default), `\"square\"`, `\"cross\"`, `\"diamond\"`, `\"triangle-up\"`, or `\"triangle-down\"`, or a custom SVG path.\n\n__Default value:__ `\"circle\"`",
          "type": "string"
        },
        "size": {
          "description": "The pixel area each the point/circle/square.\nFor example: in the case of circles, the radius is determined in part by the square root of the size value.\n\n__Default value:__ `30`",
          "minimum": 0,
          "type": "number"
        },
        "stroke": {
          "description": "Default Stroke Color.  This has higher precedence than `config.color`\n\n__Default value:__ (None)",
          "type": "string"
        },
        "strokeCap": {
          "$ref": "#/definitions/StrokeCap",
          "description": "The stroke cap for line ending style. One of `\"butt\"`, `\"round\"`, or `\"square\"`.\n\n__Default value:__ `\"square\"`"
        },
        "strokeDash": {
          "description": "An array of alternating stroke, space lengths for creating dashed or dotted lines.",
          "items": {
            "type": "number"
          },
          "type": "array"
        },
        "strokeDashOffset": {
          "description": "The offset (in pixels) into which to begin drawing with the stroke dash array.",
          "type": "number"
        },
        "strokeJoin": {
          "$ref": "#/definitions/StrokeJoin",
          "description": "The stroke line join method. One of `\"miter\"`, `\"round\"` or `\"bevel\"`.\n\n__Default value:__ `\"miter\"`"
        },
        "strokeMiterLimit": {
          "description": "The miter limit at which to bevel a line join.",
          "type": "number"
        },
        "strokeOpacity": {
          "description": "The stroke opacity (value between [0,1]).\n\n__Default value:__ `1`",
          "maximum": 1,
          "minimum": 0,
          "type": "number"
        },
        "strokeWidth": {
          "description": "The stroke width, in pixels.",
          "minimum": 0,
          "type": "number"
        },
        "tension": {
          "description": "Depending on the interpolation type, sets the tension parameter (for line and area marks).",
          "maximum": 1,
          "minimum": 0,
          "type": "number"
        },
        "text": {
          "description": "Placeholder text if the `text` channel is not specified",
          "type": "string"
        },
        "theta": {
          "description": "Polar coordinate angle, in radians, of the text label from the origin determined by the `x` and `y` properties. Values for `theta` follow the same convention of `arc` mark `startAngle` and `endAngle` properties: angles are measured in radians, with `0` indicating \"north\".",
          "type": "number"
        },
        "tooltip": {
          "description": "The tooltip text to show upon mouse hover."
        }
      },
      "type": "object"
    },
    "AutoSizeParams": {
      "additionalProperties": false,
      "properties": {
        "contains": {
          "description": "Determines how size calculation should be performed, one of `\"content\"` or `\"padding\"`. The default setting (`\"content\"`) interprets the width and height settings as the data rectangle (plotting) dimensions, to which padding is then added. In contrast, the `\"padding\"` setting includes the padding within the view size calculations, such that the width and height settings indicate the **total** intended size of the view.\n\n__Default value__: `\"content\"`",
          "enum": [
            "content",
            "padding"
          ],
          "type": "string"
        },
        "resize": {
          "description": "A boolean flag indicating if autosize layout should be re-calculated on every view update.\n\n__Default value__: `false`",
          "type": "boolean"
        },
        "type": {
          "$ref": "#/definitions/AutosizeType",
          "description": "The sizing format type. One of `\"pad\"`, `\"fit\"` or `\"none\"`. See the [autosize type](https://vega.github.io/vega-lite/docs/size.html#autosize) documentation for descriptions of each.\n\n__Default value__: `\"pad\"`"
        }
      },
      "type": "object"
    },
    "AutosizeType": {
      "enum": [
        "pad",
        "fit",
        "none"
      ],
      "type": "string"
    },
    "Axis": {
      "additionalProperties": false,
      "properties": {
        "domain": {
          "description": "A boolean flag indicating if the domain (the axis baseline) should be included as part of the axis.\n\n__Default value:__ `true`",
          "type": "boolean"
        },
        "format": {
          "description": "The formatting pattern for labels. This is D3's [number format pattern](https://github.com/d3/d3-format#locale_format) for quantitative fields and D3's [time format pattern](https://github.com/d3/d3-time-format#locale_format) for time field.\n\nSee the [format documentation](https://vega.github.io/vega-lite/docs/format.html) for more information.\n\n__Default value:__  derived from [numberFormat](https://vega.github.io/vega-lite/docs/config.html#format) config for quantitative fields and from [timeFormat](https://vega.github.io/vega-lite/docs/config.html#format) config for temporal fields.",
          "type": "string"
        },
        "grid": {
          "description": "A boolean flag indicating if grid lines should be included as part of the axis\n\n__Default value:__ `true` for [continuous scales](https://vega.github.io/vega-lite/docs/scale.html#continuous) that are not binned; otherwise, `false`.",
          "type": "boolean"
        },
        "labelAngle": {
          "description": "The rotation angle of the axis labels.\n\n__Default value:__ `-90` for nominal and ordinal fields; `0` otherwise.",
          "maximum": 360,
          "minimum": -360,
          "type": "number"
        },
        "labelBound": {
          "description": "Indicates if labels should be hidden if they exceed the axis range. If `false `(the default) no bounds overlap analysis is performed. If `true`, labels will be hidden if they exceed the axis range by more than 1 pixel. If this property is a number, it specifies the pixel tolerance: the maximum amount by which a label bounding box may exceed the axis range.\n\n__Default value:__ `false`.",
          "type": [
            "boolean",
            "number"
          ]
        },
        "labelFlush": {
          "description": "Indicates if the first and last axis labels should be aligned flush with the scale range. Flush alignment for a horizontal axis will left-align the first label and right-align the last label. For vertical axes, bottom and top text baselines are applied instead. If this property is a number, it also indicates the number of pixels by which to offset the first and last labels; for example, a value of 2 will flush-align the first and last labels and also push them 2 pixels outward from the center of the axis. The additional adjustment can sometimes help the labels better visually group with corresponding axis ticks.\n\n__Default value:__ `true` for axis of a continuous x-scale. Otherwise, `false`.",
          "type": [
            "boolean",
            "number"
          ]
        },
        "labelOverlap": {
          "anyOf": [
            {
              "type": "boolean"
            },
            {
              "enum": [
                "parity"
              ],
              "type": "string"
            },
            {
              "enum": [
                "greedy"
              ],
              "type": "string"
            }
          ],
          "description": "The strategy to use for resolving overlap of axis labels. If `false` (the default), no overlap reduction is attempted. If set to `true` or `\"parity\"`, a strategy of removing every other label is used (this works well for standard linear axes). If set to `\"greedy\"`, a linear scan of the labels is performed, removing any labels that overlaps with the last visible label (this often works better for log-scaled axes).\n\n__Default value:__ `true` for non-nominal fields with non-log scales; `\"greedy\"` for log scales; otherwise `false`."
        },
        "labelPadding": {
          "description": "The padding, in pixels, between axis and text labels.",
          "type": "number"
        },
        "labels": {
          "description": "A boolean flag indicating if labels should be included as part of the axis.\n\n__Default value:__  `true`.",
          "type": "boolean"
        },
        "maxExtent": {
          "description": "The maximum extent in pixels that axis ticks and labels should use. This determines a maximum offset value for axis titles.\n\n__Default value:__ `undefined`.",
          "type": "number"
        },
        "minExtent": {
          "description": "The minimum extent in pixels that axis ticks and labels should use. This determines a minimum offset value for axis titles.\n\n__Default value:__ `30` for y-axis; `undefined` for x-axis.",
          "type": "number"
        },
        "offset": {
          "description": "The offset, in pixels, by which to displace the axis from the edge of the enclosing group or data rectangle.\n\n__Default value:__ derived from the [axis config](https://vega.github.io/vega-lite/docs/config.html#facet-scale-config)'s `offset` (`0` by default)",
          "type": "number"
        },
        "orient": {
          "$ref": "#/definitions/AxisOrient",
          "description": "The orientation of the axis. One of `\"top\"`, `\"bottom\"`, `\"left\"` or `\"right\"`. The orientation can be used to further specialize the axis type (e.g., a y axis oriented for the right edge of the chart).\n\n__Default value:__ `\"bottom\"` for x-axes and `\"left\"` for y-axes."
        },
        "position": {
          "description": "The anchor position of the axis in pixels. For x-axis with top or bottom orientation, this sets the axis group x coordinate. For y-axis with left or right orientation, this sets the axis group y coordinate.\n\n__Default value__: `0`",
          "type": "number"
        },
        "tickCount": {
          "description": "A desired number of ticks, for axes visualizing quantitative scales. The resulting number may be different so that values are \"nice\" (multiples of 2, 5, 10) and lie within the underlying scale's range.",
          "type": "number"
        },
        "tickSize": {
          "description": "The size in pixels of axis ticks.",
          "minimum": 0,
          "type": "number"
        },
        "ticks": {
          "description": "Boolean value that determines whether the axis should include ticks.",
          "type": "boolean"
        },
        "title": {
          "description": "A title for the field. If `null`, the title will be removed.\n\n__Default value:__  derived from the field's name and transformation function (`aggregate`, `bin` and `timeUnit`).  If the field has an aggregate function, the function is displayed as part of the title (e.g., `\"Sum of Profit\"`). If the field is binned or has a time unit applied, the applied function is shown in parentheses (e.g., `\"Profit (binned)\"`, `\"Transaction Date (year-month)\"`).  Otherwise, the title is simply the field name.\n\n__Notes__:\n\n1) You can customize the default field title format by providing the [`fieldTitle` property in the [config](https://vega.github.io/vega-lite/docs/config.html) or [`fieldTitle` function via the `compile` function's options](https://vega.github.io/vega-lite/docs/compile.html#field-title).\n\n2) If both field definition's `title` and axis, header, or legend `title` are defined, axis/header/legend title will be used.",
          "type": [
            "string",
            "null"
          ]
        },
        "titleMaxLength": {
          "description": "Max length for axis title if the title is automatically generated from the field's description.",
          "type": "number"
        },
        "titlePadding": {
          "description": "The padding, in pixels, between title and axis.",
          "type": "number"
        },
        "values": {
          "anyOf": [
            {
              "items": {
                "type": "number"
              },
              "type": "array"
            },
            {
              "items": {
                "$ref": "#/definitions/DateTime"
              },
              "type": "array"
            }
          ],
          "description": "Explicitly set the visible axis tick values."
        },
        "zindex": {
          "description": "A non-positive integer indicating z-index of the axis.\nIf zindex is 0, axes should be drawn behind all chart elements.\nTo put them in front, use `\"zindex = 1\"`.\n\n__Default value:__ `1` (in front of the marks) for actual axis and `0` (behind the marks) for grids.",
          "minimum": 0,
          "type": "number"
        }
      },
      "type": "object"
    },
    "AxisConfig": {
      "additionalProperties": false,
      "properties": {
        "bandPosition": {
          "description": "An interpolation fraction indicating where, for `band` scales, axis ticks should be positioned. A value of `0` places ticks at the left edge of their bands. A value of `0.5` places ticks in the middle of their bands.",
          "type": "number"
        },
        "domain": {
          "description": "A boolean flag indicating if the domain (the axis baseline) should be included as part of the axis.\n\n__Default value:__ `true`",
          "type": "boolean"
        },
        "domainColor": {
          "description": "Color of axis domain line.\n\n__Default value:__  (none, using Vega default).",
          "type": "string"
        },
        "domainWidth": {
          "description": "Stroke width of axis domain line\n\n__Default value:__  (none, using Vega default).",
          "type": "number"
        },
        "grid": {
          "description": "A boolean flag indicating if grid lines should be included as part of the axis\n\n__Default value:__ `true` for [continuous scales](https://vega.github.io/vega-lite/docs/scale.html#continuous) that are not binned; otherwise, `false`.",
          "type": "boolean"
        },
        "gridColor": {
          "description": "Color of gridlines.",
          "type": "string"
        },
        "gridDash": {
          "description": "The offset (in pixels) into which to begin drawing with the grid dash array.",
          "items": {
            "type": "number"
          },
          "type": "array"
        },
        "gridOpacity": {
          "description": "The stroke opacity of grid (value between [0,1])\n\n__Default value:__ (`1` by default)",
          "maximum": 1,
          "minimum": 0,
          "type": "number"
        },
        "gridWidth": {
          "description": "The grid width, in pixels.",
          "minimum": 0,
          "type": "number"
        },
        "labelAngle": {
          "description": "The rotation angle of the axis labels.\n\n__Default value:__ `-90` for nominal and ordinal fields; `0` otherwise.",
          "maximum": 360,
          "minimum": -360,
          "type": "number"
        },
        "labelBound": {
          "description": "Indicates if labels should be hidden if they exceed the axis range. If `false `(the default) no bounds overlap analysis is performed. If `true`, labels will be hidden if they exceed the axis range by more than 1 pixel. If this property is a number, it specifies the pixel tolerance: the maximum amount by which a label bounding box may exceed the axis range.\n\n__Default value:__ `false`.",
          "type": [
            "boolean",
            "number"
          ]
        },
        "labelColor": {
          "description": "The color of the tick label, can be in hex color code or regular color name.",
          "type": "string"
        },
        "labelFlush": {
          "description": "Indicates if the first and last axis labels should be aligned flush with the scale range. Flush alignment for a horizontal axis will left-align the first label and right-align the last label. For vertical axes, bottom and top text baselines are applied instead. If this property is a number, it also indicates the number of pixels by which to offset the first and last labels; for example, a value of 2 will flush-align the first and last labels and also push them 2 pixels outward from the center of the axis. The additional adjustment can sometimes help the labels better visually group with corresponding axis ticks.\n\n__Default value:__ `true` for axis of a continuous x-scale. Otherwise, `false`.",
          "type": [
            "boolean",
            "number"
          ]
        },
        "labelFont": {
          "description": "The font of the tick label.",
          "type": "string"
        },
        "labelFontSize": {
          "description": "The font size of the label, in pixels.",
          "minimum": 0,
          "type": "number"
        },
        "labelLimit": {
          "description": "Maximum allowed pixel width of axis tick labels.",
          "type": "number"
        },
        "labelOverlap": {
          "anyOf": [
            {
              "type": "boolean"
            },
            {
              "enum": [
                "parity"
              ],
              "type": "string"
            },
            {
              "enum": [
                "greedy"
              ],
              "type": "string"
            }
          ],
          "description": "The strategy to use for resolving overlap of axis labels. If `false` (the default), no overlap reduction is attempted. If set to `true` or `\"parity\"`, a strategy of removing every other label is used (this works well for standard linear axes). If set to `\"greedy\"`, a linear scan of the labels is performed, removing any labels that overlaps with the last visible label (this often works better for log-scaled axes).\n\n__Default value:__ `true` for non-nominal fields with non-log scales; `\"greedy\"` for log scales; otherwise `false`."
        },
        "labelPadding": {
          "description": "The padding, in pixels, between axis and text labels.",
          "type": "number"
        },
        "labels": {
          "description": "A boolean flag indicating if labels should be included as part of the axis.\n\n__Default value:__  `true`.",
          "type": "boolean"
        },
        "maxExtent": {
          "description": "The maximum extent in pixels that axis ticks and labels should use. This determines a maximum offset value for axis titles.\n\n__Default value:__ `undefined`.",
          "type": "number"
        },
        "minExtent": {
          "description": "The minimum extent in pixels that axis ticks and labels should use. This determines a minimum offset value for axis titles.\n\n__Default value:__ `30` for y-axis; `undefined` for x-axis.",
          "type": "number"
        },
        "shortTimeLabels": {
          "description": "Whether month names and weekday names should be abbreviated.\n\n__Default value:__  `false`",
          "type": "boolean"
        },
        "tickColor": {
          "description": "The color of the axis's tick.",
          "type": "string"
        },
        "tickRound": {
          "description": "Boolean flag indicating if pixel position values should be rounded to the nearest integer.",
          "type": "boolean"
        },
        "tickSize": {
          "description": "The size in pixels of axis ticks.",
          "minimum": 0,
          "type": "number"
        },
        "tickWidth": {
          "description": "The width, in pixels, of ticks.",
          "minimum": 0,
          "type": "number"
        },
        "ticks": {
          "description": "Boolean value that determines whether the axis should include ticks.",
          "type": "boolean"
        },
        "titleAlign": {
          "description": "Horizontal text alignment of axis titles.",
          "type": "string"
        },
        "titleAngle": {
          "description": "Angle in degrees of axis titles.",
          "type": "number"
        },
        "titleBaseline": {
          "description": "Vertical text baseline for axis titles.",
          "type": "string"
        },
        "titleColor": {
          "description": "Color of the title, can be in hex color code or regular color name.",
          "type": "string"
        },
        "titleFont": {
          "description": "Font of the title. (e.g., `\"Helvetica Neue\"`).",
          "type": "string"
        },
        "titleFontSize": {
          "description": "Font size of the title.",
          "minimum": 0,
          "type": "number"
        },
        "titleFontWeight": {
          "$ref": "#/definitions/FontWeight",
          "description": "Font weight of the title.\nThis can be either a string (e.g `\"bold\"`, `\"normal\"`) or a number (`100`, `200`, `300`, ..., `900` where `\"normal\"` = `400` and `\"bold\"` = `700`)."
        },
        "titleLimit": {
          "description": "Maximum allowed pixel width of axis titles.",
          "type": "number"
        },
        "titleMaxLength": {
          "description": "Max length for axis title if the title is automatically generated from the field's description.",
          "type": "number"
        },
        "titlePadding": {
          "description": "The padding, in pixels, between title and axis.",
          "type": "number"
        },
        "titleX": {
          "description": "X-coordinate of the axis title relative to the axis group.",
          "type": "number"
        },
        "titleY": {
          "description": "Y-coordinate of the axis title relative to the axis group.",
          "type": "number"
        }
      },
      "type": "object"
    },
    "AxisOrient": {
      "enum": [
        "top",
        "right",
        "left",
        "bottom"
      ],
      "type": "string"
    },
    "AxisResolveMap": {
      "additionalProperties": false,
      "properties": {
        "x": {
          "$ref": "#/definitions/ResolveMode"
        },
        "y": {
          "$ref": "#/definitions/ResolveMode"
        }
      },
      "type": "object"
    },
    "BarConfig": {
      "additionalProperties": false,
      "properties": {
        "align": {
          "$ref": "#/definitions/HorizontalAlign",
          "description": "The horizontal alignment of the text. One of `\"left\"`, `\"right\"`, `\"center\"`."
        },
        "angle": {
          "description": "The rotation angle of the text, in degrees.",
          "maximum": 360,
          "minimum": 0,
          "type": "number"
        },
        "baseline": {
          "$ref": "#/definitions/VerticalAlign",
          "description": "The vertical alignment of the text. One of `\"top\"`, `\"middle\"`, `\"bottom\"`.\n\n__Default value:__ `\"middle\"`"
        },
        "binSpacing": {
          "description": "Offset between bars for binned field.  Ideal value for this is either 0 (Preferred by statisticians) or 1 (Vega-Lite Default, D3 example style).\n\n__Default value:__ `1`",
          "minimum": 0,
          "type": "number"
        },
        "color": {
<<<<<<< HEAD
          "description": "Color of the marks.\n\n__Default value:__ <span style=\"color: #4682b4;\">&#9632;</span> `\"#4682b4\"`",
=======
          "description": "Default color.  Note that `fill` and `stroke` have higher precedence than `color` and will override `color`.\n\n__Default value:__ <span style=\"color: #4682b4;\">&#9632;</span> `\"#4682b4\"`\n\n__Note:__ This property cannot be used in a [style config](https://vega.github.io/vega-lite/docs/mark.html#style-config).",
>>>>>>> 2cff1db2
          "type": "string"
        },
        "continuousBandSize": {
          "description": "The default size of the bars on continuous scales.\n\n__Default value:__ `5`",
          "minimum": 0,
          "type": "number"
        },
        "cornerRadius": {
          "description": "The radius in pixels of rounded rectangle corners.\n\n__Default value:__ `0`",
          "type": "number"
        },
        "cursor": {
          "$ref": "#/definitions/Cursor",
          "description": "The mouse cursor used over the mark. Any valid [CSS cursor type](https://developer.mozilla.org/en-US/docs/Web/CSS/cursor#Values) can be used."
        },
        "dir": {
          "$ref": "#/definitions/Dir",
          "description": "The direction of the text. One of `\"ltr\"` (left-to-right) or `\"rtl\"` (right-to-left). This property determines on which side is truncated in response to the limit parameter.\n\n__Default value:__ `\"ltr\"`"
        },
        "discreteBandSize": {
          "description": "The size of the bars.  If unspecified, the default size is  `bandSize-1`,\nwhich provides 1 pixel offset between bars.",
          "minimum": 0,
          "type": "number"
        },
        "dx": {
          "description": "The horizontal offset, in pixels, between the text label and its anchor point. The offset is applied after rotation by the _angle_ property.",
          "type": "number"
        },
        "dy": {
          "description": "The vertical offset, in pixels, between the text label and its anchor point. The offset is applied after rotation by the _angle_ property.",
          "type": "number"
        },
        "ellipsis": {
          "description": "The ellipsis string for text truncated in response to the limit parameter.\n\n__Default value:__ `\"…\"`",
          "type": "string"
        },
        "fill": {
          "description": "Default Fill Color.  This has higher precedence than `config.color`\n\n__Default value:__ (None)",
          "type": "string"
        },
        "fillOpacity": {
          "description": "The fill opacity (value between [0,1]).\n\n__Default value:__ `1`",
          "maximum": 1,
          "minimum": 0,
          "type": "number"
        },
        "filled": {
          "description": "Whether the mark's color should be used as fill color instead of stroke color.\n\n__Default value:__ `true` for all marks except `point` and `false` for `point`.\n\n__Applicable for:__ `bar`, `point`, `circle`, `square`, and `area` marks.\n\n__Note:__ This property cannot be used in a [style config](https://vega.github.io/vega-lite/docs/mark.html#style-config).",
          "type": "boolean"
        },
        "font": {
          "description": "The typeface to set the text in (e.g., `\"Helvetica Neue\"`).",
          "type": "string"
        },
        "fontSize": {
          "description": "The font size, in pixels.",
          "minimum": 0,
          "type": "number"
        },
        "fontStyle": {
          "$ref": "#/definitions/FontStyle",
          "description": "The font style (e.g., `\"italic\"`)."
        },
        "fontWeight": {
          "$ref": "#/definitions/FontWeight",
          "description": "The font weight.\nThis can be either a string (e.g `\"bold\"`, `\"normal\"`) or a number (`100`, `200`, `300`, ..., `900` where `\"normal\"` = `400` and `\"bold\"` = `700`)."
        },
        "href": {
          "description": "A URL to load upon mouse click. If defined, the mark acts as a hyperlink.",
          "format": "uri",
          "type": "string"
        },
        "interpolate": {
          "$ref": "#/definitions/Interpolate",
          "description": "The line interpolation method to use for line and area marks. One of the following:\n- `\"linear\"`: piecewise linear segments, as in a polyline.\n- `\"linear-closed\"`: close the linear segments to form a polygon.\n- `\"step\"`: alternate between horizontal and vertical segments, as in a step function.\n- `\"step-before\"`: alternate between vertical and horizontal segments, as in a step function.\n- `\"step-after\"`: alternate between horizontal and vertical segments, as in a step function.\n- `\"basis\"`: a B-spline, with control point duplication on the ends.\n- `\"basis-open\"`: an open B-spline; may not intersect the start or end.\n- `\"basis-closed\"`: a closed B-spline, as in a loop.\n- `\"cardinal\"`: a Cardinal spline, with control point duplication on the ends.\n- `\"cardinal-open\"`: an open Cardinal spline; may not intersect the start or end, but will intersect other control points.\n- `\"cardinal-closed\"`: a closed Cardinal spline, as in a loop.\n- `\"bundle\"`: equivalent to basis, except the tension parameter is used to straighten the spline.\n- `\"monotone\"`: cubic interpolation that preserves monotonicity in y."
        },
        "limit": {
          "description": "The maximum length of the text mark in pixels. The text value will be automatically truncated if the rendered size exceeds the limit.\n\n__Default value:__ `0`, indicating no limit",
          "type": "number"
        },
        "opacity": {
          "description": "The overall opacity (value between [0,1]).\n\n__Default value:__ `0.7` for non-aggregate plots with `point`, `tick`, `circle`, or `square` marks or layered `bar` charts and `1` otherwise.",
          "maximum": 1,
          "minimum": 0,
          "type": "number"
        },
        "orient": {
          "$ref": "#/definitions/Orient",
          "description": "The orientation of a non-stacked bar, tick, area, and line charts.\nThe value is either horizontal (default) or vertical.\n- For bar, rule and tick, this determines whether the size of the bar and tick\nshould be applied to x or y dimension.\n- For area, this property determines the orient property of the Vega output.\n- For line and trail marks, this property determines the sort order of the points in the line\nif `config.sortLineBy` is not specified.\nFor stacked charts, this is always determined by the orientation of the stack;\ntherefore explicitly specified value will be ignored."
        },
        "radius": {
          "description": "Polar coordinate radial offset, in pixels, of the text label from the origin determined by the `x` and `y` properties.",
          "minimum": 0,
          "type": "number"
        },
        "shape": {
          "description": "The default symbol shape to use. One of: `\"circle\"` (default), `\"square\"`, `\"cross\"`, `\"diamond\"`, `\"triangle-up\"`, or `\"triangle-down\"`, or a custom SVG path.\n\n__Default value:__ `\"circle\"`",
          "type": "string"
        },
        "size": {
          "description": "The pixel area each the point/circle/square.\nFor example: in the case of circles, the radius is determined in part by the square root of the size value.\n\n__Default value:__ `30`",
          "minimum": 0,
          "type": "number"
        },
        "stroke": {
          "description": "Default Stroke Color.  This has higher precedence than `config.color`\n\n__Default value:__ (None)",
          "type": "string"
        },
        "strokeCap": {
          "$ref": "#/definitions/StrokeCap",
          "description": "The stroke cap for line ending style. One of `\"butt\"`, `\"round\"`, or `\"square\"`.\n\n__Default value:__ `\"square\"`"
        },
        "strokeDash": {
          "description": "An array of alternating stroke, space lengths for creating dashed or dotted lines.",
          "items": {
            "type": "number"
          },
          "type": "array"
        },
        "strokeDashOffset": {
          "description": "The offset (in pixels) into which to begin drawing with the stroke dash array.",
          "type": "number"
        },
        "strokeJoin": {
          "$ref": "#/definitions/StrokeJoin",
          "description": "The stroke line join method. One of `\"miter\"`, `\"round\"` or `\"bevel\"`.\n\n__Default value:__ `\"miter\"`"
        },
        "strokeMiterLimit": {
          "description": "The miter limit at which to bevel a line join.",
          "type": "number"
        },
        "strokeOpacity": {
          "description": "The stroke opacity (value between [0,1]).\n\n__Default value:__ `1`",
          "maximum": 1,
          "minimum": 0,
          "type": "number"
        },
        "strokeWidth": {
          "description": "The stroke width, in pixels.",
          "minimum": 0,
          "type": "number"
        },
        "tension": {
          "description": "Depending on the interpolation type, sets the tension parameter (for line and area marks).",
          "maximum": 1,
          "minimum": 0,
          "type": "number"
        },
        "text": {
          "description": "Placeholder text if the `text` channel is not specified",
          "type": "string"
        },
        "theta": {
          "description": "Polar coordinate angle, in radians, of the text label from the origin determined by the `x` and `y` properties. Values for `theta` follow the same convention of `arc` mark `startAngle` and `endAngle` properties: angles are measured in radians, with `0` indicating \"north\".",
          "type": "number"
        },
        "tooltip": {
          "description": "The tooltip text to show upon mouse hover."
        }
      },
      "type": "object"
    },
    "Baseline": {
      "enum": [
        "top",
        "middle",
        "bottom"
      ],
      "type": "string"
    },
    "BasicType": {
      "enum": [
        "quantitative",
        "ordinal",
        "temporal",
        "nominal"
      ],
      "type": "string"
    },
    "BinParams": {
      "additionalProperties": false,
      "description": "Binning properties or boolean flag for determining whether to bin data or not.",
      "properties": {
        "anchor": {
          "description": "A value in the binned domain at which to anchor the bins, shifting the bin boundaries if necessary to ensure that a boundary aligns with the anchor value.\n\n__Default Value:__ the minimum bin extent value",
          "type": "number"
        },
        "base": {
          "description": "The number base to use for automatic bin determination (default is base 10).\n\n__Default value:__ `10`",
          "type": "number"
        },
        "divide": {
          "description": "Scale factors indicating allowable subdivisions. The default value is [5, 2], which indicates that for base 10 numbers (the default base), the method may consider dividing bin sizes by 5 and/or 2. For example, for an initial step size of 10, the method can check if bin sizes of 2 (= 10/5), 5 (= 10/2), or 1 (= 10/(5*2)) might also satisfy the given constraints.\n\n__Default value:__ `[5, 2]`",
          "items": {
            "type": "number"
          },
          "minItems": 1,
          "type": "array"
        },
        "extent": {
          "description": "A two-element (`[min, max]`) array indicating the range of desired bin values.",
          "items": {
            "type": "number"
          },
          "maxItems": 2,
          "minItems": 2,
          "type": "array"
        },
        "maxbins": {
          "description": "Maximum number of bins.\n\n__Default value:__ `6` for `row`, `column` and `shape` channels; `10` for other channels",
          "minimum": 2,
          "type": "number"
        },
        "minstep": {
          "description": "A minimum allowable step size (particularly useful for integer values).",
          "type": "number"
        },
        "nice": {
          "description": "If true (the default), attempts to make the bin boundaries use human-friendly boundaries, such as multiples of ten.",
          "type": "boolean"
        },
        "step": {
          "description": "An exact step size to use between bins.\n\n__Note:__ If provided, options such as maxbins will be ignored.",
          "type": "number"
        },
        "steps": {
          "description": "An array of allowable step sizes to choose from.",
          "items": {
            "type": "number"
          },
          "minItems": 1,
          "type": "array"
        }
      },
      "type": "object"
    },
    "BinTransform": {
      "additionalProperties": false,
      "properties": {
        "as": {
          "anyOf": [
            {
              "type": "string"
            },
            {
              "items": {
                "type": "string"
              },
              "type": "array"
            }
          ],
          "description": "The output fields at which to write the start and end bin values."
        },
        "bin": {
          "anyOf": [
            {
              "type": "boolean"
            },
            {
              "$ref": "#/definitions/BinParams"
            }
          ],
          "description": "An object indicating bin properties, or simply `true` for using default bin parameters."
        },
        "field": {
          "description": "The data field to bin.",
          "type": "string"
        }
      },
      "required": [
        "bin",
        "field",
        "as"
      ],
      "type": "object"
    },
    "BoxPlot": {
      "enum": [
        "boxplot"
      ],
      "type": "string"
    },
    "BoxPlotConfig": {
      "additionalProperties": false,
      "properties": {
        "box": {
          "anyOf": [
            {
              "type": "boolean"
            },
            {
              "$ref": "#/definitions/MarkConfig"
            }
          ]
        },
        "extent": {
          "anyOf": [
            {
              "enum": [
                "min-max"
              ],
              "type": "string"
            },
            {
              "type": "number"
            }
          ],
          "description": "The extent of the whiskers. Available options include:\n- `\"min-max\"`: min and max are the lower and upper whiskers respectively.\n- A number representing multiple of the interquartile range (Q3-Q1).  This number will be multiplied by the IQR. the product will be added to the third quartile to get the upper whisker and subtracted from the first quartile to get the lower whisker.\n\n__Default value:__ `1.5`."
        },
        "median": {
          "anyOf": [
            {
              "type": "boolean"
            },
            {
              "$ref": "#/definitions/MarkConfig"
            }
          ]
        },
        "outliers": {
          "anyOf": [
            {
              "type": "boolean"
            },
            {
              "$ref": "#/definitions/MarkConfig"
            }
          ]
        },
        "rule": {
          "anyOf": [
            {
              "type": "boolean"
            },
            {
              "$ref": "#/definitions/MarkConfig"
            }
          ]
        },
        "size": {
          "description": "Size of the box and median tick of a box plot ",
          "type": "number"
        },
        "ticks": {
          "anyOf": [
            {
              "type": "boolean"
            },
            {
              "$ref": "#/definitions/MarkConfig"
            }
          ]
        }
      },
      "type": "object"
    },
    "BoxPlotDef": {
      "additionalProperties": false,
      "properties": {
        "box": {
          "anyOf": [
            {
              "type": "boolean"
            },
            {
              "$ref": "#/definitions/MarkConfig"
            }
          ]
        },
        "color": {
          "description": "Color of the marks.\n\n__Default value:__ <span style=\"color: #4682b4;\">&#9632;</span> `\"#4682b4\"`",
          "type": "string"
        },
        "extent": {
          "anyOf": [
            {
              "enum": [
                "min-max"
              ],
              "type": "string"
            },
            {
              "type": "number"
            }
          ],
          "description": "The extent of the whiskers. Available options include:\n- `\"min-max\"`: min and max are the lower and upper whiskers respectively.\n- A number representing multiple of the interquartile range (Q3-Q1).  This number will be multiplied by the IQR. the product will be added to the third quartile to get the upper whisker and subtracted from the first quartile to get the lower whisker.\n\n__Default value:__ `1.5`."
        },
        "median": {
          "anyOf": [
            {
              "type": "boolean"
            },
            {
              "$ref": "#/definitions/MarkConfig"
            }
          ]
        },
        "opacity": {
          "description": "Opacity of the marks.",
          "type": "number"
        },
        "orient": {
          "$ref": "#/definitions/Orient",
          "description": "Orientation of the box plot.  This is normally automatically determined based on types of fields on x and y channels. However, an explicit `orient` be specified when the orientation is ambiguous.\n\n__Default value:__ `\"vertical\"`."
        },
        "outliers": {
          "anyOf": [
            {
              "type": "boolean"
            },
            {
              "$ref": "#/definitions/MarkConfig"
            }
          ]
        },
        "rule": {
          "anyOf": [
            {
              "type": "boolean"
            },
            {
              "$ref": "#/definitions/MarkConfig"
            }
          ]
        },
        "size": {
          "description": "Size of the box and median tick of a box plot ",
          "type": "number"
        },
        "ticks": {
          "anyOf": [
            {
              "type": "boolean"
            },
            {
              "$ref": "#/definitions/MarkConfig"
            }
          ]
        },
        "type": {
          "$ref": "#/definitions/BoxPlot",
          "description": "The mark type. This could a primitive mark type\n(one of `\"bar\"`, `\"circle\"`, `\"square\"`, `\"tick\"`, `\"line\"`,\n`\"area\"`, `\"point\"`, `\"geoshape\"`, `\"rule\"`, and `\"text\"`)\nor a composite mark type (e.g., `\"boxplot\"`, `\"errorband\"`, `\"errorbar\"`)."
        }
      },
      "required": [
        "type"
      ],
      "type": "object"
    },
    "BrushConfig": {
      "additionalProperties": false,
      "properties": {
        "fill": {
          "description": "The fill color of the interval mark.\n\n__Default value:__ `#333333`",
          "type": "string"
        },
        "fillOpacity": {
          "description": "The fill opacity of the interval mark (a value between 0 and 1).\n\n__Default value:__ `0.125`",
          "type": "number"
        },
        "stroke": {
          "description": "The stroke color of the interval mark.\n\n__Default value:__ `#ffffff`",
          "type": "string"
        },
        "strokeDash": {
          "description": "An array of alternating stroke and space lengths,\nfor creating dashed or dotted lines.",
          "items": {
            "type": "number"
          },
          "type": "array"
        },
        "strokeDashOffset": {
          "description": "The offset (in pixels) with which to begin drawing the stroke dash array.",
          "type": "number"
        },
        "strokeOpacity": {
          "description": "The stroke opacity of the interval mark (a value between 0 and 1).",
          "type": "number"
        },
        "strokeWidth": {
          "description": "The stroke width of the interval mark.",
          "type": "number"
        }
      },
      "type": "object"
    },
    "CalculateTransform": {
      "additionalProperties": false,
      "properties": {
        "as": {
          "description": "The field for storing the computed formula value.",
          "type": "string"
        },
        "calculate": {
          "description": "A [expression](https://vega.github.io/vega-lite/docs/types.html#expression) string. Use the variable `datum` to refer to the current data object.",
          "type": "string"
        }
      },
      "required": [
        "calculate",
        "as"
      ],
      "type": "object"
    },
    "CompositeMark": {
      "anyOf": [
        {
          "$ref": "#/definitions/BoxPlot"
        },
        {
          "$ref": "#/definitions/ErrorBar"
        },
        {
          "$ref": "#/definitions/ErrorBand"
        }
      ]
    },
    "CompositeMarkDef": {
      "anyOf": [
        {
          "$ref": "#/definitions/BoxPlotDef"
        },
        {
          "$ref": "#/definitions/ErrorBarDef"
        },
        {
          "$ref": "#/definitions/ErrorBandDef"
        }
      ]
    },
    "CompositeUnitSpec": {
      "$ref": "#/definitions/CompositeUnitSpecAlias",
      "description": "Unit spec that can have a composite mark."
    },
    "ConditionalFieldDef": {
      "anyOf": [
        {
          "$ref": "#/definitions/ConditionalPredicate<FieldDef>"
        },
        {
          "$ref": "#/definitions/ConditionalSelection<FieldDef>"
        }
      ]
    },
    "ConditionalMarkPropFieldDef": {
      "anyOf": [
        {
          "$ref": "#/definitions/ConditionalPredicate<MarkPropFieldDef>"
        },
        {
          "$ref": "#/definitions/ConditionalSelection<MarkPropFieldDef>"
        }
      ]
    },
    "ConditionalTextFieldDef": {
      "anyOf": [
        {
          "$ref": "#/definitions/ConditionalPredicate<TextFieldDef>"
        },
        {
          "$ref": "#/definitions/ConditionalSelection<TextFieldDef>"
        }
      ]
    },
    "ConditionalValueDef": {
      "anyOf": [
        {
          "$ref": "#/definitions/ConditionalPredicate<ValueDef>"
        },
        {
          "$ref": "#/definitions/ConditionalSelection<ValueDef>"
        }
      ]
    },
    "ConditionalPredicate<FieldDef>": {
      "additionalProperties": false,
      "properties": {
        "aggregate": {
          "$ref": "#/definitions/Aggregate",
          "description": "Aggregation function for the field\n(e.g., `mean`, `sum`, `median`, `min`, `max`, `count`).\n\n__Default value:__ `undefined` (None)"
        },
        "bin": {
          "anyOf": [
            {
              "type": "boolean"
            },
            {
              "$ref": "#/definitions/BinParams"
            }
          ],
          "description": "A flag for binning a `quantitative` field, or [an object defining binning parameters](https://vega.github.io/vega-lite/docs/bin.html#params).\nIf `true`, default [binning parameters](https://vega.github.io/vega-lite/docs/bin.html) will be applied.\n\n__Default value:__ `false`"
        },
        "field": {
          "anyOf": [
            {
              "type": "string"
            },
            {
              "$ref": "#/definitions/RepeatRef"
            }
          ],
          "description": "__Required.__ A string defining the name of the field from which to pull a data value\nor an object defining iterated values from the [`repeat`](https://vega.github.io/vega-lite/docs/repeat.html) operator.\n\n__Note:__ Dots (`.`) and brackets (`[` and `]`) can be used to access nested objects (e.g., `\"field\": \"foo.bar\"` and `\"field\": \"foo['bar']\"`).\nIf field names contain dots or brackets but are not nested, you can use `\\\\` to escape dots and brackets (e.g., `\"a\\\\.b\"` and `\"a\\\\[0\\\\]\"`).\nSee more details about escaping in the [field documentation](https://vega.github.io/vega-lite/docs/field.html).\n\n__Note:__ `field` is not required if `aggregate` is `count`."
        },
        "test": {
          "$ref": "#/definitions/LogicalOperand<Predicate>"
        },
        "timeUnit": {
          "$ref": "#/definitions/TimeUnit",
          "description": "Time unit (e.g., `year`, `yearmonth`, `month`, `hours`) for a temporal field.\nor [a temporal field that gets casted as ordinal](https://vega.github.io/vega-lite/docs/type.html#cast).\n\n__Default value:__ `undefined` (None)"
        },
        "title": {
          "description": "A title for the field. If `null`, the title will be removed.\n\n__Default value:__  derived from the field's name and transformation function (`aggregate`, `bin` and `timeUnit`).  If the field has an aggregate function, the function is displayed as part of the title (e.g., `\"Sum of Profit\"`). If the field is binned or has a time unit applied, the applied function is shown in parentheses (e.g., `\"Profit (binned)\"`, `\"Transaction Date (year-month)\"`).  Otherwise, the title is simply the field name.\n\n__Notes__:\n\n1) You can customize the default field title format by providing the [`fieldTitle` property in the [config](https://vega.github.io/vega-lite/docs/config.html) or [`fieldTitle` function via the `compile` function's options](https://vega.github.io/vega-lite/docs/compile.html#field-title).\n\n2) If both field definition's `title` and axis, header, or legend `title` are defined, axis/header/legend title will be used.",
          "type": [
            "string",
            "null"
          ]
        },
        "type": {
          "$ref": "#/definitions/Type",
          "description": "The encoded field's type of measurement (`\"quantitative\"`, `\"temporal\"`, `\"ordinal\"`, or `\"nominal\"`).\nIt can also be a `\"geojson\"` type for encoding ['geoshape'](https://vega.github.io/vega-lite/docs/geoshape.html)."
        }
      },
      "required": [
        "test",
        "type"
      ],
      "type": "object"
    },
    "ConditionalPredicate<MarkPropFieldDef>": {
      "additionalProperties": false,
      "properties": {
        "aggregate": {
          "$ref": "#/definitions/Aggregate",
          "description": "Aggregation function for the field\n(e.g., `mean`, `sum`, `median`, `min`, `max`, `count`).\n\n__Default value:__ `undefined` (None)"
        },
        "bin": {
          "anyOf": [
            {
              "type": "boolean"
            },
            {
              "$ref": "#/definitions/BinParams"
            }
          ],
          "description": "A flag for binning a `quantitative` field, or [an object defining binning parameters](https://vega.github.io/vega-lite/docs/bin.html#params).\nIf `true`, default [binning parameters](https://vega.github.io/vega-lite/docs/bin.html) will be applied.\n\n__Default value:__ `false`"
        },
        "field": {
          "anyOf": [
            {
              "type": "string"
            },
            {
              "$ref": "#/definitions/RepeatRef"
            }
          ],
          "description": "__Required.__ A string defining the name of the field from which to pull a data value\nor an object defining iterated values from the [`repeat`](https://vega.github.io/vega-lite/docs/repeat.html) operator.\n\n__Note:__ Dots (`.`) and brackets (`[` and `]`) can be used to access nested objects (e.g., `\"field\": \"foo.bar\"` and `\"field\": \"foo['bar']\"`).\nIf field names contain dots or brackets but are not nested, you can use `\\\\` to escape dots and brackets (e.g., `\"a\\\\.b\"` and `\"a\\\\[0\\\\]\"`).\nSee more details about escaping in the [field documentation](https://vega.github.io/vega-lite/docs/field.html).\n\n__Note:__ `field` is not required if `aggregate` is `count`."
        },
        "legend": {
          "anyOf": [
            {
              "$ref": "#/definitions/Legend"
            },
            {
              "type": "null"
            }
          ],
          "description": "An object defining properties of the legend.\nIf `null`, the legend for the encoding channel will be removed.\n\n__Default value:__ If undefined, default [legend properties](https://vega.github.io/vega-lite/docs/legend.html) are applied."
        },
        "scale": {
          "anyOf": [
            {
              "$ref": "#/definitions/Scale"
            },
            {
              "type": "null"
            }
          ],
          "description": "An object defining properties of the channel's scale, which is the function that transforms values in the data domain (numbers, dates, strings, etc) to visual values (pixels, colors, sizes) of the encoding channels.\n\nIf `null`, the scale will be [disabled and the data value will be directly encoded](https://vega.github.io/vega-lite/docs/scale.html#disable).\n\n__Default value:__ If undefined, default [scale properties](https://vega.github.io/vega-lite/docs/scale.html) are applied."
        },
        "sort": {
          "anyOf": [
            {
              "items": {
                "type": [
                  "number",
                  "string",
                  "boolean"
                ]
              },
              "type": "array"
            },
            {
              "$ref": "#/definitions/SortOrder"
            },
            {
              "$ref": "#/definitions/EncodingSortField"
            },
            {
              "type": "null"
            }
          ],
          "description": "Sort order for the encoded field.\nSupported `sort` values include `\"ascending\"`, `\"descending\"`, `null`, or an array specifying the preferred order of values.\nFor fields with discrete domains, `sort` can also be a [sort field definition object](https://vega.github.io/vega-lite/docs/sort.html#sort-field).\nFor `sort` as an [array specifying the preferred order of values](https://vega.github.io/vega-lite/docs/sort.html#sort-array), the sort order will obey the values in the array, followed by any unspecified values in their original order.\n\n__Default value:__ `\"ascending\"`\n\n__Note:__ `null` is not supported for `row` and `column`."
        },
        "test": {
          "$ref": "#/definitions/LogicalOperand<Predicate>"
        },
        "timeUnit": {
          "$ref": "#/definitions/TimeUnit",
          "description": "Time unit (e.g., `year`, `yearmonth`, `month`, `hours`) for a temporal field.\nor [a temporal field that gets casted as ordinal](https://vega.github.io/vega-lite/docs/type.html#cast).\n\n__Default value:__ `undefined` (None)"
        },
        "title": {
          "description": "A title for the field. If `null`, the title will be removed.\n\n__Default value:__  derived from the field's name and transformation function (`aggregate`, `bin` and `timeUnit`).  If the field has an aggregate function, the function is displayed as part of the title (e.g., `\"Sum of Profit\"`). If the field is binned or has a time unit applied, the applied function is shown in parentheses (e.g., `\"Profit (binned)\"`, `\"Transaction Date (year-month)\"`).  Otherwise, the title is simply the field name.\n\n__Notes__:\n\n1) You can customize the default field title format by providing the [`fieldTitle` property in the [config](https://vega.github.io/vega-lite/docs/config.html) or [`fieldTitle` function via the `compile` function's options](https://vega.github.io/vega-lite/docs/compile.html#field-title).\n\n2) If both field definition's `title` and axis, header, or legend `title` are defined, axis/header/legend title will be used.",
          "type": [
            "string",
            "null"
          ]
        },
        "type": {
          "$ref": "#/definitions/Type",
          "description": "The encoded field's type of measurement (`\"quantitative\"`, `\"temporal\"`, `\"ordinal\"`, or `\"nominal\"`).\nIt can also be a `\"geojson\"` type for encoding ['geoshape'](https://vega.github.io/vega-lite/docs/geoshape.html)."
        }
      },
      "required": [
        "test",
        "type"
      ],
      "type": "object"
    },
    "ConditionalPredicate<TextFieldDef>": {
      "additionalProperties": false,
      "properties": {
        "aggregate": {
          "$ref": "#/definitions/Aggregate",
          "description": "Aggregation function for the field\n(e.g., `mean`, `sum`, `median`, `min`, `max`, `count`).\n\n__Default value:__ `undefined` (None)"
        },
        "bin": {
          "anyOf": [
            {
              "type": "boolean"
            },
            {
              "$ref": "#/definitions/BinParams"
            }
          ],
          "description": "A flag for binning a `quantitative` field, or [an object defining binning parameters](https://vega.github.io/vega-lite/docs/bin.html#params).\nIf `true`, default [binning parameters](https://vega.github.io/vega-lite/docs/bin.html) will be applied.\n\n__Default value:__ `false`"
        },
        "field": {
          "anyOf": [
            {
              "type": "string"
            },
            {
              "$ref": "#/definitions/RepeatRef"
            }
          ],
          "description": "__Required.__ A string defining the name of the field from which to pull a data value\nor an object defining iterated values from the [`repeat`](https://vega.github.io/vega-lite/docs/repeat.html) operator.\n\n__Note:__ Dots (`.`) and brackets (`[` and `]`) can be used to access nested objects (e.g., `\"field\": \"foo.bar\"` and `\"field\": \"foo['bar']\"`).\nIf field names contain dots or brackets but are not nested, you can use `\\\\` to escape dots and brackets (e.g., `\"a\\\\.b\"` and `\"a\\\\[0\\\\]\"`).\nSee more details about escaping in the [field documentation](https://vega.github.io/vega-lite/docs/field.html).\n\n__Note:__ `field` is not required if `aggregate` is `count`."
        },
        "format": {
          "description": "The [formatting pattern](https://vega.github.io/vega-lite/docs/format.html) for a text field. If not defined, this will be determined automatically.",
          "type": "string"
        },
        "test": {
          "$ref": "#/definitions/LogicalOperand<Predicate>"
        },
        "timeUnit": {
          "$ref": "#/definitions/TimeUnit",
          "description": "Time unit (e.g., `year`, `yearmonth`, `month`, `hours`) for a temporal field.\nor [a temporal field that gets casted as ordinal](https://vega.github.io/vega-lite/docs/type.html#cast).\n\n__Default value:__ `undefined` (None)"
        },
        "title": {
          "description": "A title for the field. If `null`, the title will be removed.\n\n__Default value:__  derived from the field's name and transformation function (`aggregate`, `bin` and `timeUnit`).  If the field has an aggregate function, the function is displayed as part of the title (e.g., `\"Sum of Profit\"`). If the field is binned or has a time unit applied, the applied function is shown in parentheses (e.g., `\"Profit (binned)\"`, `\"Transaction Date (year-month)\"`).  Otherwise, the title is simply the field name.\n\n__Notes__:\n\n1) You can customize the default field title format by providing the [`fieldTitle` property in the [config](https://vega.github.io/vega-lite/docs/config.html) or [`fieldTitle` function via the `compile` function's options](https://vega.github.io/vega-lite/docs/compile.html#field-title).\n\n2) If both field definition's `title` and axis, header, or legend `title` are defined, axis/header/legend title will be used.",
          "type": [
            "string",
            "null"
          ]
        },
        "type": {
          "$ref": "#/definitions/Type",
          "description": "The encoded field's type of measurement (`\"quantitative\"`, `\"temporal\"`, `\"ordinal\"`, or `\"nominal\"`).\nIt can also be a `\"geojson\"` type for encoding ['geoshape'](https://vega.github.io/vega-lite/docs/geoshape.html)."
        }
      },
      "required": [
        "test",
        "type"
      ],
      "type": "object"
    },
    "ConditionalPredicate<ValueDef>": {
      "additionalProperties": false,
      "properties": {
        "test": {
          "$ref": "#/definitions/LogicalOperand<Predicate>"
        },
        "value": {
          "description": "A constant value in visual domain (e.g., `\"red\"` / \"#0099ff\" for color, values between `0` to `1` for opacity).",
          "type": [
            "number",
            "string",
            "boolean"
          ]
        }
      },
      "required": [
        "test",
        "value"
      ],
      "type": "object"
    },
    "ConditionalSelection<FieldDef>": {
      "additionalProperties": false,
      "properties": {
        "aggregate": {
          "$ref": "#/definitions/Aggregate",
          "description": "Aggregation function for the field\n(e.g., `mean`, `sum`, `median`, `min`, `max`, `count`).\n\n__Default value:__ `undefined` (None)"
        },
        "bin": {
          "anyOf": [
            {
              "type": "boolean"
            },
            {
              "$ref": "#/definitions/BinParams"
            }
          ],
          "description": "A flag for binning a `quantitative` field, or [an object defining binning parameters](https://vega.github.io/vega-lite/docs/bin.html#params).\nIf `true`, default [binning parameters](https://vega.github.io/vega-lite/docs/bin.html) will be applied.\n\n__Default value:__ `false`"
        },
        "field": {
          "anyOf": [
            {
              "type": "string"
            },
            {
              "$ref": "#/definitions/RepeatRef"
            }
          ],
          "description": "__Required.__ A string defining the name of the field from which to pull a data value\nor an object defining iterated values from the [`repeat`](https://vega.github.io/vega-lite/docs/repeat.html) operator.\n\n__Note:__ Dots (`.`) and brackets (`[` and `]`) can be used to access nested objects (e.g., `\"field\": \"foo.bar\"` and `\"field\": \"foo['bar']\"`).\nIf field names contain dots or brackets but are not nested, you can use `\\\\` to escape dots and brackets (e.g., `\"a\\\\.b\"` and `\"a\\\\[0\\\\]\"`).\nSee more details about escaping in the [field documentation](https://vega.github.io/vega-lite/docs/field.html).\n\n__Note:__ `field` is not required if `aggregate` is `count`."
        },
        "selection": {
          "$ref": "#/definitions/SelectionOperand",
          "description": "A [selection name](https://vega.github.io/vega-lite/docs/selection.html), or a series of [composed selections](https://vega.github.io/vega-lite/docs/selection.html#compose)."
        },
        "timeUnit": {
          "$ref": "#/definitions/TimeUnit",
          "description": "Time unit (e.g., `year`, `yearmonth`, `month`, `hours`) for a temporal field.\nor [a temporal field that gets casted as ordinal](https://vega.github.io/vega-lite/docs/type.html#cast).\n\n__Default value:__ `undefined` (None)"
        },
        "title": {
          "description": "A title for the field. If `null`, the title will be removed.\n\n__Default value:__  derived from the field's name and transformation function (`aggregate`, `bin` and `timeUnit`).  If the field has an aggregate function, the function is displayed as part of the title (e.g., `\"Sum of Profit\"`). If the field is binned or has a time unit applied, the applied function is shown in parentheses (e.g., `\"Profit (binned)\"`, `\"Transaction Date (year-month)\"`).  Otherwise, the title is simply the field name.\n\n__Notes__:\n\n1) You can customize the default field title format by providing the [`fieldTitle` property in the [config](https://vega.github.io/vega-lite/docs/config.html) or [`fieldTitle` function via the `compile` function's options](https://vega.github.io/vega-lite/docs/compile.html#field-title).\n\n2) If both field definition's `title` and axis, header, or legend `title` are defined, axis/header/legend title will be used.",
          "type": [
            "string",
            "null"
          ]
        },
        "type": {
          "$ref": "#/definitions/Type",
          "description": "The encoded field's type of measurement (`\"quantitative\"`, `\"temporal\"`, `\"ordinal\"`, or `\"nominal\"`).\nIt can also be a `\"geojson\"` type for encoding ['geoshape'](https://vega.github.io/vega-lite/docs/geoshape.html)."
        }
      },
      "required": [
        "selection",
        "type"
      ],
      "type": "object"
    },
    "ConditionalSelection<MarkPropFieldDef>": {
      "additionalProperties": false,
      "properties": {
        "aggregate": {
          "$ref": "#/definitions/Aggregate",
          "description": "Aggregation function for the field\n(e.g., `mean`, `sum`, `median`, `min`, `max`, `count`).\n\n__Default value:__ `undefined` (None)"
        },
        "bin": {
          "anyOf": [
            {
              "type": "boolean"
            },
            {
              "$ref": "#/definitions/BinParams"
            }
          ],
          "description": "A flag for binning a `quantitative` field, or [an object defining binning parameters](https://vega.github.io/vega-lite/docs/bin.html#params).\nIf `true`, default [binning parameters](https://vega.github.io/vega-lite/docs/bin.html) will be applied.\n\n__Default value:__ `false`"
        },
        "field": {
          "anyOf": [
            {
              "type": "string"
            },
            {
              "$ref": "#/definitions/RepeatRef"
            }
          ],
          "description": "__Required.__ A string defining the name of the field from which to pull a data value\nor an object defining iterated values from the [`repeat`](https://vega.github.io/vega-lite/docs/repeat.html) operator.\n\n__Note:__ Dots (`.`) and brackets (`[` and `]`) can be used to access nested objects (e.g., `\"field\": \"foo.bar\"` and `\"field\": \"foo['bar']\"`).\nIf field names contain dots or brackets but are not nested, you can use `\\\\` to escape dots and brackets (e.g., `\"a\\\\.b\"` and `\"a\\\\[0\\\\]\"`).\nSee more details about escaping in the [field documentation](https://vega.github.io/vega-lite/docs/field.html).\n\n__Note:__ `field` is not required if `aggregate` is `count`."
        },
        "legend": {
          "anyOf": [
            {
              "$ref": "#/definitions/Legend"
            },
            {
              "type": "null"
            }
          ],
          "description": "An object defining properties of the legend.\nIf `null`, the legend for the encoding channel will be removed.\n\n__Default value:__ If undefined, default [legend properties](https://vega.github.io/vega-lite/docs/legend.html) are applied."
        },
        "scale": {
          "anyOf": [
            {
              "$ref": "#/definitions/Scale"
            },
            {
              "type": "null"
            }
          ],
          "description": "An object defining properties of the channel's scale, which is the function that transforms values in the data domain (numbers, dates, strings, etc) to visual values (pixels, colors, sizes) of the encoding channels.\n\nIf `null`, the scale will be [disabled and the data value will be directly encoded](https://vega.github.io/vega-lite/docs/scale.html#disable).\n\n__Default value:__ If undefined, default [scale properties](https://vega.github.io/vega-lite/docs/scale.html) are applied."
        },
        "selection": {
          "$ref": "#/definitions/SelectionOperand",
          "description": "A [selection name](https://vega.github.io/vega-lite/docs/selection.html), or a series of [composed selections](https://vega.github.io/vega-lite/docs/selection.html#compose)."
        },
        "sort": {
          "anyOf": [
            {
              "items": {
                "type": [
                  "number",
                  "string",
                  "boolean"
                ]
              },
              "type": "array"
            },
            {
              "$ref": "#/definitions/SortOrder"
            },
            {
              "$ref": "#/definitions/EncodingSortField"
            },
            {
              "type": "null"
            }
          ],
          "description": "Sort order for the encoded field.\nSupported `sort` values include `\"ascending\"`, `\"descending\"`, `null`, or an array specifying the preferred order of values.\nFor fields with discrete domains, `sort` can also be a [sort field definition object](https://vega.github.io/vega-lite/docs/sort.html#sort-field).\nFor `sort` as an [array specifying the preferred order of values](https://vega.github.io/vega-lite/docs/sort.html#sort-array), the sort order will obey the values in the array, followed by any unspecified values in their original order.\n\n__Default value:__ `\"ascending\"`\n\n__Note:__ `null` is not supported for `row` and `column`."
        },
        "timeUnit": {
          "$ref": "#/definitions/TimeUnit",
          "description": "Time unit (e.g., `year`, `yearmonth`, `month`, `hours`) for a temporal field.\nor [a temporal field that gets casted as ordinal](https://vega.github.io/vega-lite/docs/type.html#cast).\n\n__Default value:__ `undefined` (None)"
        },
        "title": {
          "description": "A title for the field. If `null`, the title will be removed.\n\n__Default value:__  derived from the field's name and transformation function (`aggregate`, `bin` and `timeUnit`).  If the field has an aggregate function, the function is displayed as part of the title (e.g., `\"Sum of Profit\"`). If the field is binned or has a time unit applied, the applied function is shown in parentheses (e.g., `\"Profit (binned)\"`, `\"Transaction Date (year-month)\"`).  Otherwise, the title is simply the field name.\n\n__Notes__:\n\n1) You can customize the default field title format by providing the [`fieldTitle` property in the [config](https://vega.github.io/vega-lite/docs/config.html) or [`fieldTitle` function via the `compile` function's options](https://vega.github.io/vega-lite/docs/compile.html#field-title).\n\n2) If both field definition's `title` and axis, header, or legend `title` are defined, axis/header/legend title will be used.",
          "type": [
            "string",
            "null"
          ]
        },
        "type": {
          "$ref": "#/definitions/Type",
          "description": "The encoded field's type of measurement (`\"quantitative\"`, `\"temporal\"`, `\"ordinal\"`, or `\"nominal\"`).\nIt can also be a `\"geojson\"` type for encoding ['geoshape'](https://vega.github.io/vega-lite/docs/geoshape.html)."
        }
      },
      "required": [
        "selection",
        "type"
      ],
      "type": "object"
    },
    "ConditionalSelection<TextFieldDef>": {
      "additionalProperties": false,
      "properties": {
        "aggregate": {
          "$ref": "#/definitions/Aggregate",
          "description": "Aggregation function for the field\n(e.g., `mean`, `sum`, `median`, `min`, `max`, `count`).\n\n__Default value:__ `undefined` (None)"
        },
        "bin": {
          "anyOf": [
            {
              "type": "boolean"
            },
            {
              "$ref": "#/definitions/BinParams"
            }
          ],
          "description": "A flag for binning a `quantitative` field, or [an object defining binning parameters](https://vega.github.io/vega-lite/docs/bin.html#params).\nIf `true`, default [binning parameters](https://vega.github.io/vega-lite/docs/bin.html) will be applied.\n\n__Default value:__ `false`"
        },
        "field": {
          "anyOf": [
            {
              "type": "string"
            },
            {
              "$ref": "#/definitions/RepeatRef"
            }
          ],
          "description": "__Required.__ A string defining the name of the field from which to pull a data value\nor an object defining iterated values from the [`repeat`](https://vega.github.io/vega-lite/docs/repeat.html) operator.\n\n__Note:__ Dots (`.`) and brackets (`[` and `]`) can be used to access nested objects (e.g., `\"field\": \"foo.bar\"` and `\"field\": \"foo['bar']\"`).\nIf field names contain dots or brackets but are not nested, you can use `\\\\` to escape dots and brackets (e.g., `\"a\\\\.b\"` and `\"a\\\\[0\\\\]\"`).\nSee more details about escaping in the [field documentation](https://vega.github.io/vega-lite/docs/field.html).\n\n__Note:__ `field` is not required if `aggregate` is `count`."
        },
        "format": {
          "description": "The [formatting pattern](https://vega.github.io/vega-lite/docs/format.html) for a text field. If not defined, this will be determined automatically.",
          "type": "string"
        },
        "selection": {
          "$ref": "#/definitions/SelectionOperand",
          "description": "A [selection name](https://vega.github.io/vega-lite/docs/selection.html), or a series of [composed selections](https://vega.github.io/vega-lite/docs/selection.html#compose)."
        },
        "timeUnit": {
          "$ref": "#/definitions/TimeUnit",
          "description": "Time unit (e.g., `year`, `yearmonth`, `month`, `hours`) for a temporal field.\nor [a temporal field that gets casted as ordinal](https://vega.github.io/vega-lite/docs/type.html#cast).\n\n__Default value:__ `undefined` (None)"
        },
        "title": {
          "description": "A title for the field. If `null`, the title will be removed.\n\n__Default value:__  derived from the field's name and transformation function (`aggregate`, `bin` and `timeUnit`).  If the field has an aggregate function, the function is displayed as part of the title (e.g., `\"Sum of Profit\"`). If the field is binned or has a time unit applied, the applied function is shown in parentheses (e.g., `\"Profit (binned)\"`, `\"Transaction Date (year-month)\"`).  Otherwise, the title is simply the field name.\n\n__Notes__:\n\n1) You can customize the default field title format by providing the [`fieldTitle` property in the [config](https://vega.github.io/vega-lite/docs/config.html) or [`fieldTitle` function via the `compile` function's options](https://vega.github.io/vega-lite/docs/compile.html#field-title).\n\n2) If both field definition's `title` and axis, header, or legend `title` are defined, axis/header/legend title will be used.",
          "type": [
            "string",
            "null"
          ]
        },
        "type": {
          "$ref": "#/definitions/Type",
          "description": "The encoded field's type of measurement (`\"quantitative\"`, `\"temporal\"`, `\"ordinal\"`, or `\"nominal\"`).\nIt can also be a `\"geojson\"` type for encoding ['geoshape'](https://vega.github.io/vega-lite/docs/geoshape.html)."
        }
      },
      "required": [
        "selection",
        "type"
      ],
      "type": "object"
    },
    "ConditionalSelection<ValueDef>": {
      "additionalProperties": false,
      "properties": {
        "selection": {
          "$ref": "#/definitions/SelectionOperand",
          "description": "A [selection name](https://vega.github.io/vega-lite/docs/selection.html), or a series of [composed selections](https://vega.github.io/vega-lite/docs/selection.html#compose)."
        },
        "value": {
          "description": "A constant value in visual domain (e.g., `\"red\"` / \"#0099ff\" for color, values between `0` to `1` for opacity).",
          "type": [
            "number",
            "string",
            "boolean"
          ]
        }
      },
      "required": [
        "selection",
        "value"
      ],
      "type": "object"
    },
    "Config": {
      "additionalProperties": false,
      "properties": {
        "area": {
          "$ref": "#/definitions/AreaConfig",
          "description": "Area-Specific Config "
        },
        "autosize": {
          "anyOf": [
            {
              "$ref": "#/definitions/AutosizeType"
            },
            {
              "$ref": "#/definitions/AutoSizeParams"
            }
          ],
          "description": "Sets how the visualization size should be determined. If a string, should be one of `\"pad\"`, `\"fit\"` or `\"none\"`.\nObject values can additionally specify parameters for content sizing and automatic resizing.\n`\"fit\"` is only supported for single and layered views that don't use `rangeStep`.\n\n__Default value__: `pad`"
        },
        "axis": {
          "$ref": "#/definitions/AxisConfig",
          "description": "Axis configuration, which determines default properties for all `x` and `y` [axes](https://vega.github.io/vega-lite/docs/axis.html). For a full list of axis configuration options, please see the [corresponding section of the axis documentation](https://vega.github.io/vega-lite/docs/axis.html#config)."
        },
        "axisBand": {
          "$ref": "#/definitions/VgAxisConfig",
          "description": "Specific axis config for axes with \"band\" scales."
        },
        "axisBottom": {
          "$ref": "#/definitions/VgAxisConfig",
          "description": "Specific axis config for x-axis along the bottom edge of the chart."
        },
        "axisLeft": {
          "$ref": "#/definitions/VgAxisConfig",
          "description": "Specific axis config for y-axis along the left edge of the chart."
        },
        "axisRight": {
          "$ref": "#/definitions/VgAxisConfig",
          "description": "Specific axis config for y-axis along the right edge of the chart."
        },
        "axisTop": {
          "$ref": "#/definitions/VgAxisConfig",
          "description": "Specific axis config for x-axis along the top edge of the chart."
        },
        "axisX": {
          "$ref": "#/definitions/VgAxisConfig",
          "description": "X-axis specific config."
        },
        "axisY": {
          "$ref": "#/definitions/VgAxisConfig",
          "description": "Y-axis specific config."
        },
        "background": {
          "description": "CSS color property to use as the background of visualization.\n\n__Default value:__ none (transparent)",
          "type": "string"
        },
        "bar": {
          "$ref": "#/definitions/BarConfig",
          "description": "Bar-Specific Config "
        },
        "boxplot": {
          "$ref": "#/definitions/BoxPlotConfig",
          "description": "Box Config"
        },
        "circle": {
          "$ref": "#/definitions/MarkConfig",
          "description": "Circle-Specific Config "
        },
        "countTitle": {
          "description": "Default axis and legend title for count fields.\n\n__Default value:__ `'Number of Records'`.",
          "type": "string"
        },
        "datasets": {
          "$ref": "#/definitions/Datasets",
          "description": "A global data store for named datasets. This is a mapping from names to inline datasets.\nThis can be an array of objects or primitive values or a string. Arrays of primitive values are ingested as objects with a `data` property."
        },
        "errorband": {
          "$ref": "#/definitions/ErrorBandConfig",
          "description": "ErrorBand Config"
        },
        "errorbar": {
          "$ref": "#/definitions/ErrorBarConfig",
          "description": "ErrorBar Config"
        },
        "fieldTitle": {
          "description": "Defines how Vega-Lite generates title for fields.  There are three possible styles:\n- `\"verbal\"` (Default) - displays function in a verbal style (e.g., \"Sum of field\", \"Year-month of date\", \"field (binned)\").\n- `\"function\"` - displays function using parentheses and capitalized texts (e.g., \"SUM(field)\", \"YEARMONTH(date)\", \"BIN(field)\").\n- `\"plain\"` - displays only the field name without functions (e.g., \"field\", \"date\", \"field\").",
          "enum": [
            "verbal",
            "functional",
            "plain"
          ],
          "type": "string"
        },
        "geoshape": {
          "$ref": "#/definitions/MarkConfig",
          "description": "Geoshape-Specific Config "
        },
        "header": {
          "$ref": "#/definitions/HeaderConfig",
          "description": "Header configuration, which determines default properties for all [header](https://vega.github.io/vega-lite/docs/header.html). For a full list of header configuration options, please see the [corresponding section of in the header documentation](https://vega.github.io/vega-lite/docs/header.html#config)."
        },
        "invalidValues": {
          "description": "Defines how Vega-Lite should handle invalid values (`null` and `NaN`).\n- If set to `\"filter\"` (default), all data items with null values will be skipped (for line, trail, and area marks) or filtered (for other marks).\n- If `null`, all data items are included. In this case, invalid values will be interpreted as zeroes.",
          "enum": [
            "filter",
            null
          ],
          "type": [
            "string",
            "null"
          ]
        },
        "legend": {
          "$ref": "#/definitions/LegendConfig",
          "description": "Legend configuration, which determines default properties for all [legends](https://vega.github.io/vega-lite/docs/legend.html). For a full list of legend configuration options, please see the [corresponding section of in the legend documentation](https://vega.github.io/vega-lite/docs/legend.html#config)."
        },
        "line": {
          "$ref": "#/definitions/LineConfig",
          "description": "Line-Specific Config "
        },
        "mark": {
          "$ref": "#/definitions/MarkConfig",
          "description": "Mark Config "
        },
        "numberFormat": {
          "description": "D3 Number format for axis labels and text tables. For example \"s\" for SI units. Use [D3's number format pattern](https://github.com/d3/d3-format#locale_format).",
          "type": "string"
        },
        "padding": {
          "$ref": "#/definitions/Padding",
          "description": "The default visualization padding, in pixels, from the edge of the visualization canvas to the data rectangle.  If a number, specifies padding for all sides.\nIf an object, the value should have the format `{\"left\": 5, \"top\": 5, \"right\": 5, \"bottom\": 5}` to specify padding for each side of the visualization.\n\n__Default value__: `5`"
        },
        "point": {
          "$ref": "#/definitions/MarkConfig",
          "description": "Point-Specific Config "
        },
        "projection": {
          "$ref": "#/definitions/ProjectionConfig",
          "description": "Projection configuration, which determines default properties for all [projections](https://vega.github.io/vega-lite/docs/projection.html). For a full list of projection configuration options, please see the [corresponding section of the projection documentation](https://vega.github.io/vega-lite/docs/projection.html#config)."
        },
        "range": {
          "$ref": "#/definitions/RangeConfig",
          "description": "An object hash that defines default range arrays or schemes for using with scales.\nFor a full list of scale range configuration options, please see the [corresponding section of the scale documentation](https://vega.github.io/vega-lite/docs/scale.html#config)."
        },
        "rect": {
          "$ref": "#/definitions/MarkConfig",
          "description": "Rect-Specific Config "
        },
        "rule": {
          "$ref": "#/definitions/MarkConfig",
          "description": "Rule-Specific Config "
        },
        "scale": {
          "$ref": "#/definitions/ScaleConfig",
          "description": "Scale configuration determines default properties for all [scales](https://vega.github.io/vega-lite/docs/scale.html). For a full list of scale configuration options, please see the [corresponding section of the scale documentation](https://vega.github.io/vega-lite/docs/scale.html#config)."
        },
        "selection": {
          "$ref": "#/definitions/SelectionConfig",
          "description": "An object hash for defining default properties for each type of selections. "
        },
        "square": {
          "$ref": "#/definitions/MarkConfig",
          "description": "Square-Specific Config "
        },
        "stack": {
          "$ref": "#/definitions/StackOffset",
          "description": "Default stack offset for stackable mark. "
        },
        "style": {
          "$ref": "#/definitions/StyleConfigIndex",
          "description": "An object hash that defines key-value mappings to determine default properties for marks with a given [style](https://vega.github.io/vega-lite/docs/mark.html#mark-def).  The keys represent styles names; the values have to be valid [mark configuration objects](https://vega.github.io/vega-lite/docs/mark.html#config).  "
        },
        "text": {
          "$ref": "#/definitions/TextConfig",
          "description": "Text-Specific Config "
        },
        "tick": {
          "$ref": "#/definitions/TickConfig",
          "description": "Tick-Specific Config "
        },
        "timeFormat": {
          "description": "Default datetime format for axis and legend labels. The format can be set directly on each axis and legend. Use [D3's time format pattern](https://github.com/d3/d3-time-format#locale_format).\n\n__Default value:__ `''` (The format will be automatically determined).",
          "type": "string"
        },
        "title": {
          "$ref": "#/definitions/VgTitleConfig",
          "description": "Title configuration, which determines default properties for all [titles](https://vega.github.io/vega-lite/docs/title.html). For a full list of title configuration options, please see the [corresponding section of the title documentation](https://vega.github.io/vega-lite/docs/title.html#config)."
        },
        "trail": {
          "$ref": "#/definitions/LineConfig",
          "description": "Trail-Specific Config "
        },
        "view": {
          "$ref": "#/definitions/ViewConfig",
          "description": "Default properties for [single view plots](https://vega.github.io/vega-lite/docs/spec.html#single). "
        }
      },
      "type": "object"
    },
    "CsvDataFormat": {
      "additionalProperties": false,
      "properties": {
        "parse": {
          "anyOf": [
            {
              "enum": [
                "auto"
              ],
              "type": "string"
            },
            {
              "$ref": "#/definitions/Parse"
            },
            {
              "type": "null"
            }
          ],
          "description": "If set to `\"auto\"` (the default), perform automatic type inference to determine the desired data types.\nIf set to `null`, disable type inference based on the spec and only use type inference based on the data.\nAlternatively, a parsing directive object can be provided for explicit data types. Each property of the object corresponds to a field name, and the value to the desired data type (one of `\"number\"`, `\"boolean\"`, `\"date\"`, or null (do not parse the field)).\nFor example, `\"parse\": {\"modified_on\": \"date\"}` parses the `modified_on` field in each input record a Date value.\n\nFor `\"date\"`, we parse data based using Javascript's [`Date.parse()`](https://developer.mozilla.org/en-US/docs/Web/JavaScript/Reference/Global_Objects/Date/parse).\nFor Specific date formats can be provided (e.g., `{foo: 'date:\"%m%d%Y\"'}`), using the [d3-time-format syntax](https://github.com/d3/d3-time-format#locale_format). UTC date format parsing is supported similarly (e.g., `{foo: 'utc:\"%m%d%Y\"'}`). See more about [UTC time](https://vega.github.io/vega-lite/docs/timeunit.html#utc)"
        },
        "type": {
          "description": "Type of input data: `\"json\"`, `\"csv\"`, `\"tsv\"`, `\"dsv\"`.\nThe default format type is determined by the extension of the file URL.\nIf no extension is detected, `\"json\"` will be used by default.",
          "enum": [
            "csv",
            "tsv"
          ],
          "type": "string"
        }
      },
      "type": "object"
    },
    "Cursor": {
      "enum": [
        "auto",
        "default",
        "none",
        "context-menu",
        "help",
        "pointer",
        "progress",
        "wait",
        "cell",
        "crosshair",
        "text",
        "vertical-text",
        "alias",
        "copy",
        "move",
        "no-drop",
        "not-allowed",
        "e-resize",
        "n-resize",
        "ne-resize",
        "nw-resize",
        "s-resize",
        "se-resize",
        "sw-resize",
        "w-resize",
        "ew-resize",
        "ns-resize",
        "nesw-resize",
        "nwse-resize",
        "col-resize",
        "row-resize",
        "all-scroll",
        "zoom-in",
        "zoom-out",
        "grab",
        "grabbing"
      ],
      "type": "string"
    },
    "Data": {
      "anyOf": [
        {
          "$ref": "#/definitions/UrlData"
        },
        {
          "$ref": "#/definitions/InlineData"
        },
        {
          "$ref": "#/definitions/NamedData"
        }
      ]
    },
    "DataFormat": {
      "anyOf": [
        {
          "$ref": "#/definitions/CsvDataFormat"
        },
        {
          "$ref": "#/definitions/DsvDataFormat"
        },
        {
          "$ref": "#/definitions/JsonDataFormat"
        },
        {
          "$ref": "#/definitions/TopoDataFormat"
        }
      ]
    },
    "Datasets": {
      "$ref": "#/definitions/Dict<InlineDataset>"
    },
    "DateTime": {
      "additionalProperties": false,
      "description": "Object for defining datetime in Vega-Lite Filter.\nIf both month and quarter are provided, month has higher precedence.\n`day` cannot be combined with other date.\nWe accept string for month and day names.",
      "properties": {
        "date": {
          "description": "Integer value representing the date from 1-31.",
          "maximum": 31,
          "minimum": 1,
          "type": "number"
        },
        "day": {
          "anyOf": [
            {
              "$ref": "#/definitions/Day"
            },
            {
              "type": "string"
            }
          ],
          "description": "Value representing the day of a week.  This can be one of: (1) integer value -- `1` represents Monday; (2) case-insensitive day name (e.g., `\"Monday\"`);  (3) case-insensitive, 3-character short day name (e.g., `\"Mon\"`).   <br/> **Warning:** A DateTime definition object with `day`** should not be combined with `year`, `quarter`, `month`, or `date`."
        },
        "hours": {
          "description": "Integer value representing the hour of a day from 0-23.",
          "maximum": 23,
          "minimum": 0,
          "type": "number"
        },
        "milliseconds": {
          "description": "Integer value representing the millisecond segment of time.",
          "maximum": 999,
          "minimum": 0,
          "type": "number"
        },
        "minutes": {
          "description": "Integer value representing the minute segment of time from 0-59.",
          "maximum": 59,
          "minimum": 0,
          "type": "number"
        },
        "month": {
          "anyOf": [
            {
              "$ref": "#/definitions/Month"
            },
            {
              "type": "string"
            }
          ],
          "description": "One of: (1) integer value representing the month from `1`-`12`. `1` represents January;  (2) case-insensitive month name (e.g., `\"January\"`);  (3) case-insensitive, 3-character short month name (e.g., `\"Jan\"`). "
        },
        "quarter": {
          "description": "Integer value representing the quarter of the year (from 1-4).",
          "maximum": 4,
          "minimum": 1,
          "type": "number"
        },
        "seconds": {
          "description": "Integer value representing the second segment (0-59) of a time value",
          "maximum": 59,
          "minimum": 0,
          "type": "number"
        },
        "utc": {
          "description": "A boolean flag indicating if date time is in utc time. If false, the date time is in local time",
          "type": "boolean"
        },
        "year": {
          "description": "Integer value representing the year.",
          "type": "number"
        }
      },
      "type": "object"
    },
    "Day": {
      "maximum": 7,
      "minimum": 1,
      "type": "number"
    },
    "Dict<InlineDataset>": {
      "additionalProperties": {
        "$ref": "#/definitions/InlineDataset"
      },
      "type": "object"
    },
    "Dir": {
      "enum": [
        "ltr",
        "rtl"
      ],
      "type": "string"
    },
    "DsvDataFormat": {
      "additionalProperties": false,
      "properties": {
        "delimiter": {
          "description": "The delimiter between records. The delimiter must be a single character (i.e., a single 16-bit code unit); so, ASCII delimiters are fine, but emoji delimiters are not.",
          "maxLength": 1,
          "minLength": 1,
          "type": "string"
        },
        "parse": {
          "anyOf": [
            {
              "enum": [
                "auto"
              ],
              "type": "string"
            },
            {
              "$ref": "#/definitions/Parse"
            },
            {
              "type": "null"
            }
          ],
          "description": "If set to `\"auto\"` (the default), perform automatic type inference to determine the desired data types.\nIf set to `null`, disable type inference based on the spec and only use type inference based on the data.\nAlternatively, a parsing directive object can be provided for explicit data types. Each property of the object corresponds to a field name, and the value to the desired data type (one of `\"number\"`, `\"boolean\"`, `\"date\"`, or null (do not parse the field)).\nFor example, `\"parse\": {\"modified_on\": \"date\"}` parses the `modified_on` field in each input record a Date value.\n\nFor `\"date\"`, we parse data based using Javascript's [`Date.parse()`](https://developer.mozilla.org/en-US/docs/Web/JavaScript/Reference/Global_Objects/Date/parse).\nFor Specific date formats can be provided (e.g., `{foo: 'date:\"%m%d%Y\"'}`), using the [d3-time-format syntax](https://github.com/d3/d3-time-format#locale_format). UTC date format parsing is supported similarly (e.g., `{foo: 'utc:\"%m%d%Y\"'}`). See more about [UTC time](https://vega.github.io/vega-lite/docs/timeunit.html#utc)"
        },
        "type": {
          "description": "Type of input data: `\"json\"`, `\"csv\"`, `\"tsv\"`, `\"dsv\"`.\nThe default format type is determined by the extension of the file URL.\nIf no extension is detected, `\"json\"` will be used by default.",
          "enum": [
            "dsv"
          ],
          "type": "string"
        }
      },
      "required": [
        "delimiter"
      ],
      "type": "object"
    },
    "Encoding": {
      "additionalProperties": false,
      "properties": {
        "color": {
          "anyOf": [
            {
              "$ref": "#/definitions/MarkPropFieldDefWithCondition"
            },
            {
              "$ref": "#/definitions/MarkPropValueDefWithCondition"
            }
          ],
          "description": "Color of the marks – either fill or stroke color based on  the `filled` property of mark definition.\nBy default, `color` represents fill color for `\"area\"`, `\"bar\"`, `\"tick\"`,\n`\"text\"`, `\"trail\"`, `\"circle\"`, and `\"square\"` / stroke color for `\"line\"` and `\"point\"`.\n\n__Default value:__ If undefined, the default color depends on [mark config](https://vega.github.io/vega-lite/docs/config.html#mark)'s `color` property.\n\n_Note:_\n1) For fine-grained control over both fill and stroke colors of the marks, please use the `fill` and `stroke` channels.  If either `fill` or `stroke` channel is specified, `color` channel will be ignored.\n2) See the scale documentation for more information about customizing [color scheme](https://vega.github.io/vega-lite/docs/scale.html#scheme)."
        },
        "detail": {
          "anyOf": [
            {
              "$ref": "#/definitions/FieldDef"
            },
            {
              "items": {
                "$ref": "#/definitions/FieldDef"
              },
              "type": "array"
            }
          ],
          "description": "Additional levels of detail for grouping data in aggregate views and\nin line, trail, and area marks without mapping data to a specific visual channel."
        },
        "fill": {
          "anyOf": [
            {
              "$ref": "#/definitions/MarkPropFieldDefWithCondition"
            },
            {
              "$ref": "#/definitions/MarkPropValueDefWithCondition"
            }
          ],
          "description": "Fill color of the marks.\n__Default value:__ If undefined, the default color depends on [mark config](https://vega.github.io/vega-lite/docs/config.html#mark)'s `color` property.\n\n_Note:_ When using `fill` channel, `color ` channel will be ignored. To customize both fill and stroke, please use `fill` and `stroke` channels (not `fill` and `color`)."
        },
        "href": {
          "anyOf": [
            {
              "$ref": "#/definitions/FieldDefWithCondition"
            },
            {
              "$ref": "#/definitions/ValueDefWithCondition"
            }
          ],
          "description": "A URL to load upon mouse click."
        },
        "key": {
          "$ref": "#/definitions/FieldDef",
          "description": "A data field to use as a unique key for data binding. When a visualization’s data is updated, the key value will be used to match data elements to existing mark instances. Use a key channel to enable object constancy for transitions over dynamic data."
        },
        "latitude": {
          "$ref": "#/definitions/FieldDef",
          "description": "Latitude position of geographically projected marks."
        },
        "latitude2": {
          "$ref": "#/definitions/FieldDef",
          "description": "Latitude-2 position for geographically projected ranged `\"area\"`, `\"bar\"`, `\"rect\"`, and  `\"rule\"`."
        },
        "longitude": {
          "$ref": "#/definitions/FieldDef",
          "description": "Longitude position of geographically projected marks."
        },
        "longitude2": {
          "$ref": "#/definitions/FieldDef",
          "description": "Longitude-2 position for geographically projected ranged `\"area\"`, `\"bar\"`, `\"rect\"`, and  `\"rule\"`."
        },
        "opacity": {
          "anyOf": [
            {
              "$ref": "#/definitions/MarkPropFieldDefWithCondition"
            },
            {
              "$ref": "#/definitions/MarkPropValueDefWithCondition"
            }
          ],
          "description": "Opacity of the marks – either can be a value or a range.\n\n__Default value:__ If undefined, the default opacity depends on [mark config](https://vega.github.io/vega-lite/docs/config.html#mark)'s `opacity` property."
        },
        "order": {
          "anyOf": [
            {
              "$ref": "#/definitions/OrderFieldDef"
            },
            {
              "items": {
                "$ref": "#/definitions/OrderFieldDef"
              },
              "type": "array"
            },
            {
              "$ref": "#/definitions/ValueDef"
            }
          ],
          "description": "Order of the marks.\n- For stacked marks, this `order` channel encodes [stack order](https://vega.github.io/vega-lite/docs/stack.html#order).\n- For line and trail marks, this `order` channel encodes order of data points in the lines. This can be useful for creating [a connected scatterplot](https://vega.github.io/vega-lite/examples/connected_scatterplot.html).  Setting `order` to `{\"value\": null}` makes the line marks use the original order in the data sources.\n- Otherwise, this `order` channel encodes layer order of the marks.\n\n__Note__: In aggregate plots, `order` field should be `aggregate`d to avoid creating additional aggregation grouping."
        },
        "shape": {
          "anyOf": [
            {
              "$ref": "#/definitions/MarkPropFieldDefWithCondition"
            },
            {
              "$ref": "#/definitions/MarkPropValueDefWithCondition"
            }
          ],
          "description": "For `point` marks the supported values are\n`\"circle\"` (default), `\"square\"`, `\"cross\"`, `\"diamond\"`, `\"triangle-up\"`,\nor `\"triangle-down\"`, or else a custom SVG path string.\nFor `geoshape` marks it should be a field definition of the geojson data\n\n__Default value:__ If undefined, the default shape depends on [mark config](https://vega.github.io/vega-lite/docs/config.html#point-config)'s `shape` property."
        },
        "size": {
          "anyOf": [
            {
              "$ref": "#/definitions/MarkPropFieldDefWithCondition"
            },
            {
              "$ref": "#/definitions/MarkPropValueDefWithCondition"
            }
          ],
          "description": "Size of the mark.\n- For `\"point\"`, `\"square\"` and `\"circle\"`, – the symbol size, or pixel area of the mark.\n- For `\"bar\"` and `\"tick\"` – the bar and tick's size.\n- For `\"text\"` – the text's font size.\n- Size is unsupported for `\"line\"`, `\"area\"`, and `\"rect\"`. (Use `\"trail\"` instead of line with varying size)"
        },
        "stroke": {
          "anyOf": [
            {
              "$ref": "#/definitions/MarkPropFieldDefWithCondition"
            },
            {
              "$ref": "#/definitions/MarkPropValueDefWithCondition"
            }
          ],
          "description": "Stroke color of the marks.\n__Default value:__ If undefined, the default color depends on [mark config](https://vega.github.io/vega-lite/docs/config.html#mark)'s `color` property.\n\n_Note:_ When using `stroke` channel, `color ` channel will be ignored. To customize both stroke and fill, please use `stroke` and `fill` channels (not `stroke` and `color`)."
        },
        "text": {
          "anyOf": [
            {
              "$ref": "#/definitions/TextFieldDefWithCondition"
            },
            {
              "$ref": "#/definitions/TextValueDefWithCondition"
            }
          ],
          "description": "Text of the `text` mark."
        },
        "tooltip": {
          "anyOf": [
            {
              "$ref": "#/definitions/TextFieldDefWithCondition"
            },
            {
              "$ref": "#/definitions/TextValueDefWithCondition"
            },
            {
              "items": {
                "$ref": "#/definitions/TextFieldDef"
              },
              "type": "array"
            }
          ],
          "description": "The tooltip text to show upon mouse hover."
        },
        "x": {
          "anyOf": [
            {
              "$ref": "#/definitions/PositionFieldDef"
            },
            {
              "$ref": "#/definitions/ValueDef"
            }
          ],
          "description": "X coordinates of the marks, or width of horizontal `\"bar\"` and `\"area\"`."
        },
        "x2": {
          "anyOf": [
            {
              "$ref": "#/definitions/FieldDef"
            },
            {
              "$ref": "#/definitions/ValueDef"
            }
          ],
          "description": "X2 coordinates for ranged `\"area\"`, `\"bar\"`, `\"rect\"`, and  `\"rule\"`."
        },
        "y": {
          "anyOf": [
            {
              "$ref": "#/definitions/PositionFieldDef"
            },
            {
              "$ref": "#/definitions/ValueDef"
            }
          ],
          "description": "Y coordinates of the marks, or height of vertical `\"bar\"` and `\"area\"`."
        },
        "y2": {
          "anyOf": [
            {
              "$ref": "#/definitions/FieldDef"
            },
            {
              "$ref": "#/definitions/ValueDef"
            }
          ],
          "description": "Y2 coordinates for ranged `\"area\"`, `\"bar\"`, `\"rect\"`, and  `\"rule\"`."
        }
      },
      "type": "object"
    },
    "EncodingSortField": {
      "additionalProperties": false,
      "description": "A sort definition for sorting a discrete scale in an encoding field definition.",
      "properties": {
        "field": {
          "anyOf": [
            {
              "type": "string"
            },
            {
              "$ref": "#/definitions/RepeatRef"
            }
          ],
          "description": "The data [field](https://vega.github.io/vega-lite/docs/field.html) to sort by.\n\n__Default value:__ If unspecified, defaults to the field specified in the outer data reference."
        },
        "op": {
          "$ref": "#/definitions/AggregateOp",
          "description": "An [aggregate operation](https://vega.github.io/vega-lite/docs/aggregate.html#ops) to perform on the field prior to sorting (e.g., `\"count\"`, `\"mean\"` and `\"median\"`).\nThis property is required in cases where the sort field and the data reference field do not match.\nThe input data objects will be aggregated, grouped by the encoded data field.\n\nFor a full list of operations, please see the documentation for [aggregate](https://vega.github.io/vega-lite/docs/aggregate.html#ops)."
        },
        "order": {
          "$ref": "#/definitions/SortOrder",
          "description": "The sort order. One of `\"ascending\"` (default), `\"descending\"`, or `null` (no not sort)."
        }
      },
      "required": [
        "op"
      ],
      "type": "object"
    },
    "EncodingWithFacet": {
      "additionalProperties": false,
      "properties": {
        "color": {
          "anyOf": [
            {
              "$ref": "#/definitions/MarkPropFieldDefWithCondition"
            },
            {
              "$ref": "#/definitions/MarkPropValueDefWithCondition"
            }
          ],
          "description": "Color of the marks – either fill or stroke color based on  the `filled` property of mark definition.\nBy default, `color` represents fill color for `\"area\"`, `\"bar\"`, `\"tick\"`,\n`\"text\"`, `\"trail\"`, `\"circle\"`, and `\"square\"` / stroke color for `\"line\"` and `\"point\"`.\n\n__Default value:__ If undefined, the default color depends on [mark config](https://vega.github.io/vega-lite/docs/config.html#mark)'s `color` property.\n\n_Note:_\n1) For fine-grained control over both fill and stroke colors of the marks, please use the `fill` and `stroke` channels.  If either `fill` or `stroke` channel is specified, `color` channel will be ignored.\n2) See the scale documentation for more information about customizing [color scheme](https://vega.github.io/vega-lite/docs/scale.html#scheme)."
        },
        "column": {
          "$ref": "#/definitions/FacetFieldDef",
          "description": "Horizontal facets for trellis plots."
        },
        "detail": {
          "anyOf": [
            {
              "$ref": "#/definitions/FieldDef"
            },
            {
              "items": {
                "$ref": "#/definitions/FieldDef"
              },
              "type": "array"
            }
          ],
          "description": "Additional levels of detail for grouping data in aggregate views and\nin line, trail, and area marks without mapping data to a specific visual channel."
        },
        "fill": {
          "anyOf": [
            {
              "$ref": "#/definitions/MarkPropFieldDefWithCondition"
            },
            {
              "$ref": "#/definitions/MarkPropValueDefWithCondition"
            }
          ],
          "description": "Fill color of the marks.\n__Default value:__ If undefined, the default color depends on [mark config](https://vega.github.io/vega-lite/docs/config.html#mark)'s `color` property.\n\n_Note:_ When using `fill` channel, `color ` channel will be ignored. To customize both fill and stroke, please use `fill` and `stroke` channels (not `fill` and `color`)."
        },
        "href": {
          "anyOf": [
            {
              "$ref": "#/definitions/FieldDefWithCondition"
            },
            {
              "$ref": "#/definitions/ValueDefWithCondition"
            }
          ],
          "description": "A URL to load upon mouse click."
        },
        "key": {
          "$ref": "#/definitions/FieldDef",
          "description": "A data field to use as a unique key for data binding. When a visualization’s data is updated, the key value will be used to match data elements to existing mark instances. Use a key channel to enable object constancy for transitions over dynamic data."
        },
        "latitude": {
          "$ref": "#/definitions/FieldDef",
          "description": "Latitude position of geographically projected marks."
        },
        "latitude2": {
          "$ref": "#/definitions/FieldDef",
          "description": "Latitude-2 position for geographically projected ranged `\"area\"`, `\"bar\"`, `\"rect\"`, and  `\"rule\"`."
        },
        "longitude": {
          "$ref": "#/definitions/FieldDef",
          "description": "Longitude position of geographically projected marks."
        },
        "longitude2": {
          "$ref": "#/definitions/FieldDef",
          "description": "Longitude-2 position for geographically projected ranged `\"area\"`, `\"bar\"`, `\"rect\"`, and  `\"rule\"`."
        },
        "opacity": {
          "anyOf": [
            {
              "$ref": "#/definitions/MarkPropFieldDefWithCondition"
            },
            {
              "$ref": "#/definitions/MarkPropValueDefWithCondition"
            }
          ],
          "description": "Opacity of the marks – either can be a value or a range.\n\n__Default value:__ If undefined, the default opacity depends on [mark config](https://vega.github.io/vega-lite/docs/config.html#mark)'s `opacity` property."
        },
        "order": {
          "anyOf": [
            {
              "$ref": "#/definitions/OrderFieldDef"
            },
            {
              "items": {
                "$ref": "#/definitions/OrderFieldDef"
              },
              "type": "array"
            },
            {
              "$ref": "#/definitions/ValueDef"
            }
          ],
          "description": "Order of the marks.\n- For stacked marks, this `order` channel encodes [stack order](https://vega.github.io/vega-lite/docs/stack.html#order).\n- For line and trail marks, this `order` channel encodes order of data points in the lines. This can be useful for creating [a connected scatterplot](https://vega.github.io/vega-lite/examples/connected_scatterplot.html).  Setting `order` to `{\"value\": null}` makes the line marks use the original order in the data sources.\n- Otherwise, this `order` channel encodes layer order of the marks.\n\n__Note__: In aggregate plots, `order` field should be `aggregate`d to avoid creating additional aggregation grouping."
        },
        "row": {
          "$ref": "#/definitions/FacetFieldDef",
          "description": "Vertical facets for trellis plots."
        },
        "shape": {
          "anyOf": [
            {
              "$ref": "#/definitions/MarkPropFieldDefWithCondition"
            },
            {
              "$ref": "#/definitions/MarkPropValueDefWithCondition"
            }
          ],
          "description": "For `point` marks the supported values are\n`\"circle\"` (default), `\"square\"`, `\"cross\"`, `\"diamond\"`, `\"triangle-up\"`,\nor `\"triangle-down\"`, or else a custom SVG path string.\nFor `geoshape` marks it should be a field definition of the geojson data\n\n__Default value:__ If undefined, the default shape depends on [mark config](https://vega.github.io/vega-lite/docs/config.html#point-config)'s `shape` property."
        },
        "size": {
          "anyOf": [
            {
              "$ref": "#/definitions/MarkPropFieldDefWithCondition"
            },
            {
              "$ref": "#/definitions/MarkPropValueDefWithCondition"
            }
          ],
          "description": "Size of the mark.\n- For `\"point\"`, `\"square\"` and `\"circle\"`, – the symbol size, or pixel area of the mark.\n- For `\"bar\"` and `\"tick\"` – the bar and tick's size.\n- For `\"text\"` – the text's font size.\n- Size is unsupported for `\"line\"`, `\"area\"`, and `\"rect\"`. (Use `\"trail\"` instead of line with varying size)"
        },
        "stroke": {
          "anyOf": [
            {
              "$ref": "#/definitions/MarkPropFieldDefWithCondition"
            },
            {
              "$ref": "#/definitions/MarkPropValueDefWithCondition"
            }
          ],
          "description": "Stroke color of the marks.\n__Default value:__ If undefined, the default color depends on [mark config](https://vega.github.io/vega-lite/docs/config.html#mark)'s `color` property.\n\n_Note:_ When using `stroke` channel, `color ` channel will be ignored. To customize both stroke and fill, please use `stroke` and `fill` channels (not `stroke` and `color`)."
        },
        "text": {
          "anyOf": [
            {
              "$ref": "#/definitions/TextFieldDefWithCondition"
            },
            {
              "$ref": "#/definitions/TextValueDefWithCondition"
            }
          ],
          "description": "Text of the `text` mark."
        },
        "tooltip": {
          "anyOf": [
            {
              "$ref": "#/definitions/TextFieldDefWithCondition"
            },
            {
              "$ref": "#/definitions/TextValueDefWithCondition"
            },
            {
              "items": {
                "$ref": "#/definitions/TextFieldDef"
              },
              "type": "array"
            }
          ],
          "description": "The tooltip text to show upon mouse hover."
        },
        "x": {
          "anyOf": [
            {
              "$ref": "#/definitions/PositionFieldDef"
            },
            {
              "$ref": "#/definitions/ValueDef"
            }
          ],
          "description": "X coordinates of the marks, or width of horizontal `\"bar\"` and `\"area\"`."
        },
        "x2": {
          "anyOf": [
            {
              "$ref": "#/definitions/FieldDef"
            },
            {
              "$ref": "#/definitions/ValueDef"
            }
          ],
          "description": "X2 coordinates for ranged `\"area\"`, `\"bar\"`, `\"rect\"`, and  `\"rule\"`."
        },
        "y": {
          "anyOf": [
            {
              "$ref": "#/definitions/PositionFieldDef"
            },
            {
              "$ref": "#/definitions/ValueDef"
            }
          ],
          "description": "Y coordinates of the marks, or height of vertical `\"bar\"` and `\"area\"`."
        },
        "y2": {
          "anyOf": [
            {
              "$ref": "#/definitions/FieldDef"
            },
            {
              "$ref": "#/definitions/ValueDef"
            }
          ],
          "description": "Y2 coordinates for ranged `\"area\"`, `\"bar\"`, `\"rect\"`, and  `\"rule\"`."
        }
      },
      "type": "object"
    },
    "ErrorBand": {
      "enum": [
        "errorband"
      ],
      "type": "string"
    },
    "ErrorBandConfig": {
      "additionalProperties": false,
      "properties": {
        "band": {
          "anyOf": [
            {
              "type": "boolean"
            },
            {
              "$ref": "#/definitions/MarkConfig"
            }
          ]
        },
        "borders": {
          "anyOf": [
            {
              "type": "boolean"
            },
            {
              "$ref": "#/definitions/MarkConfig"
            }
          ]
        },
        "extent": {
          "$ref": "#/definitions/ErrorBarExtent",
          "description": "The extent of the band. Available options include:\n- `\"ci\"`: Extend the band to the confidence interval of the mean.\n- `\"stderr\"`: The size of band are set to the value of standard error, extending from the mean.\n- `\"stdev\"`: The size of band are set to the value of standard deviation, extending from the mean.\n- `\"iqr\"`: Extend the band to the q1 and q3.\n\n__Default value:__ `\"stderr\"`."
        }
      },
      "type": "object"
    },
    "ErrorBandDef": {
      "additionalProperties": false,
      "properties": {
        "band": {
          "anyOf": [
            {
              "type": "boolean"
            },
            {
              "$ref": "#/definitions/MarkConfig"
            }
          ]
        },
        "borders": {
          "anyOf": [
            {
              "type": "boolean"
            },
            {
              "$ref": "#/definitions/MarkConfig"
            }
          ]
        },
        "color": {
          "description": "Color of the marks.\n\n__Default value:__ <span style=\"color: #4682b4;\">&#9632;</span> `\"#4682b4\"`",
          "type": "string"
        },
        "extent": {
          "$ref": "#/definitions/ErrorBarExtent",
          "description": "The extent of the band. Available options include:\n- `\"ci\"`: Extend the band to the confidence interval of the mean.\n- `\"stderr\"`: The size of band are set to the value of standard error, extending from the mean.\n- `\"stdev\"`: The size of band are set to the value of standard deviation, extending from the mean.\n- `\"iqr\"`: Extend the band to the q1 and q3.\n\n__Default value:__ `\"stderr\"`."
        },
        "opacity": {
          "description": "Opacity of the marks.",
          "type": "number"
        },
        "orient": {
          "$ref": "#/definitions/Orient",
          "description": "Orientation of the error band. This is normally automatically determined, but can be specified when the orientation is ambiguous and cannot be automatically determined."
        },
        "type": {
          "$ref": "#/definitions/ErrorBand",
          "description": "The mark type. This could a primitive mark type\n(one of `\"bar\"`, `\"circle\"`, `\"square\"`, `\"tick\"`, `\"line\"`,\n`\"area\"`, `\"point\"`, `\"geoshape\"`, `\"rule\"`, and `\"text\"`)\nor a composite mark type (e.g., `\"boxplot\"`, `\"errorband\"`, `\"errorbar\"`)."
        }
      },
      "required": [
        "type"
      ],
      "type": "object"
    },
    "ErrorBar": {
      "enum": [
        "errorbar"
      ],
      "type": "string"
    },
    "ErrorBarConfig": {
      "additionalProperties": false,
      "properties": {
        "extent": {
          "$ref": "#/definitions/ErrorBarExtent",
          "description": "The extent of the rule. Available options include:\n- `\"ci\"`: Extend the rule to the confidence interval of the mean.\n- `\"stderr\"`: The size of rule are set to the value of standard error, extending from the mean.\n- `\"stdev\"`: The size of rule are set to the value of standard deviation, extending from the mean.\n- `\"iqr\"`: Extend the rule to the q1 and q3.\n\n__Default value:__ `\"stderr\"`."
        },
        "rule": {
          "anyOf": [
            {
              "type": "boolean"
            },
            {
              "$ref": "#/definitions/MarkConfig"
            }
          ]
        },
        "ticks": {
          "anyOf": [
            {
              "type": "boolean"
            },
            {
              "$ref": "#/definitions/MarkConfig"
            }
          ]
        }
      },
      "type": "object"
    },
    "ErrorBarDef": {
      "additionalProperties": false,
      "properties": {
        "color": {
          "description": "Color of the marks.\n\n__Default value:__ <span style=\"color: #4682b4;\">&#9632;</span> `\"#4682b4\"`",
          "type": "string"
        },
        "extent": {
          "$ref": "#/definitions/ErrorBarExtent",
          "description": "The extent of the rule. Available options include:\n- `\"ci\"`: Extend the rule to the confidence interval of the mean.\n- `\"stderr\"`: The size of rule are set to the value of standard error, extending from the mean.\n- `\"stdev\"`: The size of rule are set to the value of standard deviation, extending from the mean.\n- `\"iqr\"`: Extend the rule to the q1 and q3.\n\n__Default value:__ `\"stderr\"`."
        },
        "opacity": {
          "description": "Opacity of the marks.",
          "type": "number"
        },
        "orient": {
          "$ref": "#/definitions/Orient",
          "description": "Orientation of the error bar.  This is normally automatically determined, but can be specified when the orientation is ambiguous and cannot be automatically determined."
        },
        "rule": {
          "anyOf": [
            {
              "type": "boolean"
            },
            {
              "$ref": "#/definitions/MarkConfig"
            }
          ]
        },
        "ticks": {
          "anyOf": [
            {
              "type": "boolean"
            },
            {
              "$ref": "#/definitions/MarkConfig"
            }
          ]
        },
        "type": {
          "$ref": "#/definitions/ErrorBar",
          "description": "The mark type. This could a primitive mark type\n(one of `\"bar\"`, `\"circle\"`, `\"square\"`, `\"tick\"`, `\"line\"`,\n`\"area\"`, `\"point\"`, `\"geoshape\"`, `\"rule\"`, and `\"text\"`)\nor a composite mark type (e.g., `\"boxplot\"`, `\"errorband\"`, `\"errorbar\"`)."
        }
      },
      "required": [
        "type"
      ],
      "type": "object"
    },
    "ErrorBarExtent": {
      "enum": [
        "ci",
        "iqr",
        "stderr",
        "stdev"
      ],
      "type": "string"
    },
    "LayerSpec": {
      "additionalProperties": false,
      "description": "Layer Spec with encoding and projection",
      "properties": {
        "data": {
          "$ref": "#/definitions/Data",
          "description": "An object describing the data source"
        },
        "description": {
          "description": "Description of this mark for commenting purpose.",
          "type": "string"
        },
        "encoding": {
          "$ref": "#/definitions/Encoding",
          "description": "A shared key-value mapping between encoding channels and definition of fields in the underlying layers."
        },
        "height": {
          "description": "The height of a visualization.\n\n__Default value:__\n- If a view's [`autosize`](https://vega.github.io/vega-lite/docs/size.html#autosize) type is `\"fit\"` or its y-channel has a [continuous scale](https://vega.github.io/vega-lite/docs/scale.html#continuous), the height will be the value of [`config.view.height`](https://vega.github.io/vega-lite/docs/spec.html#config).\n- For y-axis with a band or point scale: if [`rangeStep`](https://vega.github.io/vega-lite/docs/scale.html#band) is a numeric value or unspecified, the height is [determined by the range step, paddings, and the cardinality of the field mapped to y-channel](https://vega.github.io/vega-lite/docs/scale.html#band). Otherwise, if the `rangeStep` is `null`, the height will be the value of [`config.view.height`](https://vega.github.io/vega-lite/docs/spec.html#config).\n- If no field is mapped to `y` channel, the `height` will be the value of `rangeStep`.\n\n__Note__: For plots with [`row` and `column` channels](https://vega.github.io/vega-lite/docs/encoding.html#facet), this represents the height of a single view.\n\n__See also:__ The documentation for [width and height](https://vega.github.io/vega-lite/docs/size.html) contains more examples.",
          "type": "number"
        },
        "layer": {
          "description": "Layer or single view specifications to be layered.\n\n__Note__: Specifications inside `layer` cannot use `row` and `column` channels as layering facet specifications is not allowed.",
          "items": {
            "anyOf": [
              {
                "$ref": "#/definitions/LayerSpec"
              },
              {
                "$ref": "#/definitions/CompositeUnitSpec"
              }
            ]
          },
          "type": "array"
        },
        "name": {
          "description": "Name of the visualization for later reference.",
          "type": "string"
        },
        "projection": {
          "$ref": "#/definitions/Projection",
          "description": "An object defining properties of the geographic projection shared by underlying layers."
        },
        "resolve": {
          "$ref": "#/definitions/Resolve",
          "description": "Scale, axis, and legend resolutions for layers."
        },
        "title": {
          "anyOf": [
            {
              "type": "string"
            },
            {
              "$ref": "#/definitions/TitleParams"
            }
          ],
          "description": "Title for the plot."
        },
        "transform": {
          "description": "An array of data transformations such as filter and new field calculation.",
          "items": {
            "$ref": "#/definitions/Transform"
          },
          "type": "array"
        },
        "width": {
          "description": "The width of a visualization.\n\n__Default value:__ This will be determined by the following rules:\n\n- If a view's [`autosize`](https://vega.github.io/vega-lite/docs/size.html#autosize) type is `\"fit\"` or its x-channel has a [continuous scale](https://vega.github.io/vega-lite/docs/scale.html#continuous), the width will be the value of [`config.view.width`](https://vega.github.io/vega-lite/docs/spec.html#config).\n- For x-axis with a band or point scale: if [`rangeStep`](https://vega.github.io/vega-lite/docs/scale.html#band) is a numeric value or unspecified, the width is [determined by the range step, paddings, and the cardinality of the field mapped to x-channel](https://vega.github.io/vega-lite/docs/scale.html#band).   Otherwise, if the `rangeStep` is `null`, the width will be the value of [`config.view.width`](https://vega.github.io/vega-lite/docs/spec.html#config).\n- If no field is mapped to `x` channel, the `width` will be the value of [`config.scale.textXRangeStep`](https://vega.github.io/vega-lite/docs/size.html#default-width-and-height) for `text` mark and the value of `rangeStep` for other marks.\n\n__Note:__ For plots with [`row` and `column` channels](https://vega.github.io/vega-lite/docs/encoding.html#facet), this represents the width of a single view.\n\n__See also:__ The documentation for [width and height](https://vega.github.io/vega-lite/docs/size.html) contains more examples.",
          "type": "number"
        }
      },
      "required": [
        "layer"
      ],
      "type": "object"
    },
    "FacetFieldDef": {
      "additionalProperties": false,
      "properties": {
        "aggregate": {
          "$ref": "#/definitions/Aggregate",
          "description": "Aggregation function for the field\n(e.g., `mean`, `sum`, `median`, `min`, `max`, `count`).\n\n__Default value:__ `undefined` (None)"
        },
        "bin": {
          "anyOf": [
            {
              "type": "boolean"
            },
            {
              "$ref": "#/definitions/BinParams"
            }
          ],
          "description": "A flag for binning a `quantitative` field, or [an object defining binning parameters](https://vega.github.io/vega-lite/docs/bin.html#params).\nIf `true`, default [binning parameters](https://vega.github.io/vega-lite/docs/bin.html) will be applied.\n\n__Default value:__ `false`"
        },
        "field": {
          "anyOf": [
            {
              "type": "string"
            },
            {
              "$ref": "#/definitions/RepeatRef"
            }
          ],
          "description": "__Required.__ A string defining the name of the field from which to pull a data value\nor an object defining iterated values from the [`repeat`](https://vega.github.io/vega-lite/docs/repeat.html) operator.\n\n__Note:__ Dots (`.`) and brackets (`[` and `]`) can be used to access nested objects (e.g., `\"field\": \"foo.bar\"` and `\"field\": \"foo['bar']\"`).\nIf field names contain dots or brackets but are not nested, you can use `\\\\` to escape dots and brackets (e.g., `\"a\\\\.b\"` and `\"a\\\\[0\\\\]\"`).\nSee more details about escaping in the [field documentation](https://vega.github.io/vega-lite/docs/field.html).\n\n__Note:__ `field` is not required if `aggregate` is `count`."
        },
        "header": {
          "$ref": "#/definitions/Header",
          "description": "An object defining properties of a facet's header."
        },
        "sort": {
          "anyOf": [
            {
              "items": {
                "type": [
                  "number",
                  "string",
                  "boolean"
                ]
              },
              "type": "array"
            },
            {
              "$ref": "#/definitions/SortOrder"
            },
            {
              "$ref": "#/definitions/EncodingSortField"
            },
            {
              "type": "null"
            }
          ],
          "description": "Sort order for the encoded field.\nSupported `sort` values include `\"ascending\"`, `\"descending\"`, `null`, or an array specifying the preferred order of values.\nFor fields with discrete domains, `sort` can also be a [sort field definition object](https://vega.github.io/vega-lite/docs/sort.html#sort-field).\nFor `sort` as an [array specifying the preferred order of values](https://vega.github.io/vega-lite/docs/sort.html#sort-array), the sort order will obey the values in the array, followed by any unspecified values in their original order.\n\n__Default value:__ `\"ascending\"`\n\n__Note:__ `null` is not supported for `row` and `column`."
        },
        "timeUnit": {
          "$ref": "#/definitions/TimeUnit",
          "description": "Time unit (e.g., `year`, `yearmonth`, `month`, `hours`) for a temporal field.\nor [a temporal field that gets casted as ordinal](https://vega.github.io/vega-lite/docs/type.html#cast).\n\n__Default value:__ `undefined` (None)"
        },
        "title": {
          "description": "A title for the field. If `null`, the title will be removed.\n\n__Default value:__  derived from the field's name and transformation function (`aggregate`, `bin` and `timeUnit`).  If the field has an aggregate function, the function is displayed as part of the title (e.g., `\"Sum of Profit\"`). If the field is binned or has a time unit applied, the applied function is shown in parentheses (e.g., `\"Profit (binned)\"`, `\"Transaction Date (year-month)\"`).  Otherwise, the title is simply the field name.\n\n__Notes__:\n\n1) You can customize the default field title format by providing the [`fieldTitle` property in the [config](https://vega.github.io/vega-lite/docs/config.html) or [`fieldTitle` function via the `compile` function's options](https://vega.github.io/vega-lite/docs/compile.html#field-title).\n\n2) If both field definition's `title` and axis, header, or legend `title` are defined, axis/header/legend title will be used.",
          "type": [
            "string",
            "null"
          ]
        },
        "type": {
          "$ref": "#/definitions/Type",
          "description": "The encoded field's type of measurement (`\"quantitative\"`, `\"temporal\"`, `\"ordinal\"`, or `\"nominal\"`).\nIt can also be a `\"geojson\"` type for encoding ['geoshape'](https://vega.github.io/vega-lite/docs/geoshape.html)."
        }
      },
      "required": [
        "type"
      ],
      "type": "object"
    },
    "FacetMapping": {
      "additionalProperties": false,
      "properties": {
        "column": {
          "$ref": "#/definitions/FacetFieldDef",
          "description": "Horizontal facets for trellis plots."
        },
        "row": {
          "$ref": "#/definitions/FacetFieldDef",
          "description": "Vertical facets for trellis plots."
        }
      },
      "type": "object"
    },
    "FieldDef": {
      "additionalProperties": false,
      "description": "Definition object for a data field, its type and transformation of an encoding channel.",
      "properties": {
        "aggregate": {
          "$ref": "#/definitions/Aggregate",
          "description": "Aggregation function for the field\n(e.g., `mean`, `sum`, `median`, `min`, `max`, `count`).\n\n__Default value:__ `undefined` (None)"
        },
        "bin": {
          "anyOf": [
            {
              "type": "boolean"
            },
            {
              "$ref": "#/definitions/BinParams"
            }
          ],
          "description": "A flag for binning a `quantitative` field, or [an object defining binning parameters](https://vega.github.io/vega-lite/docs/bin.html#params).\nIf `true`, default [binning parameters](https://vega.github.io/vega-lite/docs/bin.html) will be applied.\n\n__Default value:__ `false`"
        },
        "field": {
          "anyOf": [
            {
              "type": "string"
            },
            {
              "$ref": "#/definitions/RepeatRef"
            }
          ],
          "description": "__Required.__ A string defining the name of the field from which to pull a data value\nor an object defining iterated values from the [`repeat`](https://vega.github.io/vega-lite/docs/repeat.html) operator.\n\n__Note:__ Dots (`.`) and brackets (`[` and `]`) can be used to access nested objects (e.g., `\"field\": \"foo.bar\"` and `\"field\": \"foo['bar']\"`).\nIf field names contain dots or brackets but are not nested, you can use `\\\\` to escape dots and brackets (e.g., `\"a\\\\.b\"` and `\"a\\\\[0\\\\]\"`).\nSee more details about escaping in the [field documentation](https://vega.github.io/vega-lite/docs/field.html).\n\n__Note:__ `field` is not required if `aggregate` is `count`."
        },
        "timeUnit": {
          "$ref": "#/definitions/TimeUnit",
          "description": "Time unit (e.g., `year`, `yearmonth`, `month`, `hours`) for a temporal field.\nor [a temporal field that gets casted as ordinal](https://vega.github.io/vega-lite/docs/type.html#cast).\n\n__Default value:__ `undefined` (None)"
        },
        "title": {
          "description": "A title for the field. If `null`, the title will be removed.\n\n__Default value:__  derived from the field's name and transformation function (`aggregate`, `bin` and `timeUnit`).  If the field has an aggregate function, the function is displayed as part of the title (e.g., `\"Sum of Profit\"`). If the field is binned or has a time unit applied, the applied function is shown in parentheses (e.g., `\"Profit (binned)\"`, `\"Transaction Date (year-month)\"`).  Otherwise, the title is simply the field name.\n\n__Notes__:\n\n1) You can customize the default field title format by providing the [`fieldTitle` property in the [config](https://vega.github.io/vega-lite/docs/config.html) or [`fieldTitle` function via the `compile` function's options](https://vega.github.io/vega-lite/docs/compile.html#field-title).\n\n2) If both field definition's `title` and axis, header, or legend `title` are defined, axis/header/legend title will be used.",
          "type": [
            "string",
            "null"
          ]
        },
        "type": {
          "$ref": "#/definitions/Type",
          "description": "The encoded field's type of measurement (`\"quantitative\"`, `\"temporal\"`, `\"ordinal\"`, or `\"nominal\"`).\nIt can also be a `\"geojson\"` type for encoding ['geoshape'](https://vega.github.io/vega-lite/docs/geoshape.html)."
        }
      },
      "required": [
        "type"
      ],
      "type": "object"
    },
    "FieldDefWithCondition": {
      "additionalProperties": false,
      "description": "A FieldDef with Condition<ValueDef>\n{\n   condition: {value: ...},\n   field: ...,\n   ...\n}",
      "properties": {
        "aggregate": {
          "$ref": "#/definitions/Aggregate",
          "description": "Aggregation function for the field\n(e.g., `mean`, `sum`, `median`, `min`, `max`, `count`).\n\n__Default value:__ `undefined` (None)"
        },
        "bin": {
          "anyOf": [
            {
              "type": "boolean"
            },
            {
              "$ref": "#/definitions/BinParams"
            }
          ],
          "description": "A flag for binning a `quantitative` field, or [an object defining binning parameters](https://vega.github.io/vega-lite/docs/bin.html#params).\nIf `true`, default [binning parameters](https://vega.github.io/vega-lite/docs/bin.html) will be applied.\n\n__Default value:__ `false`"
        },
        "condition": {
          "anyOf": [
            {
              "$ref": "#/definitions/ConditionalValueDef"
            },
            {
              "items": {
                "$ref": "#/definitions/ConditionalValueDef"
              },
              "type": "array"
            }
          ],
          "description": "One or more value definition(s) with a selection predicate.\n\n__Note:__ A field definition's `condition` property can only contain [value definitions](https://vega.github.io/vega-lite/docs/encoding.html#value-def)\nsince Vega-Lite only allows at most one encoded field per encoding channel."
        },
        "field": {
          "anyOf": [
            {
              "type": "string"
            },
            {
              "$ref": "#/definitions/RepeatRef"
            }
          ],
          "description": "__Required.__ A string defining the name of the field from which to pull a data value\nor an object defining iterated values from the [`repeat`](https://vega.github.io/vega-lite/docs/repeat.html) operator.\n\n__Note:__ Dots (`.`) and brackets (`[` and `]`) can be used to access nested objects (e.g., `\"field\": \"foo.bar\"` and `\"field\": \"foo['bar']\"`).\nIf field names contain dots or brackets but are not nested, you can use `\\\\` to escape dots and brackets (e.g., `\"a\\\\.b\"` and `\"a\\\\[0\\\\]\"`).\nSee more details about escaping in the [field documentation](https://vega.github.io/vega-lite/docs/field.html).\n\n__Note:__ `field` is not required if `aggregate` is `count`."
        },
        "timeUnit": {
          "$ref": "#/definitions/TimeUnit",
          "description": "Time unit (e.g., `year`, `yearmonth`, `month`, `hours`) for a temporal field.\nor [a temporal field that gets casted as ordinal](https://vega.github.io/vega-lite/docs/type.html#cast).\n\n__Default value:__ `undefined` (None)"
        },
        "title": {
          "description": "A title for the field. If `null`, the title will be removed.\n\n__Default value:__  derived from the field's name and transformation function (`aggregate`, `bin` and `timeUnit`).  If the field has an aggregate function, the function is displayed as part of the title (e.g., `\"Sum of Profit\"`). If the field is binned or has a time unit applied, the applied function is shown in parentheses (e.g., `\"Profit (binned)\"`, `\"Transaction Date (year-month)\"`).  Otherwise, the title is simply the field name.\n\n__Notes__:\n\n1) You can customize the default field title format by providing the [`fieldTitle` property in the [config](https://vega.github.io/vega-lite/docs/config.html) or [`fieldTitle` function via the `compile` function's options](https://vega.github.io/vega-lite/docs/compile.html#field-title).\n\n2) If both field definition's `title` and axis, header, or legend `title` are defined, axis/header/legend title will be used.",
          "type": [
            "string",
            "null"
          ]
        },
        "type": {
          "$ref": "#/definitions/Type",
          "description": "The encoded field's type of measurement (`\"quantitative\"`, `\"temporal\"`, `\"ordinal\"`, or `\"nominal\"`).\nIt can also be a `\"geojson\"` type for encoding ['geoshape'](https://vega.github.io/vega-lite/docs/geoshape.html)."
        }
      },
      "required": [
        "type"
      ],
      "type": "object"
    },
    "MarkPropFieldDefWithCondition": {
      "additionalProperties": false,
      "description": "A FieldDef with Condition<ValueDef>\n{\n   condition: {value: ...},\n   field: ...,\n   ...\n}",
      "properties": {
        "aggregate": {
          "$ref": "#/definitions/Aggregate",
          "description": "Aggregation function for the field\n(e.g., `mean`, `sum`, `median`, `min`, `max`, `count`).\n\n__Default value:__ `undefined` (None)"
        },
        "bin": {
          "anyOf": [
            {
              "type": "boolean"
            },
            {
              "$ref": "#/definitions/BinParams"
            }
          ],
          "description": "A flag for binning a `quantitative` field, or [an object defining binning parameters](https://vega.github.io/vega-lite/docs/bin.html#params).\nIf `true`, default [binning parameters](https://vega.github.io/vega-lite/docs/bin.html) will be applied.\n\n__Default value:__ `false`"
        },
        "condition": {
          "anyOf": [
            {
              "$ref": "#/definitions/ConditionalValueDef"
            },
            {
              "items": {
                "$ref": "#/definitions/ConditionalValueDef"
              },
              "type": "array"
            }
          ],
          "description": "One or more value definition(s) with a selection predicate.\n\n__Note:__ A field definition's `condition` property can only contain [value definitions](https://vega.github.io/vega-lite/docs/encoding.html#value-def)\nsince Vega-Lite only allows at most one encoded field per encoding channel."
        },
        "field": {
          "anyOf": [
            {
              "type": "string"
            },
            {
              "$ref": "#/definitions/RepeatRef"
            }
          ],
          "description": "__Required.__ A string defining the name of the field from which to pull a data value\nor an object defining iterated values from the [`repeat`](https://vega.github.io/vega-lite/docs/repeat.html) operator.\n\n__Note:__ Dots (`.`) and brackets (`[` and `]`) can be used to access nested objects (e.g., `\"field\": \"foo.bar\"` and `\"field\": \"foo['bar']\"`).\nIf field names contain dots or brackets but are not nested, you can use `\\\\` to escape dots and brackets (e.g., `\"a\\\\.b\"` and `\"a\\\\[0\\\\]\"`).\nSee more details about escaping in the [field documentation](https://vega.github.io/vega-lite/docs/field.html).\n\n__Note:__ `field` is not required if `aggregate` is `count`."
        },
        "legend": {
          "anyOf": [
            {
              "$ref": "#/definitions/Legend"
            },
            {
              "type": "null"
            }
          ],
          "description": "An object defining properties of the legend.\nIf `null`, the legend for the encoding channel will be removed.\n\n__Default value:__ If undefined, default [legend properties](https://vega.github.io/vega-lite/docs/legend.html) are applied."
        },
        "scale": {
          "anyOf": [
            {
              "$ref": "#/definitions/Scale"
            },
            {
              "type": "null"
            }
          ],
          "description": "An object defining properties of the channel's scale, which is the function that transforms values in the data domain (numbers, dates, strings, etc) to visual values (pixels, colors, sizes) of the encoding channels.\n\nIf `null`, the scale will be [disabled and the data value will be directly encoded](https://vega.github.io/vega-lite/docs/scale.html#disable).\n\n__Default value:__ If undefined, default [scale properties](https://vega.github.io/vega-lite/docs/scale.html) are applied."
        },
        "sort": {
          "anyOf": [
            {
              "items": {
                "type": [
                  "number",
                  "string",
                  "boolean"
                ]
              },
              "type": "array"
            },
            {
              "$ref": "#/definitions/SortOrder"
            },
            {
              "$ref": "#/definitions/EncodingSortField"
            },
            {
              "type": "null"
            }
          ],
          "description": "Sort order for the encoded field.\nSupported `sort` values include `\"ascending\"`, `\"descending\"`, `null`, or an array specifying the preferred order of values.\nFor fields with discrete domains, `sort` can also be a [sort field definition object](https://vega.github.io/vega-lite/docs/sort.html#sort-field).\nFor `sort` as an [array specifying the preferred order of values](https://vega.github.io/vega-lite/docs/sort.html#sort-array), the sort order will obey the values in the array, followed by any unspecified values in their original order.\n\n__Default value:__ `\"ascending\"`\n\n__Note:__ `null` is not supported for `row` and `column`."
        },
        "timeUnit": {
          "$ref": "#/definitions/TimeUnit",
          "description": "Time unit (e.g., `year`, `yearmonth`, `month`, `hours`) for a temporal field.\nor [a temporal field that gets casted as ordinal](https://vega.github.io/vega-lite/docs/type.html#cast).\n\n__Default value:__ `undefined` (None)"
        },
        "title": {
          "description": "A title for the field. If `null`, the title will be removed.\n\n__Default value:__  derived from the field's name and transformation function (`aggregate`, `bin` and `timeUnit`).  If the field has an aggregate function, the function is displayed as part of the title (e.g., `\"Sum of Profit\"`). If the field is binned or has a time unit applied, the applied function is shown in parentheses (e.g., `\"Profit (binned)\"`, `\"Transaction Date (year-month)\"`).  Otherwise, the title is simply the field name.\n\n__Notes__:\n\n1) You can customize the default field title format by providing the [`fieldTitle` property in the [config](https://vega.github.io/vega-lite/docs/config.html) or [`fieldTitle` function via the `compile` function's options](https://vega.github.io/vega-lite/docs/compile.html#field-title).\n\n2) If both field definition's `title` and axis, header, or legend `title` are defined, axis/header/legend title will be used.",
          "type": [
            "string",
            "null"
          ]
        },
        "type": {
          "$ref": "#/definitions/Type",
          "description": "The encoded field's type of measurement (`\"quantitative\"`, `\"temporal\"`, `\"ordinal\"`, or `\"nominal\"`).\nIt can also be a `\"geojson\"` type for encoding ['geoshape'](https://vega.github.io/vega-lite/docs/geoshape.html)."
        }
      },
      "required": [
        "type"
      ],
      "type": "object"
    },
    "TextFieldDefWithCondition": {
      "additionalProperties": false,
      "description": "A FieldDef with Condition<ValueDef>\n{\n   condition: {value: ...},\n   field: ...,\n   ...\n}",
      "properties": {
        "aggregate": {
          "$ref": "#/definitions/Aggregate",
          "description": "Aggregation function for the field\n(e.g., `mean`, `sum`, `median`, `min`, `max`, `count`).\n\n__Default value:__ `undefined` (None)"
        },
        "bin": {
          "anyOf": [
            {
              "type": "boolean"
            },
            {
              "$ref": "#/definitions/BinParams"
            }
          ],
          "description": "A flag for binning a `quantitative` field, or [an object defining binning parameters](https://vega.github.io/vega-lite/docs/bin.html#params).\nIf `true`, default [binning parameters](https://vega.github.io/vega-lite/docs/bin.html) will be applied.\n\n__Default value:__ `false`"
        },
        "condition": {
          "anyOf": [
            {
              "$ref": "#/definitions/ConditionalValueDef"
            },
            {
              "items": {
                "$ref": "#/definitions/ConditionalValueDef"
              },
              "type": "array"
            }
          ],
          "description": "One or more value definition(s) with a selection predicate.\n\n__Note:__ A field definition's `condition` property can only contain [value definitions](https://vega.github.io/vega-lite/docs/encoding.html#value-def)\nsince Vega-Lite only allows at most one encoded field per encoding channel."
        },
        "field": {
          "anyOf": [
            {
              "type": "string"
            },
            {
              "$ref": "#/definitions/RepeatRef"
            }
          ],
          "description": "__Required.__ A string defining the name of the field from which to pull a data value\nor an object defining iterated values from the [`repeat`](https://vega.github.io/vega-lite/docs/repeat.html) operator.\n\n__Note:__ Dots (`.`) and brackets (`[` and `]`) can be used to access nested objects (e.g., `\"field\": \"foo.bar\"` and `\"field\": \"foo['bar']\"`).\nIf field names contain dots or brackets but are not nested, you can use `\\\\` to escape dots and brackets (e.g., `\"a\\\\.b\"` and `\"a\\\\[0\\\\]\"`).\nSee more details about escaping in the [field documentation](https://vega.github.io/vega-lite/docs/field.html).\n\n__Note:__ `field` is not required if `aggregate` is `count`."
        },
        "format": {
          "description": "The [formatting pattern](https://vega.github.io/vega-lite/docs/format.html) for a text field. If not defined, this will be determined automatically.",
          "type": "string"
        },
        "timeUnit": {
          "$ref": "#/definitions/TimeUnit",
          "description": "Time unit (e.g., `year`, `yearmonth`, `month`, `hours`) for a temporal field.\nor [a temporal field that gets casted as ordinal](https://vega.github.io/vega-lite/docs/type.html#cast).\n\n__Default value:__ `undefined` (None)"
        },
        "title": {
          "description": "A title for the field. If `null`, the title will be removed.\n\n__Default value:__  derived from the field's name and transformation function (`aggregate`, `bin` and `timeUnit`).  If the field has an aggregate function, the function is displayed as part of the title (e.g., `\"Sum of Profit\"`). If the field is binned or has a time unit applied, the applied function is shown in parentheses (e.g., `\"Profit (binned)\"`, `\"Transaction Date (year-month)\"`).  Otherwise, the title is simply the field name.\n\n__Notes__:\n\n1) You can customize the default field title format by providing the [`fieldTitle` property in the [config](https://vega.github.io/vega-lite/docs/config.html) or [`fieldTitle` function via the `compile` function's options](https://vega.github.io/vega-lite/docs/compile.html#field-title).\n\n2) If both field definition's `title` and axis, header, or legend `title` are defined, axis/header/legend title will be used.",
          "type": [
            "string",
            "null"
          ]
        },
        "type": {
          "$ref": "#/definitions/Type",
          "description": "The encoded field's type of measurement (`\"quantitative\"`, `\"temporal\"`, `\"ordinal\"`, or `\"nominal\"`).\nIt can also be a `\"geojson\"` type for encoding ['geoshape'](https://vega.github.io/vega-lite/docs/geoshape.html)."
        }
      },
      "required": [
        "type"
      ],
      "type": "object"
    },
    "FieldEqualPredicate": {
      "additionalProperties": false,
      "properties": {
        "equal": {
          "anyOf": [
            {
              "type": "string"
            },
            {
              "type": "number"
            },
            {
              "type": "boolean"
            },
            {
              "$ref": "#/definitions/DateTime"
            }
          ],
          "description": "The value that the field should be equal to."
        },
        "field": {
          "description": "Field to be filtered.",
          "type": "string"
        },
        "timeUnit": {
          "$ref": "#/definitions/TimeUnit",
          "description": "Time unit for the field to be filtered."
        }
      },
      "required": [
        "equal",
        "field"
      ],
      "type": "object"
    },
    "FieldGTEPredicate": {
      "additionalProperties": false,
      "properties": {
        "field": {
          "description": "Field to be filtered.",
          "type": "string"
        },
        "gte": {
          "anyOf": [
            {
              "type": "string"
            },
            {
              "type": "number"
            },
            {
              "$ref": "#/definitions/DateTime"
            }
          ],
          "description": "The value that the field should be greater than or equals to."
        },
        "timeUnit": {
          "$ref": "#/definitions/TimeUnit",
          "description": "Time unit for the field to be filtered."
        }
      },
      "required": [
        "field",
        "gte"
      ],
      "type": "object"
    },
    "FieldGTPredicate": {
      "additionalProperties": false,
      "properties": {
        "field": {
          "description": "Field to be filtered.",
          "type": "string"
        },
        "gt": {
          "anyOf": [
            {
              "type": "string"
            },
            {
              "type": "number"
            },
            {
              "$ref": "#/definitions/DateTime"
            }
          ],
          "description": "The value that the field should be greater than."
        },
        "timeUnit": {
          "$ref": "#/definitions/TimeUnit",
          "description": "Time unit for the field to be filtered."
        }
      },
      "required": [
        "field",
        "gt"
      ],
      "type": "object"
    },
    "FieldLTEPredicate": {
      "additionalProperties": false,
      "properties": {
        "field": {
          "description": "Field to be filtered.",
          "type": "string"
        },
        "lte": {
          "anyOf": [
            {
              "type": "string"
            },
            {
              "type": "number"
            },
            {
              "$ref": "#/definitions/DateTime"
            }
          ],
          "description": "The value that the field should be less than or equals to."
        },
        "timeUnit": {
          "$ref": "#/definitions/TimeUnit",
          "description": "Time unit for the field to be filtered."
        }
      },
      "required": [
        "field",
        "lte"
      ],
      "type": "object"
    },
    "FieldLTPredicate": {
      "additionalProperties": false,
      "properties": {
        "field": {
          "description": "Field to be filtered.",
          "type": "string"
        },
        "lt": {
          "anyOf": [
            {
              "type": "string"
            },
            {
              "type": "number"
            },
            {
              "$ref": "#/definitions/DateTime"
            }
          ],
          "description": "The value that the field should be less than."
        },
        "timeUnit": {
          "$ref": "#/definitions/TimeUnit",
          "description": "Time unit for the field to be filtered."
        }
      },
      "required": [
        "field",
        "lt"
      ],
      "type": "object"
    },
    "FieldOneOfPredicate": {
      "additionalProperties": false,
      "properties": {
        "field": {
          "description": "Field to be filtered.",
          "type": "string"
        },
        "oneOf": {
          "anyOf": [
            {
              "items": {
                "type": "string"
              },
              "type": "array"
            },
            {
              "items": {
                "type": "number"
              },
              "type": "array"
            },
            {
              "items": {
                "type": "boolean"
              },
              "type": "array"
            },
            {
              "items": {
                "$ref": "#/definitions/DateTime"
              },
              "type": "array"
            }
          ],
          "description": "A set of values that the `field`'s value should be a member of,\nfor a data item included in the filtered data."
        },
        "timeUnit": {
          "$ref": "#/definitions/TimeUnit",
          "description": "Time unit for the field to be filtered."
        }
      },
      "required": [
        "field",
        "oneOf"
      ],
      "type": "object"
    },
    "FieldRangePredicate": {
      "additionalProperties": false,
      "properties": {
        "field": {
          "description": "Field to be filtered.",
          "type": "string"
        },
        "range": {
          "description": "An array of inclusive minimum and maximum values\nfor a field value of a data item to be included in the filtered data.",
          "items": {
            "anyOf": [
              {
                "type": "number"
              },
              {
                "$ref": "#/definitions/DateTime"
              },
              {
                "type": "null"
              }
            ]
          },
          "maxItems": 2,
          "minItems": 2,
          "type": "array"
        },
        "timeUnit": {
          "$ref": "#/definitions/TimeUnit",
          "description": "Time unit for the field to be filtered."
        }
      },
      "required": [
        "field",
        "range"
      ],
      "type": "object"
    },
    "FilterTransform": {
      "additionalProperties": false,
      "properties": {
        "filter": {
          "$ref": "#/definitions/LogicalOperand<Predicate>",
          "description": "The `filter` property must be one of the predicate definitions:\n\n1) an [expression](https://vega.github.io/vega-lite/docs/types.html#expression) string,\nwhere `datum` can be used to refer to the current data object\n\n2) one of the field predicates: [`equal`](https://vega.github.io/vega-lite/docs/filter.html#equal-predicate),\n[`lt`](https://vega.github.io/vega-lite/docs/filter.html#lt-predicate),\n[`lte`](https://vega.github.io/vega-lite/docs/filter.html#lte-predicate),\n[`gt`](https://vega.github.io/vega-lite/docs/filter.html#gt-predicate),\n[`gte`](https://vega.github.io/vega-lite/docs/filter.html#gte-predicate),\n[`range`](https://vega.github.io/vega-lite/docs/filter.html#range-predicate),\nor [`oneOf`](https://vega.github.io/vega-lite/docs/filter.html#one-of-predicate).\n\n3) a [selection predicate](https://vega.github.io/vega-lite/docs/filter.html#selection-predicate)\n\n4) a logical operand that combines (1), (2), or (3)."
        }
      },
      "required": [
        "filter"
      ],
      "type": "object"
    },
    "FontStyle": {
      "enum": [
        "normal",
        "italic"
      ],
      "type": "string"
    },
    "FontWeight": {
      "anyOf": [
        {
          "$ref": "#/definitions/FontWeightString"
        },
        {
          "$ref": "#/definitions/FontWeightNumber"
        }
      ]
    },
    "FontWeightNumber": {
      "maximum": 900,
      "minimum": 100,
      "type": "number"
    },
    "FontWeightString": {
      "enum": [
        "normal",
        "bold"
      ],
      "type": "string"
    },
    "FacetSpec": {
      "additionalProperties": false,
      "properties": {
        "align": {
          "anyOf": [
            {
              "$ref": "#/definitions/VgLayoutAlign"
            },
            {
              "$ref": "#/definitions/RowCol<VgLayoutAlign>"
            }
          ],
          "description": "The alignment to apply to grid rows and columns.\nThe supported string values are `\"all\"`, `\"each\"`, and `\"none\"`.\n\n- For `\"none\"`, a flow layout will be used, in which adjacent subviews are simply placed one after the other.\n- For `\"each\"`, subviews will be aligned into a clean grid structure, but each row or column may be of variable size.\n- For `\"all\"`, subviews will be aligned and each row or column will be sized identically based on the maximum observed size. String values for this property will be applied to both grid rows and columns.\n\nAlternatively, an object value of the form `{\"row\": string, \"column\": string}` can be used to supply different alignments for rows and columns.\n\n__Default value:__ `\"all\"`."
        },
        "bounds": {
          "description": "The bounds calculation method to use for determining the extent of a sub-plot. One of `full` (the default) or `flush`.\n\n- If set to `full`, the entire calculated bounds (including axes, title, and legend) will be used.\n- If set to `flush`, only the specified width and height values for the sub-view will be used. The `flush` setting can be useful when attempting to place sub-plots without axes or legends into a uniform grid structure.\n\n__Default value:__ `\"full\"`",
          "enum": [
            "full",
            "flush"
          ],
          "type": "string"
        },
        "center": {
          "anyOf": [
            {
              "type": "boolean"
            },
            {
              "$ref": "#/definitions/RowCol<boolean>"
            }
          ],
          "description": "Boolean flag indicating if subviews should be centered relative to their respective rows or columns.\n\nAn object value of the form `{\"row\": boolean, \"column\": boolean}` can be used to supply different centering values for rows and columns.\n\n__Default value:__ `false`"
        },
        "data": {
          "$ref": "#/definitions/Data",
          "description": "An object describing the data source"
        },
        "description": {
          "description": "Description of this mark for commenting purpose.",
          "type": "string"
        },
        "facet": {
          "$ref": "#/definitions/FacetMapping",
          "description": "An object that describes mappings between `row` and `column` channels and their field definitions."
        },
        "name": {
          "description": "Name of the visualization for later reference.",
          "type": "string"
        },
        "resolve": {
          "$ref": "#/definitions/Resolve",
          "description": "Scale, axis, and legend resolutions for facets."
        },
        "spacing": {
          "anyOf": [
            {
              "type": "number"
            },
            {
              "$ref": "#/definitions/RowCol<number>"
            }
          ],
          "description": "The spacing in pixels between sub-views of the composition operator.\nAn object of the form `{\"row\": number, \"column\": number}` can be used to set\ndifferent spacing values for rows and columns.\n\n__Default value__: `10`"
        },
        "spec": {
          "anyOf": [
            {
              "$ref": "#/definitions/LayerSpec"
            },
            {
              "$ref": "#/definitions/CompositeUnitSpec"
            }
          ],
          "description": "A specification of the view that gets faceted."
        },
        "title": {
          "anyOf": [
            {
              "type": "string"
            },
            {
              "$ref": "#/definitions/TitleParams"
            }
          ],
          "description": "Title for the plot."
        },
        "transform": {
          "description": "An array of data transformations such as filter and new field calculation.",
          "items": {
            "$ref": "#/definitions/Transform"
          },
          "type": "array"
        }
      },
      "required": [
        "facet",
        "spec"
      ],
      "type": "object"
    },
    "HConcatSpec": {
      "additionalProperties": false,
      "properties": {
        "bounds": {
          "description": "The bounds calculation method to use for determining the extent of a sub-plot. One of `full` (the default) or `flush`.\n\n- If set to `full`, the entire calculated bounds (including axes, title, and legend) will be used.\n- If set to `flush`, only the specified width and height values for the sub-view will be used. The `flush` setting can be useful when attempting to place sub-plots without axes or legends into a uniform grid structure.\n\n__Default value:__ `\"full\"`",
          "enum": [
            "full",
            "flush"
          ],
          "type": "string"
        },
        "center": {
          "description": "Boolean flag indicating if subviews should be centered relative to their respective rows or columns.\n\n__Default value:__ `false`",
          "type": "boolean"
        },
        "data": {
          "$ref": "#/definitions/Data",
          "description": "An object describing the data source"
        },
        "description": {
          "description": "Description of this mark for commenting purpose.",
          "type": "string"
        },
        "hconcat": {
          "description": "A list of views that should be concatenated and put into a row.",
          "items": {
            "$ref": "#/definitions/Spec"
          },
          "type": "array"
        },
        "name": {
          "description": "Name of the visualization for later reference.",
          "type": "string"
        },
        "resolve": {
          "$ref": "#/definitions/Resolve",
          "description": "Scale, axis, and legend resolutions for horizontally concatenated charts."
        },
        "spacing": {
          "description": "The spacing in pixels between sub-views of the concat operator.\n\n__Default value__: `10`",
          "type": "number"
        },
        "title": {
          "anyOf": [
            {
              "type": "string"
            },
            {
              "$ref": "#/definitions/TitleParams"
            }
          ],
          "description": "Title for the plot."
        },
        "transform": {
          "description": "An array of data transformations such as filter and new field calculation.",
          "items": {
            "$ref": "#/definitions/Transform"
          },
          "type": "array"
        }
      },
      "required": [
        "hconcat"
      ],
      "type": "object"
    },
    "RepeatSpec": {
      "additionalProperties": false,
      "properties": {
        "align": {
          "anyOf": [
            {
              "$ref": "#/definitions/VgLayoutAlign"
            },
            {
              "$ref": "#/definitions/RowCol<VgLayoutAlign>"
            }
          ],
          "description": "The alignment to apply to grid rows and columns.\nThe supported string values are `\"all\"`, `\"each\"`, and `\"none\"`.\n\n- For `\"none\"`, a flow layout will be used, in which adjacent subviews are simply placed one after the other.\n- For `\"each\"`, subviews will be aligned into a clean grid structure, but each row or column may be of variable size.\n- For `\"all\"`, subviews will be aligned and each row or column will be sized identically based on the maximum observed size. String values for this property will be applied to both grid rows and columns.\n\nAlternatively, an object value of the form `{\"row\": string, \"column\": string}` can be used to supply different alignments for rows and columns.\n\n__Default value:__ `\"all\"`."
        },
        "bounds": {
          "description": "The bounds calculation method to use for determining the extent of a sub-plot. One of `full` (the default) or `flush`.\n\n- If set to `full`, the entire calculated bounds (including axes, title, and legend) will be used.\n- If set to `flush`, only the specified width and height values for the sub-view will be used. The `flush` setting can be useful when attempting to place sub-plots without axes or legends into a uniform grid structure.\n\n__Default value:__ `\"full\"`",
          "enum": [
            "full",
            "flush"
          ],
          "type": "string"
        },
        "center": {
          "anyOf": [
            {
              "type": "boolean"
            },
            {
              "$ref": "#/definitions/RowCol<boolean>"
            }
          ],
          "description": "Boolean flag indicating if subviews should be centered relative to their respective rows or columns.\n\nAn object value of the form `{\"row\": boolean, \"column\": boolean}` can be used to supply different centering values for rows and columns.\n\n__Default value:__ `false`"
        },
        "data": {
          "$ref": "#/definitions/Data",
          "description": "An object describing the data source"
        },
        "description": {
          "description": "Description of this mark for commenting purpose.",
          "type": "string"
        },
        "name": {
          "description": "Name of the visualization for later reference.",
          "type": "string"
        },
        "repeat": {
          "$ref": "#/definitions/Repeat",
          "description": "An object that describes what fields should be repeated into views that are laid out as a `row` or `column`."
        },
        "resolve": {
          "$ref": "#/definitions/Resolve",
          "description": "Scale and legend resolutions for repeated charts."
        },
        "spacing": {
          "anyOf": [
            {
              "type": "number"
            },
            {
              "$ref": "#/definitions/RowCol<number>"
            }
          ],
          "description": "The spacing in pixels between sub-views of the composition operator.\nAn object of the form `{\"row\": number, \"column\": number}` can be used to set\ndifferent spacing values for rows and columns.\n\n__Default value__: `10`"
        },
        "spec": {
          "$ref": "#/definitions/Spec"
        },
        "title": {
          "anyOf": [
            {
              "type": "string"
            },
            {
              "$ref": "#/definitions/TitleParams"
            }
          ],
          "description": "Title for the plot."
        },
        "transform": {
          "description": "An array of data transformations such as filter and new field calculation.",
          "items": {
            "$ref": "#/definitions/Transform"
          },
          "type": "array"
        }
      },
      "required": [
        "repeat",
        "spec"
      ],
      "type": "object"
    },
    "Spec": {
      "anyOf": [
        {
          "$ref": "#/definitions/CompositeUnitSpec"
        },
        {
          "$ref": "#/definitions/LayerSpec"
        },
        {
          "$ref": "#/definitions/FacetSpec"
        },
        {
          "$ref": "#/definitions/RepeatSpec"
        },
        {
          "$ref": "#/definitions/VConcatSpec"
        },
        {
          "$ref": "#/definitions/HConcatSpec"
        }
      ]
    },
    "CompositeUnitSpecAlias": {
      "additionalProperties": false,
      "properties": {
        "data": {
          "$ref": "#/definitions/Data",
          "description": "An object describing the data source"
        },
        "description": {
          "description": "Description of this mark for commenting purpose.",
          "type": "string"
        },
        "encoding": {
          "$ref": "#/definitions/Encoding",
          "description": "A key-value mapping between encoding channels and definition of fields."
        },
        "height": {
          "description": "The height of a visualization.\n\n__Default value:__\n- If a view's [`autosize`](https://vega.github.io/vega-lite/docs/size.html#autosize) type is `\"fit\"` or its y-channel has a [continuous scale](https://vega.github.io/vega-lite/docs/scale.html#continuous), the height will be the value of [`config.view.height`](https://vega.github.io/vega-lite/docs/spec.html#config).\n- For y-axis with a band or point scale: if [`rangeStep`](https://vega.github.io/vega-lite/docs/scale.html#band) is a numeric value or unspecified, the height is [determined by the range step, paddings, and the cardinality of the field mapped to y-channel](https://vega.github.io/vega-lite/docs/scale.html#band). Otherwise, if the `rangeStep` is `null`, the height will be the value of [`config.view.height`](https://vega.github.io/vega-lite/docs/spec.html#config).\n- If no field is mapped to `y` channel, the `height` will be the value of `rangeStep`.\n\n__Note__: For plots with [`row` and `column` channels](https://vega.github.io/vega-lite/docs/encoding.html#facet), this represents the height of a single view.\n\n__See also:__ The documentation for [width and height](https://vega.github.io/vega-lite/docs/size.html) contains more examples.",
          "type": "number"
        },
        "mark": {
          "$ref": "#/definitions/AnyMark",
          "description": "A string describing the mark type (one of `\"bar\"`, `\"circle\"`, `\"square\"`, `\"tick\"`, `\"line\"`,\n`\"area\"`, `\"point\"`, `\"rule\"`, `\"geoshape\"`, and `\"text\"`) or a [mark definition object](https://vega.github.io/vega-lite/docs/mark.html#mark-def)."
        },
        "name": {
          "description": "Name of the visualization for later reference.",
          "type": "string"
        },
        "projection": {
          "$ref": "#/definitions/Projection",
          "description": "An object defining properties of geographic projection, which will be applied to `shape` path for `\"geoshape\"` marks\nand to `latitude` and `\"longitude\"` channels for other marks."
        },
        "selection": {
          "additionalProperties": {
            "$ref": "#/definitions/SelectionDef"
          },
          "description": "A key-value mapping between selection names and definitions.",
          "type": "object"
        },
        "title": {
          "anyOf": [
            {
              "type": "string"
            },
            {
              "$ref": "#/definitions/TitleParams"
            }
          ],
          "description": "Title for the plot."
        },
        "transform": {
          "description": "An array of data transformations such as filter and new field calculation.",
          "items": {
            "$ref": "#/definitions/Transform"
          },
          "type": "array"
        },
        "width": {
          "description": "The width of a visualization.\n\n__Default value:__ This will be determined by the following rules:\n\n- If a view's [`autosize`](https://vega.github.io/vega-lite/docs/size.html#autosize) type is `\"fit\"` or its x-channel has a [continuous scale](https://vega.github.io/vega-lite/docs/scale.html#continuous), the width will be the value of [`config.view.width`](https://vega.github.io/vega-lite/docs/spec.html#config).\n- For x-axis with a band or point scale: if [`rangeStep`](https://vega.github.io/vega-lite/docs/scale.html#band) is a numeric value or unspecified, the width is [determined by the range step, paddings, and the cardinality of the field mapped to x-channel](https://vega.github.io/vega-lite/docs/scale.html#band).   Otherwise, if the `rangeStep` is `null`, the width will be the value of [`config.view.width`](https://vega.github.io/vega-lite/docs/spec.html#config).\n- If no field is mapped to `x` channel, the `width` will be the value of [`config.scale.textXRangeStep`](https://vega.github.io/vega-lite/docs/size.html#default-width-and-height) for `text` mark and the value of `rangeStep` for other marks.\n\n__Note:__ For plots with [`row` and `column` channels](https://vega.github.io/vega-lite/docs/encoding.html#facet), this represents the width of a single view.\n\n__See also:__ The documentation for [width and height](https://vega.github.io/vega-lite/docs/size.html) contains more examples.",
          "type": "number"
        }
      },
      "required": [
        "mark"
      ],
      "type": "object"
    },
    "FacetedCompositeUnitSpecAlias": {
      "additionalProperties": false,
      "properties": {
        "data": {
          "$ref": "#/definitions/Data",
          "description": "An object describing the data source"
        },
        "description": {
          "description": "Description of this mark for commenting purpose.",
          "type": "string"
        },
        "encoding": {
          "$ref": "#/definitions/EncodingWithFacet",
          "description": "A key-value mapping between encoding channels and definition of fields."
        },
        "height": {
          "description": "The height of a visualization.\n\n__Default value:__\n- If a view's [`autosize`](https://vega.github.io/vega-lite/docs/size.html#autosize) type is `\"fit\"` or its y-channel has a [continuous scale](https://vega.github.io/vega-lite/docs/scale.html#continuous), the height will be the value of [`config.view.height`](https://vega.github.io/vega-lite/docs/spec.html#config).\n- For y-axis with a band or point scale: if [`rangeStep`](https://vega.github.io/vega-lite/docs/scale.html#band) is a numeric value or unspecified, the height is [determined by the range step, paddings, and the cardinality of the field mapped to y-channel](https://vega.github.io/vega-lite/docs/scale.html#band). Otherwise, if the `rangeStep` is `null`, the height will be the value of [`config.view.height`](https://vega.github.io/vega-lite/docs/spec.html#config).\n- If no field is mapped to `y` channel, the `height` will be the value of `rangeStep`.\n\n__Note__: For plots with [`row` and `column` channels](https://vega.github.io/vega-lite/docs/encoding.html#facet), this represents the height of a single view.\n\n__See also:__ The documentation for [width and height](https://vega.github.io/vega-lite/docs/size.html) contains more examples.",
          "type": "number"
        },
        "mark": {
          "$ref": "#/definitions/AnyMark",
          "description": "A string describing the mark type (one of `\"bar\"`, `\"circle\"`, `\"square\"`, `\"tick\"`, `\"line\"`,\n`\"area\"`, `\"point\"`, `\"rule\"`, `\"geoshape\"`, and `\"text\"`) or a [mark definition object](https://vega.github.io/vega-lite/docs/mark.html#mark-def)."
        },
        "name": {
          "description": "Name of the visualization for later reference.",
          "type": "string"
        },
        "projection": {
          "$ref": "#/definitions/Projection",
          "description": "An object defining properties of geographic projection, which will be applied to `shape` path for `\"geoshape\"` marks\nand to `latitude` and `\"longitude\"` channels for other marks."
        },
        "selection": {
          "additionalProperties": {
            "$ref": "#/definitions/SelectionDef"
          },
          "description": "A key-value mapping between selection names and definitions.",
          "type": "object"
        },
        "title": {
          "anyOf": [
            {
              "type": "string"
            },
            {
              "$ref": "#/definitions/TitleParams"
            }
          ],
          "description": "Title for the plot."
        },
        "transform": {
          "description": "An array of data transformations such as filter and new field calculation.",
          "items": {
            "$ref": "#/definitions/Transform"
          },
          "type": "array"
        },
        "width": {
          "description": "The width of a visualization.\n\n__Default value:__ This will be determined by the following rules:\n\n- If a view's [`autosize`](https://vega.github.io/vega-lite/docs/size.html#autosize) type is `\"fit\"` or its x-channel has a [continuous scale](https://vega.github.io/vega-lite/docs/scale.html#continuous), the width will be the value of [`config.view.width`](https://vega.github.io/vega-lite/docs/spec.html#config).\n- For x-axis with a band or point scale: if [`rangeStep`](https://vega.github.io/vega-lite/docs/scale.html#band) is a numeric value or unspecified, the width is [determined by the range step, paddings, and the cardinality of the field mapped to x-channel](https://vega.github.io/vega-lite/docs/scale.html#band).   Otherwise, if the `rangeStep` is `null`, the width will be the value of [`config.view.width`](https://vega.github.io/vega-lite/docs/spec.html#config).\n- If no field is mapped to `x` channel, the `width` will be the value of [`config.scale.textXRangeStep`](https://vega.github.io/vega-lite/docs/size.html#default-width-and-height) for `text` mark and the value of `rangeStep` for other marks.\n\n__Note:__ For plots with [`row` and `column` channels](https://vega.github.io/vega-lite/docs/encoding.html#facet), this represents the width of a single view.\n\n__See also:__ The documentation for [width and height](https://vega.github.io/vega-lite/docs/size.html) contains more examples.",
          "type": "number"
        }
      },
      "required": [
        "mark"
      ],
      "type": "object"
    },
    "VConcatSpec": {
      "additionalProperties": false,
      "properties": {
        "bounds": {
          "description": "The bounds calculation method to use for determining the extent of a sub-plot. One of `full` (the default) or `flush`.\n\n- If set to `full`, the entire calculated bounds (including axes, title, and legend) will be used.\n- If set to `flush`, only the specified width and height values for the sub-view will be used. The `flush` setting can be useful when attempting to place sub-plots without axes or legends into a uniform grid structure.\n\n__Default value:__ `\"full\"`",
          "enum": [
            "full",
            "flush"
          ],
          "type": "string"
        },
        "center": {
          "description": "Boolean flag indicating if subviews should be centered relative to their respective rows or columns.\n\n__Default value:__ `false`",
          "type": "boolean"
        },
        "data": {
          "$ref": "#/definitions/Data",
          "description": "An object describing the data source"
        },
        "description": {
          "description": "Description of this mark for commenting purpose.",
          "type": "string"
        },
        "name": {
          "description": "Name of the visualization for later reference.",
          "type": "string"
        },
        "resolve": {
          "$ref": "#/definitions/Resolve",
          "description": "Scale, axis, and legend resolutions for vertically concatenated charts."
        },
        "spacing": {
          "description": "The spacing in pixels between sub-views of the concat operator.\n\n__Default value__: `10`",
          "type": "number"
        },
        "title": {
          "anyOf": [
            {
              "type": "string"
            },
            {
              "$ref": "#/definitions/TitleParams"
            }
          ],
          "description": "Title for the plot."
        },
        "transform": {
          "description": "An array of data transformations such as filter and new field calculation.",
          "items": {
            "$ref": "#/definitions/Transform"
          },
          "type": "array"
        },
        "vconcat": {
          "description": "A list of views that should be concatenated and put into a column.",
          "items": {
            "$ref": "#/definitions/Spec"
          },
          "type": "array"
        }
      },
      "required": [
        "vconcat"
      ],
      "type": "object"
    },
    "GeoType": {
      "enum": [
        "latitude",
        "longitude",
        "geojson"
      ],
      "type": "string"
    },
    "Header": {
      "additionalProperties": false,
      "description": "Headers of row / column channels for faceted plots.",
      "properties": {
        "format": {
          "description": "The formatting pattern for labels. This is D3's [number format pattern](https://github.com/d3/d3-format#locale_format) for quantitative fields and D3's [time format pattern](https://github.com/d3/d3-time-format#locale_format) for time field.\n\nSee the [format documentation](https://vega.github.io/vega-lite/docs/format.html) for more information.\n\n__Default value:__  derived from [numberFormat](https://vega.github.io/vega-lite/docs/config.html#format) config for quantitative fields and from [timeFormat](https://vega.github.io/vega-lite/docs/config.html#format) config for temporal fields.",
          "type": "string"
        },
        "labelAngle": {
          "description": "The rotation angle of the header labels.\n\n__Default value:__ `0`.",
          "maximum": 360,
          "minimum": -360,
          "type": "number"
        },
        "labelColor": {
          "description": "The color of the header label, can be in hex color code or regular color name.",
          "type": "string"
        },
        "labelFont": {
          "description": "The font of the header label.",
          "type": "string"
        },
        "labelFontSize": {
          "description": "The font size of the header label, in pixels.",
          "minimum": 0,
          "type": "number"
        },
        "labelLimit": {
          "description": "The maximum length of the header label in pixels. The text value will be automatically truncated if the rendered size exceeds the limit.\n\n__Default value:__ `0`, indicating no limit",
          "type": "number"
        },
        "title": {
          "description": "A title for the field. If `null`, the title will be removed.\n\n__Default value:__  derived from the field's name and transformation function (`aggregate`, `bin` and `timeUnit`).  If the field has an aggregate function, the function is displayed as part of the title (e.g., `\"Sum of Profit\"`). If the field is binned or has a time unit applied, the applied function is shown in parentheses (e.g., `\"Profit (binned)\"`, `\"Transaction Date (year-month)\"`).  Otherwise, the title is simply the field name.\n\n__Notes__:\n\n1) You can customize the default field title format by providing the [`fieldTitle` property in the [config](https://vega.github.io/vega-lite/docs/config.html) or [`fieldTitle` function via the `compile` function's options](https://vega.github.io/vega-lite/docs/compile.html#field-title).\n\n2) If both field definition's `title` and axis, header, or legend `title` are defined, axis/header/legend title will be used.",
          "type": [
            "string",
            "null"
          ]
        },
        "titleAnchor": {
          "description": "The anchor position for placing the title. One of `\"start\"`, `\"middle\"`, or `\"end\"`. For example, with an orientation of top these anchor positions map to a left-, center-, or right-aligned title.\n\n__Default value:__ `\"middle\"` for [single](https://vega.github.io/vega-lite/docs/spec.html) and [layered](https://vega.github.io/vega-lite/docs/layer.html) views.\n`\"start\"` for other composite views.\n\n__Note:__ [For now](https://github.com/vega/vega-lite/issues/2875), `anchor` is only customizable only for [single](https://vega.github.io/vega-lite/docs/spec.html) and [layered](https://vega.github.io/vega-lite/docs/layer.html) views.  For other composite views, `anchor` is always `\"start\"`.",
          "type": "string"
        },
        "titleAngle": {
          "description": "The rotation angle of the header title.\n\n__Default value:__ `0`.",
          "maximum": 360,
          "minimum": -360,
          "type": "number"
        },
        "titleBaseline": {
          "$ref": "#/definitions/TextBaseline",
          "description": "Vertical text baseline for the header title. One of `\"top\"`, `\"bottom\"`, `\"middle\"`.\n\n__Default value:__ `\"middle\"`"
        },
        "titleColor": {
          "description": "Color of the header title, can be in hex color code or regular color name.",
          "type": "string"
        },
        "titleFont": {
          "description": "Font of the header title. (e.g., `\"Helvetica Neue\"`).",
          "type": "string"
        },
        "titleFontSize": {
          "description": "Font size of the header title.",
          "minimum": 0,
          "type": "number"
        },
        "titleFontWeight": {
          "$ref": "#/definitions/FontWeight",
          "description": "Font weight of the header title.\nThis can be either a string (e.g `\"bold\"`, `\"normal\"`) or a number (`100`, `200`, `300`, ..., `900` where `\"normal\"` = `400` and `\"bold\"` = `700`)."
        },
        "titleLimit": {
          "description": "The maximum length of the header title in pixels. The text value will be automatically truncated if the rendered size exceeds the limit.\n\n__Default value:__ `0`, indicating no limit",
          "type": "number"
        }
      },
      "type": "object"
    },
    "HeaderConfig": {
      "additionalProperties": false,
      "properties": {
        "labelAngle": {
          "description": "The rotation angle of the header labels.\n\n__Default value:__ `0`.",
          "maximum": 360,
          "minimum": -360,
          "type": "number"
        },
        "labelColor": {
          "description": "The color of the header label, can be in hex color code or regular color name.",
          "type": "string"
        },
        "labelFont": {
          "description": "The font of the header label.",
          "type": "string"
        },
        "labelFontSize": {
          "description": "The font size of the header label, in pixels.",
          "minimum": 0,
          "type": "number"
        },
        "labelLimit": {
          "description": "The maximum length of the header label in pixels. The text value will be automatically truncated if the rendered size exceeds the limit.\n\n__Default value:__ `0`, indicating no limit",
          "type": "number"
        },
        "titleAnchor": {
          "description": "The anchor position for placing the title. One of `\"start\"`, `\"middle\"`, or `\"end\"`. For example, with an orientation of top these anchor positions map to a left-, center-, or right-aligned title.\n\n__Default value:__ `\"middle\"` for [single](https://vega.github.io/vega-lite/docs/spec.html) and [layered](https://vega.github.io/vega-lite/docs/layer.html) views.\n`\"start\"` for other composite views.\n\n__Note:__ [For now](https://github.com/vega/vega-lite/issues/2875), `anchor` is only customizable only for [single](https://vega.github.io/vega-lite/docs/spec.html) and [layered](https://vega.github.io/vega-lite/docs/layer.html) views.  For other composite views, `anchor` is always `\"start\"`.",
          "type": "string"
        },
        "titleAngle": {
          "description": "The rotation angle of the header title.\n\n__Default value:__ `0`.",
          "maximum": 360,
          "minimum": -360,
          "type": "number"
        },
        "titleBaseline": {
          "$ref": "#/definitions/TextBaseline",
          "description": "Vertical text baseline for the header title. One of `\"top\"`, `\"bottom\"`, `\"middle\"`.\n\n__Default value:__ `\"middle\"`"
        },
        "titleColor": {
          "description": "Color of the header title, can be in hex color code or regular color name.",
          "type": "string"
        },
        "titleFont": {
          "description": "Font of the header title. (e.g., `\"Helvetica Neue\"`).",
          "type": "string"
        },
        "titleFontSize": {
          "description": "Font size of the header title.",
          "minimum": 0,
          "type": "number"
        },
        "titleFontWeight": {
          "$ref": "#/definitions/FontWeight",
          "description": "Font weight of the header title.\nThis can be either a string (e.g `\"bold\"`, `\"normal\"`) or a number (`100`, `200`, `300`, ..., `900` where `\"normal\"` = `400` and `\"bold\"` = `700`)."
        },
        "titleLimit": {
          "description": "The maximum length of the header title in pixels. The text value will be automatically truncated if the rendered size exceeds the limit.\n\n__Default value:__ `0`, indicating no limit",
          "type": "number"
        }
      },
      "type": "object"
    },
    "HorizontalAlign": {
      "enum": [
        "left",
        "right",
        "center"
      ],
      "type": "string"
    },
    "InlineData": {
      "additionalProperties": false,
      "properties": {
        "format": {
          "$ref": "#/definitions/DataFormat",
          "description": "An object that specifies the format for parsing the data."
        },
        "name": {
          "description": "Provide a placeholder name and bind data at runtime.",
          "type": "string"
        },
        "values": {
          "$ref": "#/definitions/InlineDataset",
          "description": "The full data set, included inline. This can be an array of objects or primitive values, an object, or a string.\nArrays of primitive values are ingested as objects with a `data` property. Strings are parsed according to the specified format type."
        }
      },
      "required": [
        "values"
      ],
      "type": "object"
    },
    "InlineDataset": {
      "anyOf": [
        {
          "items": {
            "type": "number"
          },
          "type": "array"
        },
        {
          "items": {
            "type": "string"
          },
          "type": "array"
        },
        {
          "items": {
            "type": "boolean"
          },
          "type": "array"
        },
        {
          "items": {
            "type": "object"
          },
          "type": "array"
        },
        {
          "type": "string"
        },
        {
          "type": "object"
        }
      ]
    },
    "Interpolate": {
      "enum": [
        "linear",
        "linear-closed",
        "step",
        "step-before",
        "step-after",
        "basis",
        "basis-open",
        "basis-closed",
        "cardinal",
        "cardinal-open",
        "cardinal-closed",
        "bundle",
        "monotone"
      ],
      "type": "string"
    },
    "IntervalSelection": {
      "additionalProperties": false,
      "properties": {
        "bind": {
          "description": "Establishes a two-way binding between the interval selection and the scales\nused within the same view. This allows a user to interactively pan and\nzoom the view.",
          "enum": [
            "scales"
          ],
          "type": "string"
        },
        "empty": {
          "description": "By default, all data values are considered to lie within an empty selection.\nWhen set to `none`, empty selections contain no data values.",
          "enum": [
            "all",
            "none"
          ],
          "type": "string"
        },
        "encodings": {
          "description": "An array of encoding channels. The corresponding data field values\nmust match for a data tuple to fall within the selection.",
          "items": {
            "$ref": "#/definitions/SingleDefChannel"
          },
          "type": "array"
        },
        "fields": {
          "description": "An array of field names whose values must match for a data tuple to\nfall within the selection.",
          "items": {
            "type": "string"
          },
          "type": "array"
        },
        "mark": {
          "$ref": "#/definitions/BrushConfig",
          "description": "An interval selection also adds a rectangle mark to depict the\nextents of the interval. The `mark` property can be used to customize the\nappearance of the mark."
        },
        "on": {
          "$ref": "#/definitions/VgEventStream",
          "description": "A [Vega event stream](https://vega.github.io/vega/docs/event-streams/) (object or selector) that triggers the selection.\nFor interval selections, the event stream must specify a [start and end](https://vega.github.io/vega/docs/event-streams/#between-filters)."
        },
        "resolve": {
          "$ref": "#/definitions/SelectionResolution",
          "description": "With layered and multi-view displays, a strategy that determines how\nselections' data queries are resolved when applied in a filter transform,\nconditional encoding rule, or scale domain."
        },
        "translate": {
          "description": "When truthy, allows a user to interactively move an interval selection\nback-and-forth. Can be `true`, `false` (to disable panning), or a\n[Vega event stream definition](https://vega.github.io/vega/docs/event-streams/)\nwhich must include a start and end event to trigger continuous panning.\n\n__Default value:__ `true`, which corresponds to\n`[mousedown, window:mouseup] > window:mousemove!` which corresponds to\nclicks and dragging within an interval selection to reposition it.",
          "type": [
            "string",
            "boolean"
          ]
        },
        "type": {
          "enum": [
            "interval"
          ],
          "type": "string"
        },
        "zoom": {
          "description": "When truthy, allows a user to interactively resize an interval selection.\nCan be `true`, `false` (to disable zooming), or a [Vega event stream\ndefinition](https://vega.github.io/vega/docs/event-streams/). Currently,\nonly `wheel` events are supported.\n\n\n__Default value:__ `true`, which corresponds to `wheel!`.",
          "type": [
            "string",
            "boolean"
          ]
        }
      },
      "required": [
        "type"
      ],
      "type": "object"
    },
    "IntervalSelectionConfig": {
      "additionalProperties": false,
      "properties": {
        "bind": {
          "description": "Establishes a two-way binding between the interval selection and the scales\nused within the same view. This allows a user to interactively pan and\nzoom the view.",
          "enum": [
            "scales"
          ],
          "type": "string"
        },
        "empty": {
          "description": "By default, all data values are considered to lie within an empty selection.\nWhen set to `none`, empty selections contain no data values.",
          "enum": [
            "all",
            "none"
          ],
          "type": "string"
        },
        "encodings": {
          "description": "An array of encoding channels. The corresponding data field values\nmust match for a data tuple to fall within the selection.",
          "items": {
            "$ref": "#/definitions/SingleDefChannel"
          },
          "type": "array"
        },
        "fields": {
          "description": "An array of field names whose values must match for a data tuple to\nfall within the selection.",
          "items": {
            "type": "string"
          },
          "type": "array"
        },
        "mark": {
          "$ref": "#/definitions/BrushConfig",
          "description": "An interval selection also adds a rectangle mark to depict the\nextents of the interval. The `mark` property can be used to customize the\nappearance of the mark."
        },
        "on": {
          "$ref": "#/definitions/VgEventStream",
          "description": "A [Vega event stream](https://vega.github.io/vega/docs/event-streams/) (object or selector) that triggers the selection.\nFor interval selections, the event stream must specify a [start and end](https://vega.github.io/vega/docs/event-streams/#between-filters)."
        },
        "resolve": {
          "$ref": "#/definitions/SelectionResolution",
          "description": "With layered and multi-view displays, a strategy that determines how\nselections' data queries are resolved when applied in a filter transform,\nconditional encoding rule, or scale domain."
        },
        "translate": {
          "description": "When truthy, allows a user to interactively move an interval selection\nback-and-forth. Can be `true`, `false` (to disable panning), or a\n[Vega event stream definition](https://vega.github.io/vega/docs/event-streams/)\nwhich must include a start and end event to trigger continuous panning.\n\n__Default value:__ `true`, which corresponds to\n`[mousedown, window:mouseup] > window:mousemove!` which corresponds to\nclicks and dragging within an interval selection to reposition it.",
          "type": [
            "string",
            "boolean"
          ]
        },
        "zoom": {
          "description": "When truthy, allows a user to interactively resize an interval selection.\nCan be `true`, `false` (to disable zooming), or a [Vega event stream\ndefinition](https://vega.github.io/vega/docs/event-streams/). Currently,\nonly `wheel` events are supported.\n\n\n__Default value:__ `true`, which corresponds to `wheel!`.",
          "type": [
            "string",
            "boolean"
          ]
        }
      },
      "type": "object"
    },
    "JsonDataFormat": {
      "additionalProperties": false,
      "properties": {
        "parse": {
          "anyOf": [
            {
              "enum": [
                "auto"
              ],
              "type": "string"
            },
            {
              "$ref": "#/definitions/Parse"
            },
            {
              "type": "null"
            }
          ],
          "description": "If set to `\"auto\"` (the default), perform automatic type inference to determine the desired data types.\nIf set to `null`, disable type inference based on the spec and only use type inference based on the data.\nAlternatively, a parsing directive object can be provided for explicit data types. Each property of the object corresponds to a field name, and the value to the desired data type (one of `\"number\"`, `\"boolean\"`, `\"date\"`, or null (do not parse the field)).\nFor example, `\"parse\": {\"modified_on\": \"date\"}` parses the `modified_on` field in each input record a Date value.\n\nFor `\"date\"`, we parse data based using Javascript's [`Date.parse()`](https://developer.mozilla.org/en-US/docs/Web/JavaScript/Reference/Global_Objects/Date/parse).\nFor Specific date formats can be provided (e.g., `{foo: 'date:\"%m%d%Y\"'}`), using the [d3-time-format syntax](https://github.com/d3/d3-time-format#locale_format). UTC date format parsing is supported similarly (e.g., `{foo: 'utc:\"%m%d%Y\"'}`). See more about [UTC time](https://vega.github.io/vega-lite/docs/timeunit.html#utc)"
        },
        "property": {
          "description": "The JSON property containing the desired data.\nThis parameter can be used when the loaded JSON file may have surrounding structure or meta-data.\nFor example `\"property\": \"values.features\"` is equivalent to retrieving `json.values.features`\nfrom the loaded JSON object.",
          "type": "string"
        },
        "type": {
          "description": "Type of input data: `\"json\"`, `\"csv\"`, `\"tsv\"`, `\"dsv\"`.\nThe default format type is determined by the extension of the file URL.\nIf no extension is detected, `\"json\"` will be used by default.",
          "enum": [
            "json"
          ],
          "type": "string"
        }
      },
      "type": "object"
    },
    "Legend": {
      "additionalProperties": false,
      "description": "Properties of a legend or boolean flag for determining whether to show it.",
      "properties": {
        "entryPadding": {
          "description": "Padding (in pixels) between legend entries in a symbol legend.",
          "type": "number"
        },
        "format": {
          "description": "The formatting pattern for labels. This is D3's [number format pattern](https://github.com/d3/d3-format#locale_format) for quantitative fields and D3's [time format pattern](https://github.com/d3/d3-time-format#locale_format) for time field.\n\nSee the [format documentation](https://vega.github.io/vega-lite/docs/format.html) for more information.\n\n__Default value:__  derived from [numberFormat](https://vega.github.io/vega-lite/docs/config.html#format) config for quantitative fields and from [timeFormat](https://vega.github.io/vega-lite/docs/config.html#format) config for temporal fields.",
          "type": "string"
        },
        "offset": {
          "description": "The offset, in pixels, by which to displace the legend from the edge of the enclosing group or data rectangle.\n\n__Default value:__  `0`",
          "type": "number"
        },
        "orient": {
          "$ref": "#/definitions/LegendOrient",
          "description": "The orientation of the legend, which determines how the legend is positioned within the scene. One of \"left\", \"right\", \"top-left\", \"top-right\", \"bottom-left\", \"bottom-right\", \"none\".\n\n__Default value:__ `\"right\"`"
        },
        "padding": {
          "description": "The padding, in pixels, between the legend and axis.",
          "type": "number"
        },
        "tickCount": {
          "description": "The desired number of tick values for quantitative legends.",
          "type": "number"
        },
        "title": {
          "description": "A title for the field. If `null`, the title will be removed.\n\n__Default value:__  derived from the field's name and transformation function (`aggregate`, `bin` and `timeUnit`).  If the field has an aggregate function, the function is displayed as part of the title (e.g., `\"Sum of Profit\"`). If the field is binned or has a time unit applied, the applied function is shown in parentheses (e.g., `\"Profit (binned)\"`, `\"Transaction Date (year-month)\"`).  Otherwise, the title is simply the field name.\n\n__Notes__:\n\n1) You can customize the default field title format by providing the [`fieldTitle` property in the [config](https://vega.github.io/vega-lite/docs/config.html) or [`fieldTitle` function via the `compile` function's options](https://vega.github.io/vega-lite/docs/compile.html#field-title).\n\n2) If both field definition's `title` and axis, header, or legend `title` are defined, axis/header/legend title will be used.",
          "type": [
            "string",
            "null"
          ]
        },
        "type": {
          "description": "The type of the legend. Use `\"symbol\"` to create a discrete legend and `\"gradient\"` for a continuous color gradient.\n\n__Default value:__ `\"gradient\"` for non-binned quantitative fields and temporal fields; `\"symbol\"` otherwise.",
          "enum": [
            "symbol",
            "gradient"
          ],
          "type": "string"
        },
        "values": {
          "anyOf": [
            {
              "items": {
                "type": "number"
              },
              "type": "array"
            },
            {
              "items": {
                "type": "string"
              },
              "type": "array"
            },
            {
              "items": {
                "$ref": "#/definitions/DateTime"
              },
              "type": "array"
            }
          ],
          "description": "Explicitly set the visible legend values."
        },
        "zindex": {
          "description": "A non-positive integer indicating z-index of the legend.\nIf zindex is 0, legend should be drawn behind all chart elements.\nTo put them in front, use zindex = 1.",
          "minimum": 0,
          "type": "number"
        }
      },
      "type": "object"
    },
    "LegendConfig": {
      "additionalProperties": false,
      "properties": {
        "cornerRadius": {
          "description": "Corner radius for the full legend.",
          "type": "number"
        },
        "entryPadding": {
          "description": "Padding (in pixels) between legend entries in a symbol legend.",
          "type": "number"
        },
        "fillColor": {
          "description": "Background fill color for the full legend.",
          "type": "string"
        },
        "gradientHeight": {
          "description": "The height of the gradient, in pixels.",
          "minimum": 0,
          "type": "number"
        },
        "gradientLabelBaseline": {
          "description": "Text baseline for color ramp gradient labels.",
          "type": "string"
        },
        "gradientLabelLimit": {
          "description": "The maximum allowed length in pixels of color ramp gradient labels.",
          "type": "number"
        },
        "gradientLabelOffset": {
          "description": "Vertical offset in pixels for color ramp gradient labels.",
          "type": "number"
        },
        "gradientStrokeColor": {
          "description": "The color of the gradient stroke, can be in hex color code or regular color name.",
          "type": "string"
        },
        "gradientStrokeWidth": {
          "description": "The width of the gradient stroke, in pixels.",
          "minimum": 0,
          "type": "number"
        },
        "gradientWidth": {
          "description": "The width of the gradient, in pixels.",
          "minimum": 0,
          "type": "number"
        },
        "labelAlign": {
          "description": "The alignment of the legend label, can be left, middle or right.",
          "type": "string"
        },
        "labelBaseline": {
          "description": "The position of the baseline of legend label, can be top, middle or bottom.",
          "type": "string"
        },
        "labelColor": {
          "description": "The color of the legend label, can be in hex color code or regular color name.",
          "type": "string"
        },
        "labelFont": {
          "description": "The font of the legend label.",
          "type": "string"
        },
        "labelFontSize": {
          "description": "The font size of legend label.\n\n__Default value:__ `10`.",
          "minimum": 0,
          "type": "number"
        },
        "labelLimit": {
          "description": "Maximum allowed pixel width of axis tick labels.",
          "type": "number"
        },
        "labelOffset": {
          "description": "The offset of the legend label.",
          "minimum": 0,
          "type": "number"
        },
        "offset": {
          "description": "The offset, in pixels, by which to displace the legend from the edge of the enclosing group or data rectangle.\n\n__Default value:__  `0`",
          "type": "number"
        },
        "orient": {
          "$ref": "#/definitions/LegendOrient",
          "description": "The orientation of the legend, which determines how the legend is positioned within the scene. One of \"left\", \"right\", \"top-left\", \"top-right\", \"bottom-left\", \"bottom-right\", \"none\".\n\n__Default value:__ `\"right\"`"
        },
        "padding": {
          "description": "The padding, in pixels, between the legend and axis.",
          "type": "number"
        },
        "shortTimeLabels": {
          "description": "Whether month names and weekday names should be abbreviated.\n\n__Default value:__  `false`",
          "type": "boolean"
        },
        "strokeColor": {
          "description": "Border stroke color for the full legend.",
          "type": "string"
        },
        "strokeDash": {
          "description": "Border stroke dash pattern for the full legend.",
          "items": {
            "type": "number"
          },
          "type": "array"
        },
        "strokeWidth": {
          "description": "Border stroke width for the full legend.",
          "type": "number"
        },
        "symbolColor": {
          "description": "The color of the legend symbol,",
          "type": "string"
        },
        "symbolSize": {
          "description": "The size of the legend symbol, in pixels.",
          "minimum": 0,
          "type": "number"
        },
        "symbolStrokeWidth": {
          "description": "The width of the symbol's stroke.",
          "minimum": 0,
          "type": "number"
        },
        "symbolType": {
          "description": "Default shape type (such as \"circle\") for legend symbols.",
          "type": "string"
        },
        "titleAlign": {
          "description": "Horizontal text alignment for legend titles.",
          "type": "string"
        },
        "titleBaseline": {
          "description": "Vertical text baseline for legend titles.",
          "type": "string"
        },
        "titleColor": {
          "description": "The color of the legend title, can be in hex color code or regular color name.",
          "type": "string"
        },
        "titleFont": {
          "description": "The font of the legend title.",
          "type": "string"
        },
        "titleFontSize": {
          "description": "The font size of the legend title.",
          "type": "number"
        },
        "titleFontWeight": {
          "$ref": "#/definitions/FontWeight",
          "description": "The font weight of the legend title.\nThis can be either a string (e.g `\"bold\"`, `\"normal\"`) or a number (`100`, `200`, `300`, ..., `900` where `\"normal\"` = `400` and `\"bold\"` = `700`)."
        },
        "titleLimit": {
          "description": "Maximum allowed pixel width of axis titles.",
          "type": "number"
        },
        "titlePadding": {
          "description": "The padding, in pixels, between title and legend.",
          "type": "number"
        }
      },
      "type": "object"
    },
    "LegendOrient": {
      "enum": [
        "left",
        "right",
        "top-left",
        "top-right",
        "bottom-left",
        "bottom-right",
        "none"
      ],
      "type": "string"
    },
    "LegendResolveMap": {
      "additionalProperties": false,
      "properties": {
        "color": {
          "$ref": "#/definitions/ResolveMode"
        },
        "fill": {
          "$ref": "#/definitions/ResolveMode"
        },
        "opacity": {
          "$ref": "#/definitions/ResolveMode"
        },
        "shape": {
          "$ref": "#/definitions/ResolveMode"
        },
        "size": {
          "$ref": "#/definitions/ResolveMode"
        },
        "stroke": {
          "$ref": "#/definitions/ResolveMode"
        }
      },
      "type": "object"
    },
    "LineConfig": {
      "additionalProperties": false,
      "properties": {
        "align": {
          "$ref": "#/definitions/HorizontalAlign",
          "description": "The horizontal alignment of the text. One of `\"left\"`, `\"right\"`, `\"center\"`."
        },
        "angle": {
          "description": "The rotation angle of the text, in degrees.",
          "maximum": 360,
          "minimum": 0,
          "type": "number"
        },
        "baseline": {
          "$ref": "#/definitions/VerticalAlign",
          "description": "The vertical alignment of the text. One of `\"top\"`, `\"middle\"`, `\"bottom\"`.\n\n__Default value:__ `\"middle\"`"
        },
        "color": {
<<<<<<< HEAD
          "description": "Color of the marks.\n\n__Default value:__ <span style=\"color: #4682b4;\">&#9632;</span> `\"#4682b4\"`",
=======
          "description": "Default color.  Note that `fill` and `stroke` have higher precedence than `color` and will override `color`.\n\n__Default value:__ <span style=\"color: #4682b4;\">&#9632;</span> `\"#4682b4\"`\n\n__Note:__ This property cannot be used in a [style config](https://vega.github.io/vega-lite/docs/mark.html#style-config).",
>>>>>>> 2cff1db2
          "type": "string"
        },
        "cornerRadius": {
          "description": "The radius in pixels of rounded rectangle corners.\n\n__Default value:__ `0`",
          "type": "number"
        },
        "cursor": {
          "$ref": "#/definitions/Cursor",
          "description": "The mouse cursor used over the mark. Any valid [CSS cursor type](https://developer.mozilla.org/en-US/docs/Web/CSS/cursor#Values) can be used."
        },
        "dir": {
          "$ref": "#/definitions/Dir",
          "description": "The direction of the text. One of `\"ltr\"` (left-to-right) or `\"rtl\"` (right-to-left). This property determines on which side is truncated in response to the limit parameter.\n\n__Default value:__ `\"ltr\"`"
        },
        "dx": {
          "description": "The horizontal offset, in pixels, between the text label and its anchor point. The offset is applied after rotation by the _angle_ property.",
          "type": "number"
        },
        "dy": {
          "description": "The vertical offset, in pixels, between the text label and its anchor point. The offset is applied after rotation by the _angle_ property.",
          "type": "number"
        },
        "ellipsis": {
          "description": "The ellipsis string for text truncated in response to the limit parameter.\n\n__Default value:__ `\"…\"`",
          "type": "string"
        },
        "fill": {
          "description": "Default Fill Color.  This has higher precedence than `config.color`\n\n__Default value:__ (None)",
          "type": "string"
        },
        "fillOpacity": {
          "description": "The fill opacity (value between [0,1]).\n\n__Default value:__ `1`",
          "maximum": 1,
          "minimum": 0,
          "type": "number"
        },
        "filled": {
          "description": "Whether the mark's color should be used as fill color instead of stroke color.\n\n__Default value:__ `true` for all marks except `point` and `false` for `point`.\n\n__Applicable for:__ `bar`, `point`, `circle`, `square`, and `area` marks.\n\n__Note:__ This property cannot be used in a [style config](https://vega.github.io/vega-lite/docs/mark.html#style-config).",
          "type": "boolean"
        },
        "font": {
          "description": "The typeface to set the text in (e.g., `\"Helvetica Neue\"`).",
          "type": "string"
        },
        "fontSize": {
          "description": "The font size, in pixels.",
          "minimum": 0,
          "type": "number"
        },
        "fontStyle": {
          "$ref": "#/definitions/FontStyle",
          "description": "The font style (e.g., `\"italic\"`)."
        },
        "fontWeight": {
          "$ref": "#/definitions/FontWeight",
          "description": "The font weight.\nThis can be either a string (e.g `\"bold\"`, `\"normal\"`) or a number (`100`, `200`, `300`, ..., `900` where `\"normal\"` = `400` and `\"bold\"` = `700`)."
        },
        "href": {
          "description": "A URL to load upon mouse click. If defined, the mark acts as a hyperlink.",
          "format": "uri",
          "type": "string"
        },
        "interpolate": {
          "$ref": "#/definitions/Interpolate",
          "description": "The line interpolation method to use for line and area marks. One of the following:\n- `\"linear\"`: piecewise linear segments, as in a polyline.\n- `\"linear-closed\"`: close the linear segments to form a polygon.\n- `\"step\"`: alternate between horizontal and vertical segments, as in a step function.\n- `\"step-before\"`: alternate between vertical and horizontal segments, as in a step function.\n- `\"step-after\"`: alternate between horizontal and vertical segments, as in a step function.\n- `\"basis\"`: a B-spline, with control point duplication on the ends.\n- `\"basis-open\"`: an open B-spline; may not intersect the start or end.\n- `\"basis-closed\"`: a closed B-spline, as in a loop.\n- `\"cardinal\"`: a Cardinal spline, with control point duplication on the ends.\n- `\"cardinal-open\"`: an open Cardinal spline; may not intersect the start or end, but will intersect other control points.\n- `\"cardinal-closed\"`: a closed Cardinal spline, as in a loop.\n- `\"bundle\"`: equivalent to basis, except the tension parameter is used to straighten the spline.\n- `\"monotone\"`: cubic interpolation that preserves monotonicity in y."
        },
        "limit": {
          "description": "The maximum length of the text mark in pixels. The text value will be automatically truncated if the rendered size exceeds the limit.\n\n__Default value:__ `0`, indicating no limit",
          "type": "number"
        },
        "opacity": {
          "description": "The overall opacity (value between [0,1]).\n\n__Default value:__ `0.7` for non-aggregate plots with `point`, `tick`, `circle`, or `square` marks or layered `bar` charts and `1` otherwise.",
          "maximum": 1,
          "minimum": 0,
          "type": "number"
        },
        "orient": {
          "$ref": "#/definitions/Orient",
          "description": "The orientation of a non-stacked bar, tick, area, and line charts.\nThe value is either horizontal (default) or vertical.\n- For bar, rule and tick, this determines whether the size of the bar and tick\nshould be applied to x or y dimension.\n- For area, this property determines the orient property of the Vega output.\n- For line and trail marks, this property determines the sort order of the points in the line\nif `config.sortLineBy` is not specified.\nFor stacked charts, this is always determined by the orientation of the stack;\ntherefore explicitly specified value will be ignored."
        },
        "point": {
          "anyOf": [
            {
              "type": "boolean"
            },
            {
              "$ref": "#/definitions/OverlayMarkDef"
            },
            {
              "enum": [
                "transparent"
              ],
              "type": "string"
            }
          ],
          "description": "A flag for overlaying points on top of line or area marks, or an object defining the properties of the overlayed points.\n\n- If this property is `\"transparent\"`, transparent points will be used (for enhancing tooltips and selections).\n\n- If this property is an empty object (`{}`) or `true`, filled points with default properties will be used.\n\n- If this property is `false`, no points would be automatically added to line or area marks.\n\n__Default value:__ `false`."
        },
        "radius": {
          "description": "Polar coordinate radial offset, in pixels, of the text label from the origin determined by the `x` and `y` properties.",
          "minimum": 0,
          "type": "number"
        },
        "shape": {
          "description": "The default symbol shape to use. One of: `\"circle\"` (default), `\"square\"`, `\"cross\"`, `\"diamond\"`, `\"triangle-up\"`, or `\"triangle-down\"`, or a custom SVG path.\n\n__Default value:__ `\"circle\"`",
          "type": "string"
        },
        "size": {
          "description": "The pixel area each the point/circle/square.\nFor example: in the case of circles, the radius is determined in part by the square root of the size value.\n\n__Default value:__ `30`",
          "minimum": 0,
          "type": "number"
        },
        "stroke": {
          "description": "Default Stroke Color.  This has higher precedence than `config.color`\n\n__Default value:__ (None)",
          "type": "string"
        },
        "strokeCap": {
          "$ref": "#/definitions/StrokeCap",
          "description": "The stroke cap for line ending style. One of `\"butt\"`, `\"round\"`, or `\"square\"`.\n\n__Default value:__ `\"square\"`"
        },
        "strokeDash": {
          "description": "An array of alternating stroke, space lengths for creating dashed or dotted lines.",
          "items": {
            "type": "number"
          },
          "type": "array"
        },
        "strokeDashOffset": {
          "description": "The offset (in pixels) into which to begin drawing with the stroke dash array.",
          "type": "number"
        },
        "strokeJoin": {
          "$ref": "#/definitions/StrokeJoin",
          "description": "The stroke line join method. One of `\"miter\"`, `\"round\"` or `\"bevel\"`.\n\n__Default value:__ `\"miter\"`"
        },
        "strokeMiterLimit": {
          "description": "The miter limit at which to bevel a line join.",
          "type": "number"
        },
        "strokeOpacity": {
          "description": "The stroke opacity (value between [0,1]).\n\n__Default value:__ `1`",
          "maximum": 1,
          "minimum": 0,
          "type": "number"
        },
        "strokeWidth": {
          "description": "The stroke width, in pixels.",
          "minimum": 0,
          "type": "number"
        },
        "tension": {
          "description": "Depending on the interpolation type, sets the tension parameter (for line and area marks).",
          "maximum": 1,
          "minimum": 0,
          "type": "number"
        },
        "text": {
          "description": "Placeholder text if the `text` channel is not specified",
          "type": "string"
        },
        "theta": {
          "description": "Polar coordinate angle, in radians, of the text label from the origin determined by the `x` and `y` properties. Values for `theta` follow the same convention of `arc` mark `startAngle` and `endAngle` properties: angles are measured in radians, with `0` indicating \"north\".",
          "type": "number"
        },
        "tooltip": {
          "description": "The tooltip text to show upon mouse hover."
        }
      },
      "type": "object"
    },
    "LocalMultiTimeUnit": {
      "enum": [
        "yearquarter",
        "yearquartermonth",
        "yearmonth",
        "yearmonthdate",
        "yearmonthdatehours",
        "yearmonthdatehoursminutes",
        "yearmonthdatehoursminutesseconds",
        "quartermonth",
        "monthdate",
        "hoursminutes",
        "hoursminutesseconds",
        "minutesseconds",
        "secondsmilliseconds"
      ],
      "type": "string"
    },
    "LocalSingleTimeUnit": {
      "enum": [
        "year",
        "quarter",
        "month",
        "day",
        "date",
        "hours",
        "minutes",
        "seconds",
        "milliseconds"
      ],
      "type": "string"
    },
    "LogicalAnd<Predicate>": {
      "additionalProperties": false,
      "properties": {
        "and": {
          "items": {
            "$ref": "#/definitions/LogicalOperand<Predicate>"
          },
          "type": "array"
        }
      },
      "required": [
        "and"
      ],
      "type": "object"
    },
    "SelectionAnd": {
      "additionalProperties": false,
      "properties": {
        "and": {
          "items": {
            "$ref": "#/definitions/SelectionOperand"
          },
          "type": "array"
        }
      },
      "required": [
        "and"
      ],
      "type": "object"
    },
    "LogicalNot<Predicate>": {
      "additionalProperties": false,
      "properties": {
        "not": {
          "$ref": "#/definitions/LogicalOperand<Predicate>"
        }
      },
      "required": [
        "not"
      ],
      "type": "object"
    },
    "SelectionNot": {
      "additionalProperties": false,
      "properties": {
        "not": {
          "$ref": "#/definitions/SelectionOperand"
        }
      },
      "required": [
        "not"
      ],
      "type": "object"
    },
    "LogicalOperand<Predicate>": {
      "anyOf": [
        {
          "$ref": "#/definitions/LogicalNot<Predicate>"
        },
        {
          "$ref": "#/definitions/LogicalAnd<Predicate>"
        },
        {
          "$ref": "#/definitions/LogicalOr<Predicate>"
        },
        {
          "$ref": "#/definitions/Predicate"
        }
      ]
    },
    "SelectionOperand": {
      "anyOf": [
        {
          "$ref": "#/definitions/SelectionNot"
        },
        {
          "$ref": "#/definitions/SelectionAnd"
        },
        {
          "$ref": "#/definitions/SelectionOr"
        },
        {
          "type": "string"
        }
      ]
    },
    "LogicalOr<Predicate>": {
      "additionalProperties": false,
      "properties": {
        "or": {
          "items": {
            "$ref": "#/definitions/LogicalOperand<Predicate>"
          },
          "type": "array"
        }
      },
      "required": [
        "or"
      ],
      "type": "object"
    },
    "SelectionOr": {
      "additionalProperties": false,
      "properties": {
        "or": {
          "items": {
            "$ref": "#/definitions/SelectionOperand"
          },
          "type": "array"
        }
      },
      "required": [
        "or"
      ],
      "type": "object"
    },
    "LookupData": {
      "additionalProperties": false,
      "properties": {
        "data": {
          "$ref": "#/definitions/Data",
          "description": "Secondary data source to lookup in."
        },
        "fields": {
          "description": "Fields in foreign data to lookup.\nIf not specified, the entire object is queried.",
          "items": {
            "type": "string"
          },
          "type": "array"
        },
        "key": {
          "description": "Key in data to lookup.",
          "type": "string"
        }
      },
      "required": [
        "data",
        "key"
      ],
      "type": "object"
    },
    "LookupTransform": {
      "additionalProperties": false,
      "properties": {
        "as": {
          "anyOf": [
            {
              "type": "string"
            },
            {
              "items": {
                "type": "string"
              },
              "type": "array"
            }
          ],
          "description": "The field or fields for storing the computed formula value.\nIf `from.fields` is specified, the transform will use the same names for `as`.\nIf `from.fields` is not specified, `as` has to be a string and we put the whole object into the data under the specified name."
        },
        "default": {
          "description": "The default value to use if lookup fails.\n\n__Default value:__ `null`",
          "type": "string"
        },
        "from": {
          "$ref": "#/definitions/LookupData",
          "description": "Secondary data reference."
        },
        "lookup": {
          "description": "Key in primary data source.",
          "type": "string"
        }
      },
      "required": [
        "lookup",
        "from"
      ],
      "type": "object"
    },
    "Mark": {
      "description": "All types of primitive marks.",
      "enum": [
        "area",
        "bar",
        "line",
        "trail",
        "point",
        "text",
        "tick",
        "rect",
        "rule",
        "circle",
        "square",
        "geoshape"
      ],
      "type": "string"
    },
    "MarkConfig": {
      "additionalProperties": false,
      "properties": {
        "align": {
          "$ref": "#/definitions/HorizontalAlign",
          "description": "The horizontal alignment of the text. One of `\"left\"`, `\"right\"`, `\"center\"`."
        },
        "angle": {
          "description": "The rotation angle of the text, in degrees.",
          "maximum": 360,
          "minimum": 0,
          "type": "number"
        },
        "baseline": {
          "$ref": "#/definitions/VerticalAlign",
          "description": "The vertical alignment of the text. One of `\"top\"`, `\"middle\"`, `\"bottom\"`.\n\n__Default value:__ `\"middle\"`"
        },
        "color": {
<<<<<<< HEAD
          "description": "Color of the marks.\n\n__Default value:__ <span style=\"color: #4682b4;\">&#9632;</span> `\"#4682b4\"`",
=======
          "description": "Default color.  Note that `fill` and `stroke` have higher precedence than `color` and will override `color`.\n\n__Default value:__ <span style=\"color: #4682b4;\">&#9632;</span> `\"#4682b4\"`\n\n__Note:__ This property cannot be used in a [style config](https://vega.github.io/vega-lite/docs/mark.html#style-config).",
>>>>>>> 2cff1db2
          "type": "string"
        },
        "cornerRadius": {
          "description": "The radius in pixels of rounded rectangle corners.\n\n__Default value:__ `0`",
          "type": "number"
        },
        "cursor": {
          "$ref": "#/definitions/Cursor",
          "description": "The mouse cursor used over the mark. Any valid [CSS cursor type](https://developer.mozilla.org/en-US/docs/Web/CSS/cursor#Values) can be used."
        },
        "dir": {
          "$ref": "#/definitions/Dir",
          "description": "The direction of the text. One of `\"ltr\"` (left-to-right) or `\"rtl\"` (right-to-left). This property determines on which side is truncated in response to the limit parameter.\n\n__Default value:__ `\"ltr\"`"
        },
        "dx": {
          "description": "The horizontal offset, in pixels, between the text label and its anchor point. The offset is applied after rotation by the _angle_ property.",
          "type": "number"
        },
        "dy": {
          "description": "The vertical offset, in pixels, between the text label and its anchor point. The offset is applied after rotation by the _angle_ property.",
          "type": "number"
        },
        "ellipsis": {
          "description": "The ellipsis string for text truncated in response to the limit parameter.\n\n__Default value:__ `\"…\"`",
          "type": "string"
        },
        "fill": {
          "description": "Default Fill Color.  This has higher precedence than `config.color`\n\n__Default value:__ (None)",
          "type": "string"
        },
        "fillOpacity": {
          "description": "The fill opacity (value between [0,1]).\n\n__Default value:__ `1`",
          "maximum": 1,
          "minimum": 0,
          "type": "number"
        },
        "filled": {
          "description": "Whether the mark's color should be used as fill color instead of stroke color.\n\n__Default value:__ `true` for all marks except `point` and `false` for `point`.\n\n__Applicable for:__ `bar`, `point`, `circle`, `square`, and `area` marks.\n\n__Note:__ This property cannot be used in a [style config](https://vega.github.io/vega-lite/docs/mark.html#style-config).",
          "type": "boolean"
        },
        "font": {
          "description": "The typeface to set the text in (e.g., `\"Helvetica Neue\"`).",
          "type": "string"
        },
        "fontSize": {
          "description": "The font size, in pixels.",
          "minimum": 0,
          "type": "number"
        },
        "fontStyle": {
          "$ref": "#/definitions/FontStyle",
          "description": "The font style (e.g., `\"italic\"`)."
        },
        "fontWeight": {
          "$ref": "#/definitions/FontWeight",
          "description": "The font weight.\nThis can be either a string (e.g `\"bold\"`, `\"normal\"`) or a number (`100`, `200`, `300`, ..., `900` where `\"normal\"` = `400` and `\"bold\"` = `700`)."
        },
        "href": {
          "description": "A URL to load upon mouse click. If defined, the mark acts as a hyperlink.",
          "format": "uri",
          "type": "string"
        },
        "interpolate": {
          "$ref": "#/definitions/Interpolate",
          "description": "The line interpolation method to use for line and area marks. One of the following:\n- `\"linear\"`: piecewise linear segments, as in a polyline.\n- `\"linear-closed\"`: close the linear segments to form a polygon.\n- `\"step\"`: alternate between horizontal and vertical segments, as in a step function.\n- `\"step-before\"`: alternate between vertical and horizontal segments, as in a step function.\n- `\"step-after\"`: alternate between horizontal and vertical segments, as in a step function.\n- `\"basis\"`: a B-spline, with control point duplication on the ends.\n- `\"basis-open\"`: an open B-spline; may not intersect the start or end.\n- `\"basis-closed\"`: a closed B-spline, as in a loop.\n- `\"cardinal\"`: a Cardinal spline, with control point duplication on the ends.\n- `\"cardinal-open\"`: an open Cardinal spline; may not intersect the start or end, but will intersect other control points.\n- `\"cardinal-closed\"`: a closed Cardinal spline, as in a loop.\n- `\"bundle\"`: equivalent to basis, except the tension parameter is used to straighten the spline.\n- `\"monotone\"`: cubic interpolation that preserves monotonicity in y."
        },
        "limit": {
          "description": "The maximum length of the text mark in pixels. The text value will be automatically truncated if the rendered size exceeds the limit.\n\n__Default value:__ `0`, indicating no limit",
          "type": "number"
        },
        "opacity": {
          "description": "The overall opacity (value between [0,1]).\n\n__Default value:__ `0.7` for non-aggregate plots with `point`, `tick`, `circle`, or `square` marks or layered `bar` charts and `1` otherwise.",
          "maximum": 1,
          "minimum": 0,
          "type": "number"
        },
        "orient": {
          "$ref": "#/definitions/Orient",
          "description": "The orientation of a non-stacked bar, tick, area, and line charts.\nThe value is either horizontal (default) or vertical.\n- For bar, rule and tick, this determines whether the size of the bar and tick\nshould be applied to x or y dimension.\n- For area, this property determines the orient property of the Vega output.\n- For line and trail marks, this property determines the sort order of the points in the line\nif `config.sortLineBy` is not specified.\nFor stacked charts, this is always determined by the orientation of the stack;\ntherefore explicitly specified value will be ignored."
        },
        "radius": {
          "description": "Polar coordinate radial offset, in pixels, of the text label from the origin determined by the `x` and `y` properties.",
          "minimum": 0,
          "type": "number"
        },
        "shape": {
          "description": "The default symbol shape to use. One of: `\"circle\"` (default), `\"square\"`, `\"cross\"`, `\"diamond\"`, `\"triangle-up\"`, or `\"triangle-down\"`, or a custom SVG path.\n\n__Default value:__ `\"circle\"`",
          "type": "string"
        },
        "size": {
          "description": "The pixel area each the point/circle/square.\nFor example: in the case of circles, the radius is determined in part by the square root of the size value.\n\n__Default value:__ `30`",
          "minimum": 0,
          "type": "number"
        },
        "stroke": {
          "description": "Default Stroke Color.  This has higher precedence than `config.color`\n\n__Default value:__ (None)",
          "type": "string"
        },
        "strokeCap": {
          "$ref": "#/definitions/StrokeCap",
          "description": "The stroke cap for line ending style. One of `\"butt\"`, `\"round\"`, or `\"square\"`.\n\n__Default value:__ `\"square\"`"
        },
        "strokeDash": {
          "description": "An array of alternating stroke, space lengths for creating dashed or dotted lines.",
          "items": {
            "type": "number"
          },
          "type": "array"
        },
        "strokeDashOffset": {
          "description": "The offset (in pixels) into which to begin drawing with the stroke dash array.",
          "type": "number"
        },
        "strokeJoin": {
          "$ref": "#/definitions/StrokeJoin",
          "description": "The stroke line join method. One of `\"miter\"`, `\"round\"` or `\"bevel\"`.\n\n__Default value:__ `\"miter\"`"
        },
        "strokeMiterLimit": {
          "description": "The miter limit at which to bevel a line join.",
          "type": "number"
        },
        "strokeOpacity": {
          "description": "The stroke opacity (value between [0,1]).\n\n__Default value:__ `1`",
          "maximum": 1,
          "minimum": 0,
          "type": "number"
        },
        "strokeWidth": {
          "description": "The stroke width, in pixels.",
          "minimum": 0,
          "type": "number"
        },
        "tension": {
          "description": "Depending on the interpolation type, sets the tension parameter (for line and area marks).",
          "maximum": 1,
          "minimum": 0,
          "type": "number"
        },
        "text": {
          "description": "Placeholder text if the `text` channel is not specified",
          "type": "string"
        },
        "theta": {
          "description": "Polar coordinate angle, in radians, of the text label from the origin determined by the `x` and `y` properties. Values for `theta` follow the same convention of `arc` mark `startAngle` and `endAngle` properties: angles are measured in radians, with `0` indicating \"north\".",
          "type": "number"
        },
        "tooltip": {
          "description": "The tooltip text to show upon mouse hover."
        }
      },
      "type": "object"
    },
    "MarkDef": {
      "additionalProperties": false,
      "properties": {
        "align": {
          "$ref": "#/definitions/HorizontalAlign",
          "description": "The horizontal alignment of the text. One of `\"left\"`, `\"right\"`, `\"center\"`."
        },
        "angle": {
          "description": "The rotation angle of the text, in degrees.",
          "maximum": 360,
          "minimum": 0,
          "type": "number"
        },
        "baseline": {
          "$ref": "#/definitions/VerticalAlign",
          "description": "The vertical alignment of the text. One of `\"top\"`, `\"middle\"`, `\"bottom\"`.\n\n__Default value:__ `\"middle\"`"
        },
        "binSpacing": {
          "description": "Offset between bars for binned field.  Ideal value for this is either 0 (Preferred by statisticians) or 1 (Vega-Lite Default, D3 example style).\n\n__Default value:__ `1`",
          "minimum": 0,
          "type": "number"
        },
        "clip": {
          "description": "Whether a mark be clipped to the enclosing group’s width and height.",
          "type": "boolean"
        },
        "color": {
<<<<<<< HEAD
          "description": "Color of the marks.\n\n__Default value:__ <span style=\"color: #4682b4;\">&#9632;</span> `\"#4682b4\"`",
=======
          "description": "Default color.  Note that `fill` and `stroke` have higher precedence than `color` and will override `color`.\n\n__Default value:__ <span style=\"color: #4682b4;\">&#9632;</span> `\"#4682b4\"`\n\n__Note:__ This property cannot be used in a [style config](https://vega.github.io/vega-lite/docs/mark.html#style-config).",
>>>>>>> 2cff1db2
          "type": "string"
        },
        "cornerRadius": {
          "description": "The radius in pixels of rounded rectangle corners.\n\n__Default value:__ `0`",
          "type": "number"
        },
        "cursor": {
          "$ref": "#/definitions/Cursor",
          "description": "The mouse cursor used over the mark. Any valid [CSS cursor type](https://developer.mozilla.org/en-US/docs/Web/CSS/cursor#Values) can be used."
        },
        "dir": {
          "$ref": "#/definitions/Dir",
          "description": "The direction of the text. One of `\"ltr\"` (left-to-right) or `\"rtl\"` (right-to-left). This property determines on which side is truncated in response to the limit parameter.\n\n__Default value:__ `\"ltr\"`"
        },
        "dx": {
          "description": "The horizontal offset, in pixels, between the text label and its anchor point. The offset is applied after rotation by the _angle_ property.",
          "type": "number"
        },
        "dy": {
          "description": "The vertical offset, in pixels, between the text label and its anchor point. The offset is applied after rotation by the _angle_ property.",
          "type": "number"
        },
        "ellipsis": {
          "description": "The ellipsis string for text truncated in response to the limit parameter.\n\n__Default value:__ `\"…\"`",
          "type": "string"
        },
        "fill": {
          "description": "Default Fill Color.  This has higher precedence than `config.color`\n\n__Default value:__ (None)",
          "type": "string"
        },
        "fillOpacity": {
          "description": "The fill opacity (value between [0,1]).\n\n__Default value:__ `1`",
          "maximum": 1,
          "minimum": 0,
          "type": "number"
        },
        "filled": {
          "description": "Whether the mark's color should be used as fill color instead of stroke color.\n\n__Default value:__ `true` for all marks except `point` and `false` for `point`.\n\n__Applicable for:__ `bar`, `point`, `circle`, `square`, and `area` marks.\n\n__Note:__ This property cannot be used in a [style config](https://vega.github.io/vega-lite/docs/mark.html#style-config).",
          "type": "boolean"
        },
        "font": {
          "description": "The typeface to set the text in (e.g., `\"Helvetica Neue\"`).",
          "type": "string"
        },
        "fontSize": {
          "description": "The font size, in pixels.",
          "minimum": 0,
          "type": "number"
        },
        "fontStyle": {
          "$ref": "#/definitions/FontStyle",
          "description": "The font style (e.g., `\"italic\"`)."
        },
        "fontWeight": {
          "$ref": "#/definitions/FontWeight",
          "description": "The font weight.\nThis can be either a string (e.g `\"bold\"`, `\"normal\"`) or a number (`100`, `200`, `300`, ..., `900` where `\"normal\"` = `400` and `\"bold\"` = `700`)."
        },
        "href": {
          "description": "A URL to load upon mouse click. If defined, the mark acts as a hyperlink.",
          "format": "uri",
          "type": "string"
        },
        "interpolate": {
          "$ref": "#/definitions/Interpolate",
          "description": "The line interpolation method to use for line and area marks. One of the following:\n- `\"linear\"`: piecewise linear segments, as in a polyline.\n- `\"linear-closed\"`: close the linear segments to form a polygon.\n- `\"step\"`: alternate between horizontal and vertical segments, as in a step function.\n- `\"step-before\"`: alternate between vertical and horizontal segments, as in a step function.\n- `\"step-after\"`: alternate between horizontal and vertical segments, as in a step function.\n- `\"basis\"`: a B-spline, with control point duplication on the ends.\n- `\"basis-open\"`: an open B-spline; may not intersect the start or end.\n- `\"basis-closed\"`: a closed B-spline, as in a loop.\n- `\"cardinal\"`: a Cardinal spline, with control point duplication on the ends.\n- `\"cardinal-open\"`: an open Cardinal spline; may not intersect the start or end, but will intersect other control points.\n- `\"cardinal-closed\"`: a closed Cardinal spline, as in a loop.\n- `\"bundle\"`: equivalent to basis, except the tension parameter is used to straighten the spline.\n- `\"monotone\"`: cubic interpolation that preserves monotonicity in y."
        },
        "limit": {
          "description": "The maximum length of the text mark in pixels. The text value will be automatically truncated if the rendered size exceeds the limit.\n\n__Default value:__ `0`, indicating no limit",
          "type": "number"
        },
        "line": {
          "anyOf": [
            {
              "type": "boolean"
            },
            {
              "$ref": "#/definitions/OverlayMarkDef"
            }
          ],
          "description": "A flag for overlaying line on top of area marks, or an object defining the properties of the overlayed lines.\n\n- If this value is an empty object (`{}`) or `true`, lines with default properties will be used.\n\n- If this value is `false`, no lines would be automatically added to area marks.\n\n__Default value:__ `false`."
        },
        "opacity": {
          "description": "The overall opacity (value between [0,1]).\n\n__Default value:__ `0.7` for non-aggregate plots with `point`, `tick`, `circle`, or `square` marks or layered `bar` charts and `1` otherwise.",
          "maximum": 1,
          "minimum": 0,
          "type": "number"
        },
        "orient": {
          "$ref": "#/definitions/Orient",
          "description": "The orientation of a non-stacked bar, tick, area, and line charts.\nThe value is either horizontal (default) or vertical.\n- For bar, rule and tick, this determines whether the size of the bar and tick\nshould be applied to x or y dimension.\n- For area, this property determines the orient property of the Vega output.\n- For line and trail marks, this property determines the sort order of the points in the line\nif `config.sortLineBy` is not specified.\nFor stacked charts, this is always determined by the orientation of the stack;\ntherefore explicitly specified value will be ignored."
        },
        "point": {
          "anyOf": [
            {
              "type": "boolean"
            },
            {
              "$ref": "#/definitions/OverlayMarkDef"
            },
            {
              "enum": [
                "transparent"
              ],
              "type": "string"
            }
          ],
          "description": "A flag for overlaying points on top of line or area marks, or an object defining the properties of the overlayed points.\n\n- If this property is `\"transparent\"`, transparent points will be used (for enhancing tooltips and selections).\n\n- If this property is an empty object (`{}`) or `true`, filled points with default properties will be used.\n\n- If this property is `false`, no points would be automatically added to line or area marks.\n\n__Default value:__ `false`."
        },
        "radius": {
          "description": "Polar coordinate radial offset, in pixels, of the text label from the origin determined by the `x` and `y` properties.",
          "minimum": 0,
          "type": "number"
        },
        "shape": {
          "description": "The default symbol shape to use. One of: `\"circle\"` (default), `\"square\"`, `\"cross\"`, `\"diamond\"`, `\"triangle-up\"`, or `\"triangle-down\"`, or a custom SVG path.\n\n__Default value:__ `\"circle\"`",
          "type": "string"
        },
        "size": {
          "description": "The pixel area each the point/circle/square.\nFor example: in the case of circles, the radius is determined in part by the square root of the size value.\n\n__Default value:__ `30`",
          "minimum": 0,
          "type": "number"
        },
        "stroke": {
          "description": "Default Stroke Color.  This has higher precedence than `config.color`\n\n__Default value:__ (None)",
          "type": "string"
        },
        "strokeCap": {
          "$ref": "#/definitions/StrokeCap",
          "description": "The stroke cap for line ending style. One of `\"butt\"`, `\"round\"`, or `\"square\"`.\n\n__Default value:__ `\"square\"`"
        },
        "strokeDash": {
          "description": "An array of alternating stroke, space lengths for creating dashed or dotted lines.",
          "items": {
            "type": "number"
          },
          "type": "array"
        },
        "strokeDashOffset": {
          "description": "The offset (in pixels) into which to begin drawing with the stroke dash array.",
          "type": "number"
        },
        "strokeJoin": {
          "$ref": "#/definitions/StrokeJoin",
          "description": "The stroke line join method. One of `\"miter\"`, `\"round\"` or `\"bevel\"`.\n\n__Default value:__ `\"miter\"`"
        },
        "strokeMiterLimit": {
          "description": "The miter limit at which to bevel a line join.",
          "type": "number"
        },
        "strokeOpacity": {
          "description": "The stroke opacity (value between [0,1]).\n\n__Default value:__ `1`",
          "maximum": 1,
          "minimum": 0,
          "type": "number"
        },
        "strokeWidth": {
          "description": "The stroke width, in pixels.",
          "minimum": 0,
          "type": "number"
        },
        "style": {
          "anyOf": [
            {
              "type": "string"
            },
            {
              "items": {
                "type": "string"
              },
              "type": "array"
            }
          ],
          "description": "A string or array of strings indicating the name of custom styles to apply to the mark. A style is a named collection of mark property defaults defined within the [style configuration](https://vega.github.io/vega-lite/docs/mark.html#style-config). If style is an array, later styles will override earlier styles. Any [mark properties](https://vega.github.io/vega-lite/docs/encoding.html#mark-prop) explicitly defined within the `encoding` will override a style default.\n\n__Default value:__ The mark's name.  For example, a bar mark will have style `\"bar\"` by default.\n__Note:__ Any specified style will augment the default style. For example, a bar mark with `\"style\": \"foo\"` will receive from `config.style.bar` and `config.style.foo` (the specified style `\"foo\"` has higher precedence)."
        },
        "tension": {
          "description": "Depending on the interpolation type, sets the tension parameter (for line and area marks).",
          "maximum": 1,
          "minimum": 0,
          "type": "number"
        },
        "text": {
          "description": "Placeholder text if the `text` channel is not specified",
          "type": "string"
        },
        "theta": {
          "description": "Polar coordinate angle, in radians, of the text label from the origin determined by the `x` and `y` properties. Values for `theta` follow the same convention of `arc` mark `startAngle` and `endAngle` properties: angles are measured in radians, with `0` indicating \"north\".",
          "type": "number"
        },
        "thickness": {
          "description": "Thickness of the tick mark.\n\n__Default value:__  `1`",
          "minimum": 0,
          "type": "number"
        },
        "tooltip": {
          "description": "The tooltip text to show upon mouse hover."
        },
        "type": {
          "$ref": "#/definitions/Mark",
<<<<<<< HEAD
          "description": "The mark type. This could a primitive mark type\n(one of `\"bar\"`, `\"circle\"`, `\"square\"`, `\"tick\"`, `\"line\"`,\n`\"area\"`, `\"point\"`, `\"geoshape\"`, `\"rule\"`, and `\"text\"`)\nor a composite mark type (e.g., `\"boxplot\"`, `\"errorband\"`, `\"errorbar\"`)."
=======
          "description": "The mark type.\nOne of `\"bar\"`, `\"circle\"`, `\"square\"`, `\"tick\"`, `\"line\"`,\n`\"area\"`, `\"point\"`, `\"geoshape\"`, `\"rule\"`, and `\"text\"`."
        },
        "x2Offset": {
          "description": "Offset for x2-position.",
          "type": "number"
        },
        "xOffset": {
          "description": "Offset for x-position.",
          "type": "number"
        },
        "y2Offset": {
          "description": "Offset for y2-position.",
          "type": "number"
        },
        "yOffset": {
          "description": "Offset for y-position.",
          "type": "number"
>>>>>>> 2cff1db2
        }
      },
      "required": [
        "type"
      ],
      "type": "object"
    },
    "Month": {
      "maximum": 12,
      "minimum": 1,
      "type": "number"
    },
    "MultiSelection": {
      "additionalProperties": false,
      "properties": {
        "empty": {
          "description": "By default, all data values are considered to lie within an empty selection.\nWhen set to `none`, empty selections contain no data values.",
          "enum": [
            "all",
            "none"
          ],
          "type": "string"
        },
        "encodings": {
          "description": "An array of encoding channels. The corresponding data field values\nmust match for a data tuple to fall within the selection.",
          "items": {
            "$ref": "#/definitions/SingleDefChannel"
          },
          "type": "array"
        },
        "fields": {
          "description": "An array of field names whose values must match for a data tuple to\nfall within the selection.",
          "items": {
            "type": "string"
          },
          "type": "array"
        },
        "nearest": {
          "description": "When true, an invisible voronoi diagram is computed to accelerate discrete\nselection. The data value _nearest_ the mouse cursor is added to the selection.\n\nSee the [nearest transform](https://vega.github.io/vega-lite/docs/nearest.html) documentation for more information.",
          "type": "boolean"
        },
        "on": {
          "$ref": "#/definitions/VgEventStream",
          "description": "A [Vega event stream](https://vega.github.io/vega/docs/event-streams/) (object or selector) that triggers the selection.\nFor interval selections, the event stream must specify a [start and end](https://vega.github.io/vega/docs/event-streams/#between-filters)."
        },
        "resolve": {
          "$ref": "#/definitions/SelectionResolution",
          "description": "With layered and multi-view displays, a strategy that determines how\nselections' data queries are resolved when applied in a filter transform,\nconditional encoding rule, or scale domain."
        },
        "toggle": {
          "description": "Controls whether data values should be toggled or only ever inserted into\nmulti selections. Can be `true`, `false` (for insertion only), or a\n[Vega expression](https://vega.github.io/vega/docs/expressions/).\n\n__Default value:__ `true`, which corresponds to `event.shiftKey` (i.e.,\ndata values are toggled when a user interacts with the shift-key pressed).\n\nSee the [toggle transform](https://vega.github.io/vega-lite/docs/toggle.html) documentation for more information.",
          "type": [
            "string",
            "boolean"
          ]
        },
        "type": {
          "enum": [
            "multi"
          ],
          "type": "string"
        }
      },
      "required": [
        "type"
      ],
      "type": "object"
    },
    "MultiSelectionConfig": {
      "additionalProperties": false,
      "properties": {
        "empty": {
          "description": "By default, all data values are considered to lie within an empty selection.\nWhen set to `none`, empty selections contain no data values.",
          "enum": [
            "all",
            "none"
          ],
          "type": "string"
        },
        "encodings": {
          "description": "An array of encoding channels. The corresponding data field values\nmust match for a data tuple to fall within the selection.",
          "items": {
            "$ref": "#/definitions/SingleDefChannel"
          },
          "type": "array"
        },
        "fields": {
          "description": "An array of field names whose values must match for a data tuple to\nfall within the selection.",
          "items": {
            "type": "string"
          },
          "type": "array"
        },
        "nearest": {
          "description": "When true, an invisible voronoi diagram is computed to accelerate discrete\nselection. The data value _nearest_ the mouse cursor is added to the selection.\n\nSee the [nearest transform](https://vega.github.io/vega-lite/docs/nearest.html) documentation for more information.",
          "type": "boolean"
        },
        "on": {
          "$ref": "#/definitions/VgEventStream",
          "description": "A [Vega event stream](https://vega.github.io/vega/docs/event-streams/) (object or selector) that triggers the selection.\nFor interval selections, the event stream must specify a [start and end](https://vega.github.io/vega/docs/event-streams/#between-filters)."
        },
        "resolve": {
          "$ref": "#/definitions/SelectionResolution",
          "description": "With layered and multi-view displays, a strategy that determines how\nselections' data queries are resolved when applied in a filter transform,\nconditional encoding rule, or scale domain."
        },
        "toggle": {
          "description": "Controls whether data values should be toggled or only ever inserted into\nmulti selections. Can be `true`, `false` (for insertion only), or a\n[Vega expression](https://vega.github.io/vega/docs/expressions/).\n\n__Default value:__ `true`, which corresponds to `event.shiftKey` (i.e.,\ndata values are toggled when a user interacts with the shift-key pressed).\n\nSee the [toggle transform](https://vega.github.io/vega-lite/docs/toggle.html) documentation for more information.",
          "type": [
            "string",
            "boolean"
          ]
        }
      },
      "type": "object"
    },
    "MultiTimeUnit": {
      "anyOf": [
        {
          "$ref": "#/definitions/LocalMultiTimeUnit"
        },
        {
          "$ref": "#/definitions/UtcMultiTimeUnit"
        }
      ]
    },
    "NamedData": {
      "additionalProperties": false,
      "properties": {
        "format": {
          "$ref": "#/definitions/DataFormat",
          "description": "An object that specifies the format for parsing the data."
        },
        "name": {
          "description": "Provide a placeholder name and bind data at runtime.",
          "type": "string"
        }
      },
      "required": [
        "name"
      ],
      "type": "object"
    },
    "NiceTime": {
      "enum": [
        "second",
        "minute",
        "hour",
        "day",
        "week",
        "month",
        "year"
      ],
      "type": "string"
    },
    "OrderFieldDef": {
      "additionalProperties": false,
      "properties": {
        "aggregate": {
          "$ref": "#/definitions/Aggregate",
          "description": "Aggregation function for the field\n(e.g., `mean`, `sum`, `median`, `min`, `max`, `count`).\n\n__Default value:__ `undefined` (None)"
        },
        "bin": {
          "anyOf": [
            {
              "type": "boolean"
            },
            {
              "$ref": "#/definitions/BinParams"
            }
          ],
          "description": "A flag for binning a `quantitative` field, or [an object defining binning parameters](https://vega.github.io/vega-lite/docs/bin.html#params).\nIf `true`, default [binning parameters](https://vega.github.io/vega-lite/docs/bin.html) will be applied.\n\n__Default value:__ `false`"
        },
        "field": {
          "anyOf": [
            {
              "type": "string"
            },
            {
              "$ref": "#/definitions/RepeatRef"
            }
          ],
          "description": "__Required.__ A string defining the name of the field from which to pull a data value\nor an object defining iterated values from the [`repeat`](https://vega.github.io/vega-lite/docs/repeat.html) operator.\n\n__Note:__ Dots (`.`) and brackets (`[` and `]`) can be used to access nested objects (e.g., `\"field\": \"foo.bar\"` and `\"field\": \"foo['bar']\"`).\nIf field names contain dots or brackets but are not nested, you can use `\\\\` to escape dots and brackets (e.g., `\"a\\\\.b\"` and `\"a\\\\[0\\\\]\"`).\nSee more details about escaping in the [field documentation](https://vega.github.io/vega-lite/docs/field.html).\n\n__Note:__ `field` is not required if `aggregate` is `count`."
        },
        "sort": {
          "$ref": "#/definitions/SortOrder",
          "description": "The sort order. One of `\"ascending\"` (default) or `\"descending\"`."
        },
        "timeUnit": {
          "$ref": "#/definitions/TimeUnit",
          "description": "Time unit (e.g., `year`, `yearmonth`, `month`, `hours`) for a temporal field.\nor [a temporal field that gets casted as ordinal](https://vega.github.io/vega-lite/docs/type.html#cast).\n\n__Default value:__ `undefined` (None)"
        },
        "title": {
          "description": "A title for the field. If `null`, the title will be removed.\n\n__Default value:__  derived from the field's name and transformation function (`aggregate`, `bin` and `timeUnit`).  If the field has an aggregate function, the function is displayed as part of the title (e.g., `\"Sum of Profit\"`). If the field is binned or has a time unit applied, the applied function is shown in parentheses (e.g., `\"Profit (binned)\"`, `\"Transaction Date (year-month)\"`).  Otherwise, the title is simply the field name.\n\n__Notes__:\n\n1) You can customize the default field title format by providing the [`fieldTitle` property in the [config](https://vega.github.io/vega-lite/docs/config.html) or [`fieldTitle` function via the `compile` function's options](https://vega.github.io/vega-lite/docs/compile.html#field-title).\n\n2) If both field definition's `title` and axis, header, or legend `title` are defined, axis/header/legend title will be used.",
          "type": [
            "string",
            "null"
          ]
        },
        "type": {
          "$ref": "#/definitions/Type",
          "description": "The encoded field's type of measurement (`\"quantitative\"`, `\"temporal\"`, `\"ordinal\"`, or `\"nominal\"`).\nIt can also be a `\"geojson\"` type for encoding ['geoshape'](https://vega.github.io/vega-lite/docs/geoshape.html)."
        }
      },
      "required": [
        "type"
      ],
      "type": "object"
    },
    "Orient": {
      "enum": [
        "horizontal",
        "vertical"
      ],
      "type": "string"
    },
    "OverlayMarkDef": {
      "additionalProperties": false,
      "properties": {
        "align": {
          "$ref": "#/definitions/HorizontalAlign",
          "description": "The horizontal alignment of the text. One of `\"left\"`, `\"right\"`, `\"center\"`."
        },
        "angle": {
          "description": "The rotation angle of the text, in degrees.",
          "maximum": 360,
          "minimum": 0,
          "type": "number"
        },
        "baseline": {
          "$ref": "#/definitions/VerticalAlign",
          "description": "The vertical alignment of the text. One of `\"top\"`, `\"middle\"`, `\"bottom\"`.\n\n__Default value:__ `\"middle\"`"
        },
        "clip": {
          "description": "Whether a mark be clipped to the enclosing group’s width and height.",
          "type": "boolean"
        },
        "color": {
          "description": "Default color.  Note that `fill` and `stroke` have higher precedence than `color` and will override `color`.\n\n__Default value:__ <span style=\"color: #4682b4;\">&#9632;</span> `\"#4682b4\"`\n\n__Note:__ This property cannot be used in a [style config](https://vega.github.io/vega-lite/docs/mark.html#style-config).",
          "type": "string"
        },
        "cornerRadius": {
          "description": "The radius in pixels of rounded rectangle corners.\n\n__Default value:__ `0`",
          "type": "number"
        },
        "cursor": {
          "$ref": "#/definitions/Cursor",
          "description": "The mouse cursor used over the mark. Any valid [CSS cursor type](https://developer.mozilla.org/en-US/docs/Web/CSS/cursor#Values) can be used."
        },
        "dir": {
          "$ref": "#/definitions/Dir",
          "description": "The direction of the text. One of `\"ltr\"` (left-to-right) or `\"rtl\"` (right-to-left). This property determines on which side is truncated in response to the limit parameter.\n\n__Default value:__ `\"ltr\"`"
        },
        "dx": {
          "description": "The horizontal offset, in pixels, between the text label and its anchor point. The offset is applied after rotation by the _angle_ property.",
          "type": "number"
        },
        "dy": {
          "description": "The vertical offset, in pixels, between the text label and its anchor point. The offset is applied after rotation by the _angle_ property.",
          "type": "number"
        },
        "ellipsis": {
          "description": "The ellipsis string for text truncated in response to the limit parameter.\n\n__Default value:__ `\"…\"`",
          "type": "string"
        },
        "fill": {
          "description": "Default Fill Color.  This has higher precedence than `config.color`\n\n__Default value:__ (None)",
          "type": "string"
        },
        "fillOpacity": {
          "description": "The fill opacity (value between [0,1]).\n\n__Default value:__ `1`",
          "maximum": 1,
          "minimum": 0,
          "type": "number"
        },
        "filled": {
          "description": "Whether the mark's color should be used as fill color instead of stroke color.\n\n__Default value:__ `true` for all marks except `point` and `false` for `point`.\n\n__Applicable for:__ `bar`, `point`, `circle`, `square`, and `area` marks.\n\n__Note:__ This property cannot be used in a [style config](https://vega.github.io/vega-lite/docs/mark.html#style-config).",
          "type": "boolean"
        },
        "font": {
          "description": "The typeface to set the text in (e.g., `\"Helvetica Neue\"`).",
          "type": "string"
        },
        "fontSize": {
          "description": "The font size, in pixels.",
          "minimum": 0,
          "type": "number"
        },
        "fontStyle": {
          "$ref": "#/definitions/FontStyle",
          "description": "The font style (e.g., `\"italic\"`)."
        },
        "fontWeight": {
          "$ref": "#/definitions/FontWeight",
          "description": "The font weight.\nThis can be either a string (e.g `\"bold\"`, `\"normal\"`) or a number (`100`, `200`, `300`, ..., `900` where `\"normal\"` = `400` and `\"bold\"` = `700`)."
        },
        "href": {
          "description": "A URL to load upon mouse click. If defined, the mark acts as a hyperlink.",
          "format": "uri",
          "type": "string"
        },
        "interpolate": {
          "$ref": "#/definitions/Interpolate",
          "description": "The line interpolation method to use for line and area marks. One of the following:\n- `\"linear\"`: piecewise linear segments, as in a polyline.\n- `\"linear-closed\"`: close the linear segments to form a polygon.\n- `\"step\"`: alternate between horizontal and vertical segments, as in a step function.\n- `\"step-before\"`: alternate between vertical and horizontal segments, as in a step function.\n- `\"step-after\"`: alternate between horizontal and vertical segments, as in a step function.\n- `\"basis\"`: a B-spline, with control point duplication on the ends.\n- `\"basis-open\"`: an open B-spline; may not intersect the start or end.\n- `\"basis-closed\"`: a closed B-spline, as in a loop.\n- `\"cardinal\"`: a Cardinal spline, with control point duplication on the ends.\n- `\"cardinal-open\"`: an open Cardinal spline; may not intersect the start or end, but will intersect other control points.\n- `\"cardinal-closed\"`: a closed Cardinal spline, as in a loop.\n- `\"bundle\"`: equivalent to basis, except the tension parameter is used to straighten the spline.\n- `\"monotone\"`: cubic interpolation that preserves monotonicity in y."
        },
        "limit": {
          "description": "The maximum length of the text mark in pixels. The text value will be automatically truncated if the rendered size exceeds the limit.\n\n__Default value:__ `0`, indicating no limit",
          "type": "number"
        },
        "opacity": {
          "description": "The overall opacity (value between [0,1]).\n\n__Default value:__ `0.7` for non-aggregate plots with `point`, `tick`, `circle`, or `square` marks or layered `bar` charts and `1` otherwise.",
          "maximum": 1,
          "minimum": 0,
          "type": "number"
        },
        "orient": {
          "$ref": "#/definitions/Orient",
          "description": "The orientation of a non-stacked bar, tick, area, and line charts.\nThe value is either horizontal (default) or vertical.\n- For bar, rule and tick, this determines whether the size of the bar and tick\nshould be applied to x or y dimension.\n- For area, this property determines the orient property of the Vega output.\n- For line and trail marks, this property determines the sort order of the points in the line\nif `config.sortLineBy` is not specified.\nFor stacked charts, this is always determined by the orientation of the stack;\ntherefore explicitly specified value will be ignored."
        },
        "radius": {
          "description": "Polar coordinate radial offset, in pixels, of the text label from the origin determined by the `x` and `y` properties.",
          "minimum": 0,
          "type": "number"
        },
        "shape": {
          "description": "The default symbol shape to use. One of: `\"circle\"` (default), `\"square\"`, `\"cross\"`, `\"diamond\"`, `\"triangle-up\"`, or `\"triangle-down\"`, or a custom SVG path.\n\n__Default value:__ `\"circle\"`",
          "type": "string"
        },
        "size": {
          "description": "The pixel area each the point/circle/square.\nFor example: in the case of circles, the radius is determined in part by the square root of the size value.\n\n__Default value:__ `30`",
          "minimum": 0,
          "type": "number"
        },
        "stroke": {
          "description": "Default Stroke Color.  This has higher precedence than `config.color`\n\n__Default value:__ (None)",
          "type": "string"
        },
        "strokeCap": {
          "$ref": "#/definitions/StrokeCap",
          "description": "The stroke cap for line ending style. One of `\"butt\"`, `\"round\"`, or `\"square\"`.\n\n__Default value:__ `\"square\"`"
        },
        "strokeDash": {
          "description": "An array of alternating stroke, space lengths for creating dashed or dotted lines.",
          "items": {
            "type": "number"
          },
          "type": "array"
        },
        "strokeDashOffset": {
          "description": "The offset (in pixels) into which to begin drawing with the stroke dash array.",
          "type": "number"
        },
        "strokeJoin": {
          "$ref": "#/definitions/StrokeJoin",
          "description": "The stroke line join method. One of `\"miter\"`, `\"round\"` or `\"bevel\"`.\n\n__Default value:__ `\"miter\"`"
        },
        "strokeMiterLimit": {
          "description": "The miter limit at which to bevel a line join.",
          "type": "number"
        },
        "strokeOpacity": {
          "description": "The stroke opacity (value between [0,1]).\n\n__Default value:__ `1`",
          "maximum": 1,
          "minimum": 0,
          "type": "number"
        },
        "strokeWidth": {
          "description": "The stroke width, in pixels.",
          "minimum": 0,
          "type": "number"
        },
        "style": {
          "anyOf": [
            {
              "type": "string"
            },
            {
              "items": {
                "type": "string"
              },
              "type": "array"
            }
          ],
          "description": "A string or array of strings indicating the name of custom styles to apply to the mark. A style is a named collection of mark property defaults defined within the [style configuration](https://vega.github.io/vega-lite/docs/mark.html#style-config). If style is an array, later styles will override earlier styles. Any [mark properties](https://vega.github.io/vega-lite/docs/encoding.html#mark-prop) explicitly defined within the `encoding` will override a style default.\n\n__Default value:__ The mark's name.  For example, a bar mark will have style `\"bar\"` by default.\n__Note:__ Any specified style will augment the default style. For example, a bar mark with `\"style\": \"foo\"` will receive from `config.style.bar` and `config.style.foo` (the specified style `\"foo\"` has higher precedence)."
        },
        "tension": {
          "description": "Depending on the interpolation type, sets the tension parameter (for line and area marks).",
          "maximum": 1,
          "minimum": 0,
          "type": "number"
        },
        "text": {
          "description": "Placeholder text if the `text` channel is not specified",
          "type": "string"
        },
        "theta": {
          "description": "Polar coordinate angle, in radians, of the text label from the origin determined by the `x` and `y` properties. Values for `theta` follow the same convention of `arc` mark `startAngle` and `endAngle` properties: angles are measured in radians, with `0` indicating \"north\".",
          "type": "number"
        },
        "tooltip": {
          "description": "The tooltip text to show upon mouse hover."
        },
        "x2Offset": {
          "description": "Offset for x2-position.",
          "type": "number"
        },
        "xOffset": {
          "description": "Offset for x-position.",
          "type": "number"
        },
        "y2Offset": {
          "description": "Offset for y2-position.",
          "type": "number"
        },
        "yOffset": {
          "description": "Offset for y-position.",
          "type": "number"
        }
      },
      "type": "object"
    },
    "Padding": {
      "anyOf": [
        {
          "type": "number"
        },
        {
          "additionalProperties": false,
          "properties": {
            "bottom": {
              "type": "number"
            },
            "left": {
              "type": "number"
            },
            "right": {
              "type": "number"
            },
            "top": {
              "type": "number"
            }
          },
          "type": "object"
        }
      ],
      "minimum": 0
    },
    "Parse": {
      "additionalProperties": {
        "anyOf": [
          {
            "type": "null"
          },
          {
            "type": "string"
          },
          {
            "enum": [
              "string"
            ],
            "type": "string"
          },
          {
            "enum": [
              "boolean"
            ],
            "type": "string"
          },
          {
            "enum": [
              "date"
            ],
            "type": "string"
          },
          {
            "enum": [
              "number"
            ],
            "type": "string"
          }
        ]
      },
      "type": "object"
    },
    "PartsMixins<BoxPlotPart>": {
      "additionalProperties": false,
      "description": "Make all properties in T optional",
      "properties": {
        "box": {
          "anyOf": [
            {
              "type": "boolean"
            },
            {
              "$ref": "#/definitions/MarkConfig"
            }
          ]
        },
        "median": {
          "anyOf": [
            {
              "type": "boolean"
            },
            {
              "$ref": "#/definitions/MarkConfig"
            }
          ]
        },
        "outliers": {
          "anyOf": [
            {
              "type": "boolean"
            },
            {
              "$ref": "#/definitions/MarkConfig"
            }
          ]
        },
        "rule": {
          "anyOf": [
            {
              "type": "boolean"
            },
            {
              "$ref": "#/definitions/MarkConfig"
            }
          ]
        },
        "ticks": {
          "anyOf": [
            {
              "type": "boolean"
            },
            {
              "$ref": "#/definitions/MarkConfig"
            }
          ]
        }
      },
      "type": "object"
    },
    "PartsMixins<ErrorBandPart>": {
      "additionalProperties": false,
      "description": "Make all properties in T optional",
      "properties": {
        "band": {
          "anyOf": [
            {
              "type": "boolean"
            },
            {
              "$ref": "#/definitions/MarkConfig"
            }
          ]
        },
        "borders": {
          "anyOf": [
            {
              "type": "boolean"
            },
            {
              "$ref": "#/definitions/MarkConfig"
            }
          ]
        }
      },
      "type": "object"
    },
    "PartsMixins<ErrorBarPart>": {
      "additionalProperties": false,
      "description": "Make all properties in T optional",
      "properties": {
        "rule": {
          "anyOf": [
            {
              "type": "boolean"
            },
            {
              "$ref": "#/definitions/MarkConfig"
            }
          ]
        },
        "ticks": {
          "anyOf": [
            {
              "type": "boolean"
            },
            {
              "$ref": "#/definitions/MarkConfig"
            }
          ]
        }
      },
      "type": "object"
    },
    "PositionFieldDef": {
      "additionalProperties": false,
      "properties": {
        "aggregate": {
          "$ref": "#/definitions/Aggregate",
          "description": "Aggregation function for the field\n(e.g., `mean`, `sum`, `median`, `min`, `max`, `count`).\n\n__Default value:__ `undefined` (None)"
        },
        "axis": {
          "anyOf": [
            {
              "$ref": "#/definitions/Axis"
            },
            {
              "type": "null"
            }
          ],
          "description": "An object defining properties of axis's gridlines, ticks and labels.\nIf `null`, the axis for the encoding channel will be removed.\n\n__Default value:__ If undefined, default [axis properties](https://vega.github.io/vega-lite/docs/axis.html) are applied."
        },
        "bin": {
          "anyOf": [
            {
              "type": "boolean"
            },
            {
              "$ref": "#/definitions/BinParams"
            }
          ],
          "description": "A flag for binning a `quantitative` field, or [an object defining binning parameters](https://vega.github.io/vega-lite/docs/bin.html#params).\nIf `true`, default [binning parameters](https://vega.github.io/vega-lite/docs/bin.html) will be applied.\n\n__Default value:__ `false`"
        },
        "field": {
          "anyOf": [
            {
              "type": "string"
            },
            {
              "$ref": "#/definitions/RepeatRef"
            }
          ],
          "description": "__Required.__ A string defining the name of the field from which to pull a data value\nor an object defining iterated values from the [`repeat`](https://vega.github.io/vega-lite/docs/repeat.html) operator.\n\n__Note:__ Dots (`.`) and brackets (`[` and `]`) can be used to access nested objects (e.g., `\"field\": \"foo.bar\"` and `\"field\": \"foo['bar']\"`).\nIf field names contain dots or brackets but are not nested, you can use `\\\\` to escape dots and brackets (e.g., `\"a\\\\.b\"` and `\"a\\\\[0\\\\]\"`).\nSee more details about escaping in the [field documentation](https://vega.github.io/vega-lite/docs/field.html).\n\n__Note:__ `field` is not required if `aggregate` is `count`."
        },
        "scale": {
          "anyOf": [
            {
              "$ref": "#/definitions/Scale"
            },
            {
              "type": "null"
            }
          ],
          "description": "An object defining properties of the channel's scale, which is the function that transforms values in the data domain (numbers, dates, strings, etc) to visual values (pixels, colors, sizes) of the encoding channels.\n\nIf `null`, the scale will be [disabled and the data value will be directly encoded](https://vega.github.io/vega-lite/docs/scale.html#disable).\n\n__Default value:__ If undefined, default [scale properties](https://vega.github.io/vega-lite/docs/scale.html) are applied."
        },
        "sort": {
          "anyOf": [
            {
              "items": {
                "type": [
                  "number",
                  "string",
                  "boolean"
                ]
              },
              "type": "array"
            },
            {
              "$ref": "#/definitions/SortOrder"
            },
            {
              "$ref": "#/definitions/EncodingSortField"
            },
            {
              "type": "null"
            }
          ],
          "description": "Sort order for the encoded field.\nSupported `sort` values include `\"ascending\"`, `\"descending\"`, `null`, or an array specifying the preferred order of values.\nFor fields with discrete domains, `sort` can also be a [sort field definition object](https://vega.github.io/vega-lite/docs/sort.html#sort-field).\nFor `sort` as an [array specifying the preferred order of values](https://vega.github.io/vega-lite/docs/sort.html#sort-array), the sort order will obey the values in the array, followed by any unspecified values in their original order.\n\n__Default value:__ `\"ascending\"`\n\n__Note:__ `null` is not supported for `row` and `column`."
        },
        "stack": {
          "anyOf": [
            {
              "$ref": "#/definitions/StackOffset"
            },
            {
              "type": "null"
            }
          ],
          "description": "Type of stacking offset if the field should be stacked.\n`stack` is only applicable for `x` and `y` channels with continuous domains.\nFor example, `stack` of `y` can be used to customize stacking for a vertical bar chart.\n\n`stack` can be one of the following values:\n- `\"zero\"`: stacking with baseline offset at zero value of the scale (for creating typical stacked [bar](https://vega.github.io/vega-lite/docs/stack.html#bar) and [area](https://vega.github.io/vega-lite/docs/stack.html#area) chart).\n- `\"normalize\"` - stacking with normalized domain (for creating [normalized stacked bar and area charts](https://vega.github.io/vega-lite/docs/stack.html#normalized). <br/>\n-`\"center\"` - stacking with center baseline (for [streamgraph](https://vega.github.io/vega-lite/docs/stack.html#streamgraph)).\n- `null` - No-stacking. This will produce layered [bar](https://vega.github.io/vega-lite/docs/stack.html#layered-bar-chart) and area chart.\n\n__Default value:__ `zero` for plots with all of the following conditions are true:\n(1) the mark is `bar` or `area`;\n(2) the stacked measure channel (x or y) has a linear scale;\n(3) At least one of non-position channels mapped to an unaggregated field that is different from x and y.  Otherwise, `null` by default."
        },
        "timeUnit": {
          "$ref": "#/definitions/TimeUnit",
          "description": "Time unit (e.g., `year`, `yearmonth`, `month`, `hours`) for a temporal field.\nor [a temporal field that gets casted as ordinal](https://vega.github.io/vega-lite/docs/type.html#cast).\n\n__Default value:__ `undefined` (None)"
        },
        "title": {
          "description": "A title for the field. If `null`, the title will be removed.\n\n__Default value:__  derived from the field's name and transformation function (`aggregate`, `bin` and `timeUnit`).  If the field has an aggregate function, the function is displayed as part of the title (e.g., `\"Sum of Profit\"`). If the field is binned or has a time unit applied, the applied function is shown in parentheses (e.g., `\"Profit (binned)\"`, `\"Transaction Date (year-month)\"`).  Otherwise, the title is simply the field name.\n\n__Notes__:\n\n1) You can customize the default field title format by providing the [`fieldTitle` property in the [config](https://vega.github.io/vega-lite/docs/config.html) or [`fieldTitle` function via the `compile` function's options](https://vega.github.io/vega-lite/docs/compile.html#field-title).\n\n2) If both field definition's `title` and axis, header, or legend `title` are defined, axis/header/legend title will be used.",
          "type": [
            "string",
            "null"
          ]
        },
        "type": {
          "$ref": "#/definitions/Type",
          "description": "The encoded field's type of measurement (`\"quantitative\"`, `\"temporal\"`, `\"ordinal\"`, or `\"nominal\"`).\nIt can also be a `\"geojson\"` type for encoding ['geoshape'](https://vega.github.io/vega-lite/docs/geoshape.html)."
        }
      },
      "required": [
        "type"
      ],
      "type": "object"
    },
    "Predicate": {
      "anyOf": [
        {
          "$ref": "#/definitions/FieldEqualPredicate"
        },
        {
          "$ref": "#/definitions/FieldRangePredicate"
        },
        {
          "$ref": "#/definitions/FieldOneOfPredicate"
        },
        {
          "$ref": "#/definitions/FieldLTPredicate"
        },
        {
          "$ref": "#/definitions/FieldGTPredicate"
        },
        {
          "$ref": "#/definitions/FieldLTEPredicate"
        },
        {
          "$ref": "#/definitions/FieldGTEPredicate"
        },
        {
          "$ref": "#/definitions/SelectionPredicate"
        },
        {
          "type": "string"
        }
      ]
    },
    "Projection": {
      "additionalProperties": false,
      "properties": {
        "center": {
          "description": "Sets the projection’s center to the specified center, a two-element array of longitude and latitude in degrees.\n\n__Default value:__ `[0, 0]`",
          "items": {
            "type": "number"
          },
          "type": "array"
        },
        "clipAngle": {
          "description": "Sets the projection’s clipping circle radius to the specified angle in degrees. If `null`, switches to [antimeridian](http://bl.ocks.org/mbostock/3788999) cutting rather than small-circle clipping.",
          "type": "number"
        },
        "clipExtent": {
          "description": "Sets the projection’s viewport clip extent to the specified bounds in pixels. The extent bounds are specified as an array `[[x0, y0], [x1, y1]]`, where `x0` is the left-side of the viewport, `y0` is the top, `x1` is the right and `y1` is the bottom. If `null`, no viewport clipping is performed.",
          "items": {
            "items": {
              "type": "number"
            },
            "type": "array"
          },
          "type": "array"
        },
        "coefficient": {
          "type": "number"
        },
        "distance": {
          "type": "number"
        },
        "fraction": {
          "type": "number"
        },
        "lobes": {
          "type": "number"
        },
        "parallel": {
          "type": "number"
        },
        "precision": {
          "additionalProperties": {
            "type": "string"
          },
          "description": "Sets the threshold for the projection’s [adaptive resampling](http://bl.ocks.org/mbostock/3795544) to the specified value in pixels. This value corresponds to the [Douglas–Peucker distance](http://en.wikipedia.org/wiki/Ramer%E2%80%93Douglas%E2%80%93Peucker_algorithm). If precision is not specified, returns the projection’s current resampling precision which defaults to `√0.5 ≅ 0.70710…`.",
          "properties": {
            "length": {
              "description": "Returns the length of a String object. ",
              "type": "number"
            }
          },
          "required": [
            "length"
          ],
          "type": "object"
        },
        "radius": {
          "type": "number"
        },
        "ratio": {
          "type": "number"
        },
        "rotate": {
          "description": "Sets the projection’s three-axis rotation to the specified angles, which must be a two- or three-element array of numbers [`lambda`, `phi`, `gamma`] specifying the rotation angles in degrees about each spherical axis. (These correspond to yaw, pitch and roll.)\n\n__Default value:__ `[0, 0, 0]`",
          "items": {
            "type": "number"
          },
          "type": "array"
        },
        "spacing": {
          "type": "number"
        },
        "tilt": {
          "type": "number"
        },
        "type": {
          "$ref": "#/definitions/ProjectionType",
          "description": "The cartographic projection to use. This value is case-insensitive, for example `\"albers\"` and `\"Albers\"` indicate the same projection type. You can find all valid projection types [in the documentation](https://vega.github.io/vega-lite/docs/projection.html#projection-types).\n\n__Default value:__ `mercator`"
        }
      },
      "type": "object"
    },
    "ProjectionConfig": {
      "additionalProperties": false,
      "description": "Any property of Projection can be in config",
      "properties": {
        "center": {
          "description": "Sets the projection’s center to the specified center, a two-element array of longitude and latitude in degrees.\n\n__Default value:__ `[0, 0]`",
          "items": {
            "type": "number"
          },
          "type": "array"
        },
        "clipAngle": {
          "description": "Sets the projection’s clipping circle radius to the specified angle in degrees. If `null`, switches to [antimeridian](http://bl.ocks.org/mbostock/3788999) cutting rather than small-circle clipping.",
          "type": "number"
        },
        "clipExtent": {
          "description": "Sets the projection’s viewport clip extent to the specified bounds in pixels. The extent bounds are specified as an array `[[x0, y0], [x1, y1]]`, where `x0` is the left-side of the viewport, `y0` is the top, `x1` is the right and `y1` is the bottom. If `null`, no viewport clipping is performed.",
          "items": {
            "items": {
              "type": "number"
            },
            "type": "array"
          },
          "type": "array"
        },
        "coefficient": {
          "type": "number"
        },
        "distance": {
          "type": "number"
        },
        "fraction": {
          "type": "number"
        },
        "lobes": {
          "type": "number"
        },
        "parallel": {
          "type": "number"
        },
        "precision": {
          "additionalProperties": {
            "type": "string"
          },
          "description": "Sets the threshold for the projection’s [adaptive resampling](http://bl.ocks.org/mbostock/3795544) to the specified value in pixels. This value corresponds to the [Douglas–Peucker distance](http://en.wikipedia.org/wiki/Ramer%E2%80%93Douglas%E2%80%93Peucker_algorithm). If precision is not specified, returns the projection’s current resampling precision which defaults to `√0.5 ≅ 0.70710…`.",
          "properties": {
            "length": {
              "description": "Returns the length of a String object. ",
              "type": "number"
            }
          },
          "required": [
            "length"
          ],
          "type": "object"
        },
        "radius": {
          "type": "number"
        },
        "ratio": {
          "type": "number"
        },
        "rotate": {
          "description": "Sets the projection’s three-axis rotation to the specified angles, which must be a two- or three-element array of numbers [`lambda`, `phi`, `gamma`] specifying the rotation angles in degrees about each spherical axis. (These correspond to yaw, pitch and roll.)\n\n__Default value:__ `[0, 0, 0]`",
          "items": {
            "type": "number"
          },
          "type": "array"
        },
        "spacing": {
          "type": "number"
        },
        "tilt": {
          "type": "number"
        },
        "type": {
          "$ref": "#/definitions/ProjectionType",
          "description": "The cartographic projection to use. This value is case-insensitive, for example `\"albers\"` and `\"Albers\"` indicate the same projection type. You can find all valid projection types [in the documentation](https://vega.github.io/vega-lite/docs/projection.html#projection-types).\n\n__Default value:__ `mercator`"
        }
      },
      "type": "object"
    },
    "ProjectionType": {
      "$ref": "#/definitions/VgProjectionType"
    },
    "RangeConfig": {
      "additionalProperties": {
        "$ref": "#/definitions/RangeConfigValue"
      },
      "properties": {
        "category": {
          "anyOf": [
            {
              "items": {
                "type": "string"
              },
              "type": "array"
            },
            {
              "$ref": "#/definitions/VgScheme"
            }
          ],
          "description": "Default range for _nominal_ (categorical) fields."
        },
        "diverging": {
          "anyOf": [
            {
              "items": {
                "type": "string"
              },
              "type": "array"
            },
            {
              "$ref": "#/definitions/VgScheme"
            }
          ],
          "description": "Default range for diverging _quantitative_ fields."
        },
        "heatmap": {
          "anyOf": [
            {
              "items": {
                "type": "string"
              },
              "type": "array"
            },
            {
              "$ref": "#/definitions/VgScheme"
            }
          ],
          "description": "Default range for _quantitative_ heatmaps."
        },
        "ordinal": {
          "anyOf": [
            {
              "items": {
                "type": "string"
              },
              "type": "array"
            },
            {
              "$ref": "#/definitions/VgScheme"
            }
          ],
          "description": "Default range for _ordinal_ fields."
        },
        "ramp": {
          "anyOf": [
            {
              "items": {
                "type": "string"
              },
              "type": "array"
            },
            {
              "$ref": "#/definitions/VgScheme"
            }
          ],
          "description": "Default range for _quantitative_ and _temporal_ fields."
        },
        "symbol": {
          "description": "Default range palette for the `shape` channel.",
          "items": {
            "type": "string"
          },
          "type": "array"
        }
      },
      "type": "object"
    },
    "RangeConfigValue": {
      "anyOf": [
        {
          "items": {
            "type": [
              "number",
              "string"
            ]
          },
          "type": "array"
        },
        {
          "$ref": "#/definitions/VgScheme"
        },
        {
          "additionalProperties": false,
          "properties": {
            "step": {
              "type": "number"
            }
          },
          "required": [
            "step"
          ],
          "type": "object"
        }
      ]
    },
    "Repeat": {
      "additionalProperties": false,
      "properties": {
        "column": {
          "description": "Horizontal repeated views.",
          "items": {
            "type": "string"
          },
          "type": "array"
        },
        "row": {
          "description": "Vertical repeated views.",
          "items": {
            "type": "string"
          },
          "type": "array"
        }
      },
      "type": "object"
    },
    "RepeatRef": {
      "additionalProperties": false,
      "description": "Reference to a repeated value.",
      "properties": {
        "repeat": {
          "enum": [
            "row",
            "column"
          ],
          "type": "string"
        }
      },
      "required": [
        "repeat"
      ],
      "type": "object"
    },
    "Resolve": {
      "additionalProperties": false,
      "description": "Defines how scales, axes, and legends from different specs should be combined. Resolve is a mapping from `scale`, `axis`, and `legend` to a mapping from channels to resolutions.",
      "properties": {
        "axis": {
          "$ref": "#/definitions/AxisResolveMap"
        },
        "legend": {
          "$ref": "#/definitions/LegendResolveMap"
        },
        "scale": {
          "$ref": "#/definitions/ScaleResolveMap"
        }
      },
      "type": "object"
    },
    "ResolveMode": {
      "enum": [
        "independent",
        "shared"
      ],
      "type": "string"
    },
    "RowCol<VgLayoutAlign>": {
      "additionalProperties": false,
      "properties": {
        "column": {
          "$ref": "#/definitions/VgLayoutAlign"
        },
        "row": {
          "$ref": "#/definitions/VgLayoutAlign"
        }
      },
      "type": "object"
    },
    "RowCol<boolean>": {
      "additionalProperties": false,
      "properties": {
        "column": {
          "type": "boolean"
        },
        "row": {
          "type": "boolean"
        }
      },
      "type": "object"
    },
    "RowCol<number>": {
      "additionalProperties": false,
      "properties": {
        "column": {
          "type": "number"
        },
        "row": {
          "type": "number"
        }
      },
      "type": "object"
    },
    "Scale": {
      "additionalProperties": false,
      "properties": {
        "base": {
          "description": "The logarithm base of the `log` scale (default `10`).",
          "type": "number"
        },
        "clamp": {
          "description": "If `true`, values that exceed the data domain are clamped to either the minimum or maximum range value\n\n__Default value:__ derived from the [scale config](https://vega.github.io/vega-lite/docs/config.html#scale-config)'s `clamp` (`true` by default).",
          "type": "boolean"
        },
        "domain": {
          "anyOf": [
            {
              "items": {
                "type": "number"
              },
              "type": "array"
            },
            {
              "items": {
                "type": "string"
              },
              "type": "array"
            },
            {
              "items": {
                "type": "boolean"
              },
              "type": "array"
            },
            {
              "items": {
                "$ref": "#/definitions/DateTime"
              },
              "type": "array"
            },
            {
              "enum": [
                "unaggregated"
              ],
              "type": "string"
            },
            {
              "$ref": "#/definitions/SelectionDomain"
            }
          ],
          "description": "Customized domain values.\n\nFor _quantitative_ fields, `domain` can take the form of a two-element array with minimum and maximum values.  [Piecewise scales](https://vega.github.io/vega-lite/docs/scale.html#piecewise) can be created by providing a `domain` with more than two entries.\nIf the input field is aggregated, `domain` can also be a string value `\"unaggregated\"`, indicating that the domain should include the raw data values prior to the aggregation.\n\nFor _temporal_ fields, `domain` can be a two-element array minimum and maximum values, in the form of either timestamps or the [DateTime definition objects](https://vega.github.io/vega-lite/docs/types.html#datetime).\n\nFor _ordinal_ and _nominal_ fields, `domain` can be an array that lists valid input values.\n\nThe `selection` property can be used to [interactively determine](https://vega.github.io/vega-lite/docs/selection.html#scale-domains) the scale domain."
        },
        "exponent": {
          "description": "The exponent of the `pow` scale.",
          "type": "number"
        },
        "interpolate": {
          "anyOf": [
            {
              "$ref": "#/definitions/ScaleInterpolate"
            },
            {
              "$ref": "#/definitions/ScaleInterpolateParams"
            }
          ],
          "description": "The interpolation method for range values. By default, a general interpolator for numbers, dates, strings and colors (in RGB space) is used. For color ranges, this property allows interpolation in alternative color spaces. Legal values include `rgb`, `hsl`, `hsl-long`, `lab`, `hcl`, `hcl-long`, `cubehelix` and `cubehelix-long` ('-long' variants use longer paths in polar coordinate spaces). If object-valued, this property accepts an object with a string-valued _type_ property and an optional numeric _gamma_ property applicable to rgb and cubehelix interpolators. For more, see the [d3-interpolate documentation](https://github.com/d3/d3-interpolate).\n\n__Note:__ Sequential scales do not support `interpolate` as they have a fixed interpolator.  Since Vega-Lite uses sequential scales for quantitative fields by default, you have to set the scale `type` to other quantitative scale type such as `\"linear\"` to customize `interpolate`."
        },
        "nice": {
          "anyOf": [
            {
              "type": "boolean"
            },
            {
              "type": "number"
            },
            {
              "$ref": "#/definitions/NiceTime"
            },
            {
              "additionalProperties": false,
              "properties": {
                "interval": {
                  "type": "string"
                },
                "step": {
                  "type": "number"
                }
              },
              "required": [
                "interval",
                "step"
              ],
              "type": "object"
            }
          ],
          "description": "Extending the domain so that it starts and ends on nice round values. This method typically modifies the scale’s domain, and may only extend the bounds to the nearest round value. Nicing is useful if the domain is computed from data and may be irregular. For example, for a domain of _[0.201479…, 0.996679…]_, a nice domain might be _[0.2, 1.0]_.\n\nFor quantitative scales such as linear, `nice` can be either a boolean flag or a number. If `nice` is a number, it will represent a desired tick count. This allows greater control over the step size used to extend the bounds, guaranteeing that the returned ticks will exactly cover the domain.\n\nFor temporal fields with time and utc scales, the `nice` value can be a string indicating the desired time interval. Legal values are `\"millisecond\"`, `\"second\"`, `\"minute\"`, `\"hour\"`, `\"day\"`, `\"week\"`, `\"month\"`, and `\"year\"`. Alternatively, `time` and `utc` scales can accept an object-valued interval specifier of the form `{\"interval\": \"month\", \"step\": 3}`, which includes a desired number of interval steps. Here, the domain would snap to quarter (Jan, Apr, Jul, Oct) boundaries.\n\n__Default value:__ `true` for unbinned _quantitative_ fields; `false` otherwise."
        },
        "padding": {
          "description": "For _[continuous](https://vega.github.io/vega-lite/docs/scale.html#continuous)_ scales, expands the scale domain to accommodate the specified number of pixels on each of the scale range. The scale range must represent pixels for this parameter to function as intended. Padding adjustment is performed prior to all other adjustments, including the effects of the zero, nice, domainMin, and domainMax properties.\n\nFor _[band](https://vega.github.io/vega-lite/docs/scale.html#band)_ scales, shortcut for setting `paddingInner` and `paddingOuter` to the same value.\n\nFor _[point](https://vega.github.io/vega-lite/docs/scale.html#point)_ scales, alias for `paddingOuter`.\n\n__Default value:__ For _continuous_ scales, derived from the [scale config](https://vega.github.io/vega-lite/docs/scale.html#config)'s `continuousPadding`.\nFor _band and point_ scales, see `paddingInner` and `paddingOuter`.",
          "minimum": 0,
          "type": "number"
        },
        "paddingInner": {
          "description": "The inner padding (spacing) within each band step of band scales, as a fraction of the step size. This value must lie in the range [0,1].\n\nFor point scale, this property is invalid as point scales do not have internal band widths (only step sizes between bands).\n\n__Default value:__ derived from the [scale config](https://vega.github.io/vega-lite/docs/scale.html#config)'s `bandPaddingInner`.",
          "maximum": 1,
          "minimum": 0,
          "type": "number"
        },
        "paddingOuter": {
          "description": "The outer padding (spacing) at the ends of the range of band and point scales,\nas a fraction of the step size. This value must lie in the range [0,1].\n\n__Default value:__ derived from the [scale config](https://vega.github.io/vega-lite/docs/scale.html#config)'s `bandPaddingOuter` for band scales and `pointPadding` for point scales.",
          "maximum": 1,
          "minimum": 0,
          "type": "number"
        },
        "range": {
          "anyOf": [
            {
              "items": {
                "type": "number"
              },
              "type": "array"
            },
            {
              "items": {
                "type": "string"
              },
              "type": "array"
            },
            {
              "type": "string"
            }
          ],
          "description": "The range of the scale. One of:\n\n- A string indicating a [pre-defined named scale range](https://vega.github.io/vega-lite/docs/scale.html#range-config) (e.g., example, `\"symbol\"`, or `\"diverging\"`).\n\n- For [continuous scales](https://vega.github.io/vega-lite/docs/scale.html#continuous), two-element array indicating  minimum and maximum values, or an array with more than two entries for specifying a [piecewise scale](https://vega.github.io/vega-lite/docs/scale.html#piecewise).\n\n- For [discrete](https://vega.github.io/vega-lite/docs/scale.html#discrete) and [discretizing](https://vega.github.io/vega-lite/docs/scale.html#discretizing) scales, an array of desired output values.\n\n__Notes:__\n\n1) For [sequential](https://vega.github.io/vega-lite/docs/scale.html#sequential), [ordinal](https://vega.github.io/vega-lite/docs/scale.html#ordinal), and discretizing color scales, you can also specify a color [`scheme`](https://vega.github.io/vega-lite/docs/scale.html#scheme) instead of `range`.\n\n2) Any directly specified `range` for `x` and `y` channels will be ignored. Range can be customized via the view's corresponding [size](https://vega.github.io/vega-lite/docs/size.html) (`width` and `height`) or via [range steps and paddings properties](#range-step) for [band](#band) and [point](#point) scales."
        },
        "rangeStep": {
          "description": "The distance between the starts of adjacent bands or points in [band](https://vega.github.io/vega-lite/docs/scale.html#band) and [point](https://vega.github.io/vega-lite/docs/scale.html#point) scales.\n\nIf `rangeStep` is `null` or if the view contains the scale's corresponding [size](https://vega.github.io/vega-lite/docs/size.html) (`width` for `x` scales and `height` for `y` scales), `rangeStep` will be automatically determined to fit the size of the view.\n\n__Default value:__  derived the [scale config](https://vega.github.io/vega-lite/docs/config.html#scale-config)'s `textXRangeStep` (`90` by default) for x-scales of `text` marks and `rangeStep` (`21` by default) for x-scales of other marks and y-scales.\n\n__Warning__: If `rangeStep` is `null` and the cardinality of the scale's domain is higher than `width` or `height`, the rangeStep might become less than one pixel and the mark might not appear correctly.",
          "minimum": 0,
          "type": [
            "number",
            "null"
          ]
        },
        "round": {
          "description": "If `true`, rounds numeric output values to integers. This can be helpful for snapping to the pixel grid.\n\n__Default value:__ `false`.",
          "type": "boolean"
        },
        "scheme": {
          "anyOf": [
            {
              "type": "string"
            },
            {
              "$ref": "#/definitions/SchemeParams"
            }
          ],
          "description": "A string indicating a color [scheme](https://vega.github.io/vega-lite/docs/scale.html#scheme) name (e.g., `\"category10\"` or `\"viridis\"`) or a [scheme parameter object](https://vega.github.io/vega-lite/docs/scale.html#scheme-params).\n\nDiscrete color schemes may be used with [discrete](https://vega.github.io/vega-lite/docs/scale.html#discrete) or [discretizing](https://vega.github.io/vega-lite/docs/scale.html#discretizing) scales. Continuous color schemes are intended for use with [sequential](https://vega.github.io/vega-lite/docs/scales.html#sequential) scales.\n\nFor the full list of supported schemes, please refer to the [Vega Scheme](https://vega.github.io/vega/docs/schemes/#reference) reference."
        },
        "type": {
          "$ref": "#/definitions/ScaleType",
          "description": "The type of scale.  Vega-Lite supports the following categories of scale types:\n\n1) [**Continuous Scales**](https://vega.github.io/vega-lite/docs/scale.html#continuous) -- mapping continuous domains to continuous output ranges ([`\"linear\"`](https://vega.github.io/vega-lite/docs/scale.html#linear), [`\"pow\"`](https://vega.github.io/vega-lite/docs/scale.html#pow), [`\"sqrt\"`](https://vega.github.io/vega-lite/docs/scale.html#sqrt), [`\"log\"`](https://vega.github.io/vega-lite/docs/scale.html#log), [`\"time\"`](https://vega.github.io/vega-lite/docs/scale.html#time), [`\"utc\"`](https://vega.github.io/vega-lite/docs/scale.html#utc), [`\"sequential\"`](https://vega.github.io/vega-lite/docs/scale.html#sequential)).\n\n2) [**Discrete Scales**](https://vega.github.io/vega-lite/docs/scale.html#discrete) -- mapping discrete domains to discrete ([`\"ordinal\"`](https://vega.github.io/vega-lite/docs/scale.html#ordinal)) or continuous ([`\"band\"`](https://vega.github.io/vega-lite/docs/scale.html#band) and [`\"point\"`](https://vega.github.io/vega-lite/docs/scale.html#point)) output ranges.\n\n3) [**Discretizing Scales**](https://vega.github.io/vega-lite/docs/scale.html#discretizing) -- mapping continuous domains to discrete output ranges ([`\"bin-linear\"`](https://vega.github.io/vega-lite/docs/scale.html#bin-linear) and [`\"bin-ordinal\"`](https://vega.github.io/vega-lite/docs/scale.html#bin-ordinal)).\n\n__Default value:__ please see the [scale type table](https://vega.github.io/vega-lite/docs/scale.html#type)."
        },
        "zero": {
          "description": "If `true`, ensures that a zero baseline value is included in the scale domain.\n\n__Default value:__ `true` for x and y channels if the quantitative field is not binned and no custom `domain` is provided; `false` otherwise.\n\n__Note:__ Log, time, and utc scales do not support `zero`.",
          "type": "boolean"
        }
      },
      "type": "object"
    },
    "ScaleConfig": {
      "additionalProperties": false,
      "properties": {
        "bandPaddingInner": {
          "description": "Default inner padding for `x` and `y` band-ordinal scales.\n\n__Default value:__ `0.1`",
          "maximum": 1,
          "minimum": 0,
          "type": "number"
        },
        "bandPaddingOuter": {
          "description": "Default outer padding for `x` and `y` band-ordinal scales.\nIf not specified, by default, band scale's paddingOuter is paddingInner/2.",
          "maximum": 1,
          "minimum": 0,
          "type": "number"
        },
        "clamp": {
          "description": "If true, values that exceed the data domain are clamped to either the minimum or maximum range value",
          "type": "boolean"
        },
        "continuousPadding": {
          "description": "Default padding for continuous scales.\n\n__Default:__ `5` for continuous x-scale of a vertical bar and continuous y-scale of a horizontal bar.; `0` otherwise.",
          "minimum": 0,
          "type": "number"
        },
        "maxBandSize": {
          "description": "The default max value for mapping quantitative fields to bar's size/bandSize.\n\nIf undefined (default), we will use the scale's `rangeStep` - 1.",
          "minimum": 0,
          "type": "number"
        },
        "maxFontSize": {
          "description": "The default max value for mapping quantitative fields to text's size/fontSize.\n\n__Default value:__ `40`",
          "minimum": 0,
          "type": "number"
        },
        "maxOpacity": {
          "description": "Default max opacity for mapping a field to opacity.\n\n__Default value:__ `0.8`",
          "maximum": 1,
          "minimum": 0,
          "type": "number"
        },
        "maxSize": {
          "description": "Default max value for point size scale.",
          "minimum": 0,
          "type": "number"
        },
        "maxStrokeWidth": {
          "description": "Default max strokeWidth for the scale of strokeWidth for rule and line marks and of size for trail marks.\n\n__Default value:__ `4`",
          "minimum": 0,
          "type": "number"
        },
        "minBandSize": {
          "description": "The default min value for mapping quantitative fields to bar and tick's size/bandSize scale with zero=false.\n\n__Default value:__ `2`",
          "minimum": 0,
          "type": "number"
        },
        "minFontSize": {
          "description": "The default min value for mapping quantitative fields to tick's size/fontSize scale with zero=false\n\n__Default value:__ `8`",
          "minimum": 0,
          "type": "number"
        },
        "minOpacity": {
          "description": "Default minimum opacity for mapping a field to opacity.\n\n__Default value:__ `0.3`",
          "maximum": 1,
          "minimum": 0,
          "type": "number"
        },
        "minSize": {
          "description": "Default minimum value for point size scale with zero=false.\n\n__Default value:__ `9`",
          "minimum": 0,
          "type": "number"
        },
        "minStrokeWidth": {
          "description": "Default minimum strokeWidth for the scale of strokeWidth for rule and line marks and of size for trail marks with zero=false.\n\n__Default value:__ `1`",
          "minimum": 0,
          "type": "number"
        },
        "pointPadding": {
          "description": "Default outer padding for `x` and `y` point-ordinal scales.\n\n__Default value:__ `0.5`",
          "maximum": 1,
          "minimum": 0,
          "type": "number"
        },
        "rangeStep": {
          "description": "Default range step for band and point scales of (1) the `y` channel\nand (2) the `x` channel when the mark is not `text`.\n\n__Default value:__ `21`",
          "minimum": 0,
          "type": [
            "number",
            "null"
          ]
        },
        "round": {
          "description": "If true, rounds numeric output values to integers.\nThis can be helpful for snapping to the pixel grid.\n(Only available for `x`, `y`, and `size` scales.)",
          "type": "boolean"
        },
        "textXRangeStep": {
          "description": "Default range step for `x` band and point scales of text marks.\n\n__Default value:__ `90`",
          "minimum": 0,
          "type": "number"
        },
        "useUnaggregatedDomain": {
          "description": "Use the source data range before aggregation as scale domain instead of aggregated data for aggregate axis.\n\nThis is equivalent to setting `domain` to `\"unaggregate\"` for aggregated _quantitative_ fields by default.\n\nThis property only works with aggregate functions that produce values within the raw data domain (`\"mean\"`, `\"average\"`, `\"median\"`, `\"q1\"`, `\"q3\"`, `\"min\"`, `\"max\"`). For other aggregations that produce values outside of the raw data domain (e.g. `\"count\"`, `\"sum\"`), this property is ignored.\n\n__Default value:__ `false`",
          "type": "boolean"
        }
      },
      "type": "object"
    },
    "ScaleInterpolate": {
      "enum": [
        "rgb",
        "lab",
        "hcl",
        "hsl",
        "hsl-long",
        "hcl-long",
        "cubehelix",
        "cubehelix-long"
      ],
      "type": "string"
    },
    "ScaleInterpolateParams": {
      "additionalProperties": false,
      "properties": {
        "gamma": {
          "type": "number"
        },
        "type": {
          "enum": [
            "rgb",
            "cubehelix",
            "cubehelix-long"
          ],
          "type": "string"
        }
      },
      "required": [
        "type"
      ],
      "type": "object"
    },
    "ScaleResolveMap": {
      "additionalProperties": false,
      "properties": {
        "color": {
          "$ref": "#/definitions/ResolveMode"
        },
        "fill": {
          "$ref": "#/definitions/ResolveMode"
        },
        "opacity": {
          "$ref": "#/definitions/ResolveMode"
        },
        "shape": {
          "$ref": "#/definitions/ResolveMode"
        },
        "size": {
          "$ref": "#/definitions/ResolveMode"
        },
        "stroke": {
          "$ref": "#/definitions/ResolveMode"
        },
        "x": {
          "$ref": "#/definitions/ResolveMode"
        },
        "y": {
          "$ref": "#/definitions/ResolveMode"
        }
      },
      "type": "object"
    },
    "ScaleType": {
      "enum": [
        "linear",
        "bin-linear",
        "log",
        "pow",
        "sqrt",
        "time",
        "utc",
        "sequential",
        "ordinal",
        "bin-ordinal",
        "point",
        "band"
      ],
      "type": "string"
    },
    "SchemeParams": {
      "additionalProperties": false,
      "properties": {
        "extent": {
          "description": "For sequential and diverging schemes only, determines the extent of the color range to use. For example `[0.2, 1]` will rescale the color scheme such that color values in the range _[0, 0.2)_ are excluded from the scheme.",
          "items": {
            "type": "number"
          },
          "type": "array"
        },
        "name": {
          "description": "A color scheme name for sequential/ordinal scales (e.g., `\"category10\"` or `\"viridis\"`).\n\nFor the full list of supported schemes, please refer to the [Vega Scheme](https://vega.github.io/vega/docs/schemes/#reference) reference.",
          "type": "string"
        }
      },
      "required": [
        "name"
      ],
      "type": "object"
    },
    "SelectionConfig": {
      "additionalProperties": false,
      "properties": {
        "interval": {
          "$ref": "#/definitions/IntervalSelectionConfig",
          "description": "The default definition for an [`interval`](https://vega.github.io/vega-lite/docs/selection.html#type) selection. All properties and transformations\nfor an interval selection definition (except `type`) may be specified here.\n\nFor instance, setting `interval` to `{\"translate\": false}` disables the ability to move\ninterval selections by default."
        },
        "multi": {
          "$ref": "#/definitions/MultiSelectionConfig",
          "description": "The default definition for a [`multi`](https://vega.github.io/vega-lite/docs/selection.html#type) selection. All properties and transformations\nfor a multi selection definition (except `type`) may be specified here.\n\nFor instance, setting `multi` to `{\"toggle\": \"event.altKey\"}` adds additional values to\nmulti selections when clicking with the alt-key pressed by default."
        },
        "single": {
          "$ref": "#/definitions/SingleSelectionConfig",
          "description": "The default definition for a [`single`](https://vega.github.io/vega-lite/docs/selection.html#type) selection. All properties and transformations\n  for a single selection definition (except `type`) may be specified here.\n\nFor instance, setting `single` to `{\"on\": \"dblclick\"}` populates single selections on double-click by default."
        }
      },
      "type": "object"
    },
    "SelectionDef": {
      "anyOf": [
        {
          "$ref": "#/definitions/SingleSelection"
        },
        {
          "$ref": "#/definitions/MultiSelection"
        },
        {
          "$ref": "#/definitions/IntervalSelection"
        }
      ]
    },
    "SelectionDomain": {
      "anyOf": [
        {
          "additionalProperties": false,
          "properties": {
            "field": {
              "description": "The field name to extract selected values for, when a selection is [projected](https://vega.github.io/vega-lite/docs/project.html)\nover multiple fields or encodings.",
              "type": "string"
            },
            "selection": {
              "description": "The name of a selection.",
              "type": "string"
            }
          },
          "required": [
            "selection"
          ],
          "type": "object"
        },
        {
          "additionalProperties": false,
          "properties": {
            "encoding": {
              "description": "The encoding channel to extract selected values for, when a selection is [projected](https://vega.github.io/vega-lite/docs/project.html)\nover multiple fields or encodings.",
              "type": "string"
            },
            "selection": {
              "description": "The name of a selection.",
              "type": "string"
            }
          },
          "required": [
            "selection"
          ],
          "type": "object"
        }
      ]
    },
    "SelectionPredicate": {
      "additionalProperties": false,
      "properties": {
        "selection": {
          "$ref": "#/definitions/SelectionOperand",
          "description": "Filter using a selection name."
        }
      },
      "required": [
        "selection"
      ],
      "type": "object"
    },
    "SelectionResolution": {
      "enum": [
        "global",
        "union",
        "intersect"
      ],
      "type": "string"
    },
    "SingleDefChannel": {
      "enum": [
        "x",
        "y",
        "x2",
        "y2",
        "longitude",
        "latitude",
        "longitude2",
        "latitude2",
        "row",
        "column",
        "color",
        "fill",
        "stroke",
        "size",
        "shape",
        "opacity",
        "text",
        "tooltip",
        "href",
        "key"
      ],
      "type": "string"
    },
    "SingleSelection": {
      "additionalProperties": false,
      "properties": {
        "bind": {
          "anyOf": [
            {
              "$ref": "#/definitions/VgBinding"
            },
            {
              "additionalProperties": {
                "$ref": "#/definitions/VgBinding"
              },
              "type": "object"
            }
          ],
          "description": "Establish a two-way binding between a single selection and input elements\n(also known as dynamic query widgets). A binding takes the form of\nVega's [input element binding definition](https://vega.github.io/vega/docs/signals/#bind)\nor can be a mapping between projected field/encodings and binding definitions.\n\nSee the [bind transform](https://vega.github.io/vega-lite/docs/bind.html) documentation for more information."
        },
        "empty": {
          "description": "By default, all data values are considered to lie within an empty selection.\nWhen set to `none`, empty selections contain no data values.",
          "enum": [
            "all",
            "none"
          ],
          "type": "string"
        },
        "encodings": {
          "description": "An array of encoding channels. The corresponding data field values\nmust match for a data tuple to fall within the selection.",
          "items": {
            "$ref": "#/definitions/SingleDefChannel"
          },
          "type": "array"
        },
        "fields": {
          "description": "An array of field names whose values must match for a data tuple to\nfall within the selection.",
          "items": {
            "type": "string"
          },
          "type": "array"
        },
        "nearest": {
          "description": "When true, an invisible voronoi diagram is computed to accelerate discrete\nselection. The data value _nearest_ the mouse cursor is added to the selection.\n\nSee the [nearest transform](https://vega.github.io/vega-lite/docs/nearest.html) documentation for more information.",
          "type": "boolean"
        },
        "on": {
          "$ref": "#/definitions/VgEventStream",
          "description": "A [Vega event stream](https://vega.github.io/vega/docs/event-streams/) (object or selector) that triggers the selection.\nFor interval selections, the event stream must specify a [start and end](https://vega.github.io/vega/docs/event-streams/#between-filters)."
        },
        "resolve": {
          "$ref": "#/definitions/SelectionResolution",
          "description": "With layered and multi-view displays, a strategy that determines how\nselections' data queries are resolved when applied in a filter transform,\nconditional encoding rule, or scale domain."
        },
        "type": {
          "enum": [
            "single"
          ],
          "type": "string"
        }
      },
      "required": [
        "type"
      ],
      "type": "object"
    },
    "SingleSelectionConfig": {
      "additionalProperties": false,
      "properties": {
        "bind": {
          "anyOf": [
            {
              "$ref": "#/definitions/VgBinding"
            },
            {
              "additionalProperties": {
                "$ref": "#/definitions/VgBinding"
              },
              "type": "object"
            }
          ],
          "description": "Establish a two-way binding between a single selection and input elements\n(also known as dynamic query widgets). A binding takes the form of\nVega's [input element binding definition](https://vega.github.io/vega/docs/signals/#bind)\nor can be a mapping between projected field/encodings and binding definitions.\n\nSee the [bind transform](https://vega.github.io/vega-lite/docs/bind.html) documentation for more information."
        },
        "empty": {
          "description": "By default, all data values are considered to lie within an empty selection.\nWhen set to `none`, empty selections contain no data values.",
          "enum": [
            "all",
            "none"
          ],
          "type": "string"
        },
        "encodings": {
          "description": "An array of encoding channels. The corresponding data field values\nmust match for a data tuple to fall within the selection.",
          "items": {
            "$ref": "#/definitions/SingleDefChannel"
          },
          "type": "array"
        },
        "fields": {
          "description": "An array of field names whose values must match for a data tuple to\nfall within the selection.",
          "items": {
            "type": "string"
          },
          "type": "array"
        },
        "nearest": {
          "description": "When true, an invisible voronoi diagram is computed to accelerate discrete\nselection. The data value _nearest_ the mouse cursor is added to the selection.\n\nSee the [nearest transform](https://vega.github.io/vega-lite/docs/nearest.html) documentation for more information.",
          "type": "boolean"
        },
        "on": {
          "$ref": "#/definitions/VgEventStream",
          "description": "A [Vega event stream](https://vega.github.io/vega/docs/event-streams/) (object or selector) that triggers the selection.\nFor interval selections, the event stream must specify a [start and end](https://vega.github.io/vega/docs/event-streams/#between-filters)."
        },
        "resolve": {
          "$ref": "#/definitions/SelectionResolution",
          "description": "With layered and multi-view displays, a strategy that determines how\nselections' data queries are resolved when applied in a filter transform,\nconditional encoding rule, or scale domain."
        }
      },
      "type": "object"
    },
    "SingleTimeUnit": {
      "anyOf": [
        {
          "$ref": "#/definitions/LocalSingleTimeUnit"
        },
        {
          "$ref": "#/definitions/UtcSingleTimeUnit"
        }
      ]
    },
    "SortField": {
      "additionalProperties": false,
      "description": "A sort definition for transform",
      "properties": {
        "field": {
          "description": "The name of the field to sort.",
          "type": "string"
        },
        "order": {
          "$ref": "#/definitions/VgComparatorOrder",
          "description": "Whether to sort the field in ascending or descending order."
        }
      },
      "required": [
        "field"
      ],
      "type": "object"
    },
    "SortOrder": {
      "anyOf": [
        {
          "$ref": "#/definitions/VgComparatorOrder"
        },
        {
          "type": "null"
        }
      ]
    },
    "StackOffset": {
      "enum": [
        "zero",
        "center",
        "normalize"
      ],
      "type": "string"
    },
    "StrokeCap": {
      "enum": [
        "butt",
        "round",
        "square"
      ],
      "type": "string"
    },
    "StrokeJoin": {
      "enum": [
        "miter",
        "round",
        "bevel"
      ],
      "type": "string"
    },
    "StyleConfigIndex": {
      "additionalProperties": {
        "$ref": "#/definitions/VgMarkConfig"
      },
      "type": "object"
    },
    "TextBaseline": {
      "anyOf": [
        {
          "enum": [
            "alphabetic"
          ],
          "type": "string"
        },
        {
          "$ref": "#/definitions/Baseline"
        }
      ]
    },
    "TextConfig": {
      "additionalProperties": false,
      "properties": {
        "align": {
          "$ref": "#/definitions/HorizontalAlign",
          "description": "The horizontal alignment of the text. One of `\"left\"`, `\"right\"`, `\"center\"`."
        },
        "angle": {
          "description": "The rotation angle of the text, in degrees.",
          "maximum": 360,
          "minimum": 0,
          "type": "number"
        },
        "baseline": {
          "$ref": "#/definitions/VerticalAlign",
          "description": "The vertical alignment of the text. One of `\"top\"`, `\"middle\"`, `\"bottom\"`.\n\n__Default value:__ `\"middle\"`"
        },
        "color": {
<<<<<<< HEAD
          "description": "Color of the marks.\n\n__Default value:__ <span style=\"color: #4682b4;\">&#9632;</span> `\"#4682b4\"`",
=======
          "description": "Default color.  Note that `fill` and `stroke` have higher precedence than `color` and will override `color`.\n\n__Default value:__ <span style=\"color: #4682b4;\">&#9632;</span> `\"#4682b4\"`\n\n__Note:__ This property cannot be used in a [style config](https://vega.github.io/vega-lite/docs/mark.html#style-config).",
>>>>>>> 2cff1db2
          "type": "string"
        },
        "cornerRadius": {
          "description": "The radius in pixels of rounded rectangle corners.\n\n__Default value:__ `0`",
          "type": "number"
        },
        "cursor": {
          "$ref": "#/definitions/Cursor",
          "description": "The mouse cursor used over the mark. Any valid [CSS cursor type](https://developer.mozilla.org/en-US/docs/Web/CSS/cursor#Values) can be used."
        },
        "dir": {
          "$ref": "#/definitions/Dir",
          "description": "The direction of the text. One of `\"ltr\"` (left-to-right) or `\"rtl\"` (right-to-left). This property determines on which side is truncated in response to the limit parameter.\n\n__Default value:__ `\"ltr\"`"
        },
        "dx": {
          "description": "The horizontal offset, in pixels, between the text label and its anchor point. The offset is applied after rotation by the _angle_ property.",
          "type": "number"
        },
        "dy": {
          "description": "The vertical offset, in pixels, between the text label and its anchor point. The offset is applied after rotation by the _angle_ property.",
          "type": "number"
        },
        "ellipsis": {
          "description": "The ellipsis string for text truncated in response to the limit parameter.\n\n__Default value:__ `\"…\"`",
          "type": "string"
        },
        "fill": {
          "description": "Default Fill Color.  This has higher precedence than `config.color`\n\n__Default value:__ (None)",
          "type": "string"
        },
        "fillOpacity": {
          "description": "The fill opacity (value between [0,1]).\n\n__Default value:__ `1`",
          "maximum": 1,
          "minimum": 0,
          "type": "number"
        },
        "filled": {
          "description": "Whether the mark's color should be used as fill color instead of stroke color.\n\n__Default value:__ `true` for all marks except `point` and `false` for `point`.\n\n__Applicable for:__ `bar`, `point`, `circle`, `square`, and `area` marks.\n\n__Note:__ This property cannot be used in a [style config](https://vega.github.io/vega-lite/docs/mark.html#style-config).",
          "type": "boolean"
        },
        "font": {
          "description": "The typeface to set the text in (e.g., `\"Helvetica Neue\"`).",
          "type": "string"
        },
        "fontSize": {
          "description": "The font size, in pixels.",
          "minimum": 0,
          "type": "number"
        },
        "fontStyle": {
          "$ref": "#/definitions/FontStyle",
          "description": "The font style (e.g., `\"italic\"`)."
        },
        "fontWeight": {
          "$ref": "#/definitions/FontWeight",
          "description": "The font weight.\nThis can be either a string (e.g `\"bold\"`, `\"normal\"`) or a number (`100`, `200`, `300`, ..., `900` where `\"normal\"` = `400` and `\"bold\"` = `700`)."
        },
        "href": {
          "description": "A URL to load upon mouse click. If defined, the mark acts as a hyperlink.",
          "format": "uri",
          "type": "string"
        },
        "interpolate": {
          "$ref": "#/definitions/Interpolate",
          "description": "The line interpolation method to use for line and area marks. One of the following:\n- `\"linear\"`: piecewise linear segments, as in a polyline.\n- `\"linear-closed\"`: close the linear segments to form a polygon.\n- `\"step\"`: alternate between horizontal and vertical segments, as in a step function.\n- `\"step-before\"`: alternate between vertical and horizontal segments, as in a step function.\n- `\"step-after\"`: alternate between horizontal and vertical segments, as in a step function.\n- `\"basis\"`: a B-spline, with control point duplication on the ends.\n- `\"basis-open\"`: an open B-spline; may not intersect the start or end.\n- `\"basis-closed\"`: a closed B-spline, as in a loop.\n- `\"cardinal\"`: a Cardinal spline, with control point duplication on the ends.\n- `\"cardinal-open\"`: an open Cardinal spline; may not intersect the start or end, but will intersect other control points.\n- `\"cardinal-closed\"`: a closed Cardinal spline, as in a loop.\n- `\"bundle\"`: equivalent to basis, except the tension parameter is used to straighten the spline.\n- `\"monotone\"`: cubic interpolation that preserves monotonicity in y."
        },
        "limit": {
          "description": "The maximum length of the text mark in pixels. The text value will be automatically truncated if the rendered size exceeds the limit.\n\n__Default value:__ `0`, indicating no limit",
          "type": "number"
        },
        "opacity": {
          "description": "The overall opacity (value between [0,1]).\n\n__Default value:__ `0.7` for non-aggregate plots with `point`, `tick`, `circle`, or `square` marks or layered `bar` charts and `1` otherwise.",
          "maximum": 1,
          "minimum": 0,
          "type": "number"
        },
        "orient": {
          "$ref": "#/definitions/Orient",
          "description": "The orientation of a non-stacked bar, tick, area, and line charts.\nThe value is either horizontal (default) or vertical.\n- For bar, rule and tick, this determines whether the size of the bar and tick\nshould be applied to x or y dimension.\n- For area, this property determines the orient property of the Vega output.\n- For line and trail marks, this property determines the sort order of the points in the line\nif `config.sortLineBy` is not specified.\nFor stacked charts, this is always determined by the orientation of the stack;\ntherefore explicitly specified value will be ignored."
        },
        "radius": {
          "description": "Polar coordinate radial offset, in pixels, of the text label from the origin determined by the `x` and `y` properties.",
          "minimum": 0,
          "type": "number"
        },
        "shape": {
          "description": "The default symbol shape to use. One of: `\"circle\"` (default), `\"square\"`, `\"cross\"`, `\"diamond\"`, `\"triangle-up\"`, or `\"triangle-down\"`, or a custom SVG path.\n\n__Default value:__ `\"circle\"`",
          "type": "string"
        },
        "shortTimeLabels": {
          "description": "Whether month names and weekday names should be abbreviated.",
          "type": "boolean"
        },
        "size": {
          "description": "The pixel area each the point/circle/square.\nFor example: in the case of circles, the radius is determined in part by the square root of the size value.\n\n__Default value:__ `30`",
          "minimum": 0,
          "type": "number"
        },
        "stroke": {
          "description": "Default Stroke Color.  This has higher precedence than `config.color`\n\n__Default value:__ (None)",
          "type": "string"
        },
        "strokeCap": {
          "$ref": "#/definitions/StrokeCap",
          "description": "The stroke cap for line ending style. One of `\"butt\"`, `\"round\"`, or `\"square\"`.\n\n__Default value:__ `\"square\"`"
        },
        "strokeDash": {
          "description": "An array of alternating stroke, space lengths for creating dashed or dotted lines.",
          "items": {
            "type": "number"
          },
          "type": "array"
        },
        "strokeDashOffset": {
          "description": "The offset (in pixels) into which to begin drawing with the stroke dash array.",
          "type": "number"
        },
        "strokeJoin": {
          "$ref": "#/definitions/StrokeJoin",
          "description": "The stroke line join method. One of `\"miter\"`, `\"round\"` or `\"bevel\"`.\n\n__Default value:__ `\"miter\"`"
        },
        "strokeMiterLimit": {
          "description": "The miter limit at which to bevel a line join.",
          "type": "number"
        },
        "strokeOpacity": {
          "description": "The stroke opacity (value between [0,1]).\n\n__Default value:__ `1`",
          "maximum": 1,
          "minimum": 0,
          "type": "number"
        },
        "strokeWidth": {
          "description": "The stroke width, in pixels.",
          "minimum": 0,
          "type": "number"
        },
        "tension": {
          "description": "Depending on the interpolation type, sets the tension parameter (for line and area marks).",
          "maximum": 1,
          "minimum": 0,
          "type": "number"
        },
        "text": {
          "description": "Placeholder text if the `text` channel is not specified",
          "type": "string"
        },
        "theta": {
          "description": "Polar coordinate angle, in radians, of the text label from the origin determined by the `x` and `y` properties. Values for `theta` follow the same convention of `arc` mark `startAngle` and `endAngle` properties: angles are measured in radians, with `0` indicating \"north\".",
          "type": "number"
        },
        "tooltip": {
          "description": "The tooltip text to show upon mouse hover."
        }
      },
      "type": "object"
    },
    "TextFieldDef": {
      "additionalProperties": false,
      "properties": {
        "aggregate": {
          "$ref": "#/definitions/Aggregate",
          "description": "Aggregation function for the field\n(e.g., `mean`, `sum`, `median`, `min`, `max`, `count`).\n\n__Default value:__ `undefined` (None)"
        },
        "bin": {
          "anyOf": [
            {
              "type": "boolean"
            },
            {
              "$ref": "#/definitions/BinParams"
            }
          ],
          "description": "A flag for binning a `quantitative` field, or [an object defining binning parameters](https://vega.github.io/vega-lite/docs/bin.html#params).\nIf `true`, default [binning parameters](https://vega.github.io/vega-lite/docs/bin.html) will be applied.\n\n__Default value:__ `false`"
        },
        "field": {
          "anyOf": [
            {
              "type": "string"
            },
            {
              "$ref": "#/definitions/RepeatRef"
            }
          ],
          "description": "__Required.__ A string defining the name of the field from which to pull a data value\nor an object defining iterated values from the [`repeat`](https://vega.github.io/vega-lite/docs/repeat.html) operator.\n\n__Note:__ Dots (`.`) and brackets (`[` and `]`) can be used to access nested objects (e.g., `\"field\": \"foo.bar\"` and `\"field\": \"foo['bar']\"`).\nIf field names contain dots or brackets but are not nested, you can use `\\\\` to escape dots and brackets (e.g., `\"a\\\\.b\"` and `\"a\\\\[0\\\\]\"`).\nSee more details about escaping in the [field documentation](https://vega.github.io/vega-lite/docs/field.html).\n\n__Note:__ `field` is not required if `aggregate` is `count`."
        },
        "format": {
          "description": "The [formatting pattern](https://vega.github.io/vega-lite/docs/format.html) for a text field. If not defined, this will be determined automatically.",
          "type": "string"
        },
        "timeUnit": {
          "$ref": "#/definitions/TimeUnit",
          "description": "Time unit (e.g., `year`, `yearmonth`, `month`, `hours`) for a temporal field.\nor [a temporal field that gets casted as ordinal](https://vega.github.io/vega-lite/docs/type.html#cast).\n\n__Default value:__ `undefined` (None)"
        },
        "title": {
          "description": "A title for the field. If `null`, the title will be removed.\n\n__Default value:__  derived from the field's name and transformation function (`aggregate`, `bin` and `timeUnit`).  If the field has an aggregate function, the function is displayed as part of the title (e.g., `\"Sum of Profit\"`). If the field is binned or has a time unit applied, the applied function is shown in parentheses (e.g., `\"Profit (binned)\"`, `\"Transaction Date (year-month)\"`).  Otherwise, the title is simply the field name.\n\n__Notes__:\n\n1) You can customize the default field title format by providing the [`fieldTitle` property in the [config](https://vega.github.io/vega-lite/docs/config.html) or [`fieldTitle` function via the `compile` function's options](https://vega.github.io/vega-lite/docs/compile.html#field-title).\n\n2) If both field definition's `title` and axis, header, or legend `title` are defined, axis/header/legend title will be used.",
          "type": [
            "string",
            "null"
          ]
        },
        "type": {
          "$ref": "#/definitions/Type",
          "description": "The encoded field's type of measurement (`\"quantitative\"`, `\"temporal\"`, `\"ordinal\"`, or `\"nominal\"`).\nIt can also be a `\"geojson\"` type for encoding ['geoshape'](https://vega.github.io/vega-lite/docs/geoshape.html)."
        }
      },
      "required": [
        "type"
      ],
      "type": "object"
    },
    "TickConfig": {
      "additionalProperties": false,
      "properties": {
        "align": {
          "$ref": "#/definitions/HorizontalAlign",
          "description": "The horizontal alignment of the text. One of `\"left\"`, `\"right\"`, `\"center\"`."
        },
        "angle": {
          "description": "The rotation angle of the text, in degrees.",
          "maximum": 360,
          "minimum": 0,
          "type": "number"
        },
        "bandSize": {
          "description": "The width of the ticks.\n\n__Default value:__  2/3 of rangeStep.",
          "minimum": 0,
          "type": "number"
        },
        "baseline": {
          "$ref": "#/definitions/VerticalAlign",
          "description": "The vertical alignment of the text. One of `\"top\"`, `\"middle\"`, `\"bottom\"`.\n\n__Default value:__ `\"middle\"`"
        },
        "color": {
<<<<<<< HEAD
          "description": "Color of the marks.\n\n__Default value:__ <span style=\"color: #4682b4;\">&#9632;</span> `\"#4682b4\"`",
=======
          "description": "Default color.  Note that `fill` and `stroke` have higher precedence than `color` and will override `color`.\n\n__Default value:__ <span style=\"color: #4682b4;\">&#9632;</span> `\"#4682b4\"`\n\n__Note:__ This property cannot be used in a [style config](https://vega.github.io/vega-lite/docs/mark.html#style-config).",
>>>>>>> 2cff1db2
          "type": "string"
        },
        "cornerRadius": {
          "description": "The radius in pixels of rounded rectangle corners.\n\n__Default value:__ `0`",
          "type": "number"
        },
        "cursor": {
          "$ref": "#/definitions/Cursor",
          "description": "The mouse cursor used over the mark. Any valid [CSS cursor type](https://developer.mozilla.org/en-US/docs/Web/CSS/cursor#Values) can be used."
        },
        "dir": {
          "$ref": "#/definitions/Dir",
          "description": "The direction of the text. One of `\"ltr\"` (left-to-right) or `\"rtl\"` (right-to-left). This property determines on which side is truncated in response to the limit parameter.\n\n__Default value:__ `\"ltr\"`"
        },
        "dx": {
          "description": "The horizontal offset, in pixels, between the text label and its anchor point. The offset is applied after rotation by the _angle_ property.",
          "type": "number"
        },
        "dy": {
          "description": "The vertical offset, in pixels, between the text label and its anchor point. The offset is applied after rotation by the _angle_ property.",
          "type": "number"
        },
        "ellipsis": {
          "description": "The ellipsis string for text truncated in response to the limit parameter.\n\n__Default value:__ `\"…\"`",
          "type": "string"
        },
        "fill": {
          "description": "Default Fill Color.  This has higher precedence than `config.color`\n\n__Default value:__ (None)",
          "type": "string"
        },
        "fillOpacity": {
          "description": "The fill opacity (value between [0,1]).\n\n__Default value:__ `1`",
          "maximum": 1,
          "minimum": 0,
          "type": "number"
        },
        "filled": {
          "description": "Whether the mark's color should be used as fill color instead of stroke color.\n\n__Default value:__ `true` for all marks except `point` and `false` for `point`.\n\n__Applicable for:__ `bar`, `point`, `circle`, `square`, and `area` marks.\n\n__Note:__ This property cannot be used in a [style config](https://vega.github.io/vega-lite/docs/mark.html#style-config).",
          "type": "boolean"
        },
        "font": {
          "description": "The typeface to set the text in (e.g., `\"Helvetica Neue\"`).",
          "type": "string"
        },
        "fontSize": {
          "description": "The font size, in pixels.",
          "minimum": 0,
          "type": "number"
        },
        "fontStyle": {
          "$ref": "#/definitions/FontStyle",
          "description": "The font style (e.g., `\"italic\"`)."
        },
        "fontWeight": {
          "$ref": "#/definitions/FontWeight",
          "description": "The font weight.\nThis can be either a string (e.g `\"bold\"`, `\"normal\"`) or a number (`100`, `200`, `300`, ..., `900` where `\"normal\"` = `400` and `\"bold\"` = `700`)."
        },
        "href": {
          "description": "A URL to load upon mouse click. If defined, the mark acts as a hyperlink.",
          "format": "uri",
          "type": "string"
        },
        "interpolate": {
          "$ref": "#/definitions/Interpolate",
          "description": "The line interpolation method to use for line and area marks. One of the following:\n- `\"linear\"`: piecewise linear segments, as in a polyline.\n- `\"linear-closed\"`: close the linear segments to form a polygon.\n- `\"step\"`: alternate between horizontal and vertical segments, as in a step function.\n- `\"step-before\"`: alternate between vertical and horizontal segments, as in a step function.\n- `\"step-after\"`: alternate between horizontal and vertical segments, as in a step function.\n- `\"basis\"`: a B-spline, with control point duplication on the ends.\n- `\"basis-open\"`: an open B-spline; may not intersect the start or end.\n- `\"basis-closed\"`: a closed B-spline, as in a loop.\n- `\"cardinal\"`: a Cardinal spline, with control point duplication on the ends.\n- `\"cardinal-open\"`: an open Cardinal spline; may not intersect the start or end, but will intersect other control points.\n- `\"cardinal-closed\"`: a closed Cardinal spline, as in a loop.\n- `\"bundle\"`: equivalent to basis, except the tension parameter is used to straighten the spline.\n- `\"monotone\"`: cubic interpolation that preserves monotonicity in y."
        },
        "limit": {
          "description": "The maximum length of the text mark in pixels. The text value will be automatically truncated if the rendered size exceeds the limit.\n\n__Default value:__ `0`, indicating no limit",
          "type": "number"
        },
        "opacity": {
          "description": "The overall opacity (value between [0,1]).\n\n__Default value:__ `0.7` for non-aggregate plots with `point`, `tick`, `circle`, or `square` marks or layered `bar` charts and `1` otherwise.",
          "maximum": 1,
          "minimum": 0,
          "type": "number"
        },
        "orient": {
          "$ref": "#/definitions/Orient",
          "description": "The orientation of a non-stacked bar, tick, area, and line charts.\nThe value is either horizontal (default) or vertical.\n- For bar, rule and tick, this determines whether the size of the bar and tick\nshould be applied to x or y dimension.\n- For area, this property determines the orient property of the Vega output.\n- For line and trail marks, this property determines the sort order of the points in the line\nif `config.sortLineBy` is not specified.\nFor stacked charts, this is always determined by the orientation of the stack;\ntherefore explicitly specified value will be ignored."
        },
        "radius": {
          "description": "Polar coordinate radial offset, in pixels, of the text label from the origin determined by the `x` and `y` properties.",
          "minimum": 0,
          "type": "number"
        },
        "shape": {
          "description": "The default symbol shape to use. One of: `\"circle\"` (default), `\"square\"`, `\"cross\"`, `\"diamond\"`, `\"triangle-up\"`, or `\"triangle-down\"`, or a custom SVG path.\n\n__Default value:__ `\"circle\"`",
          "type": "string"
        },
        "size": {
          "description": "The pixel area each the point/circle/square.\nFor example: in the case of circles, the radius is determined in part by the square root of the size value.\n\n__Default value:__ `30`",
          "minimum": 0,
          "type": "number"
        },
        "stroke": {
          "description": "Default Stroke Color.  This has higher precedence than `config.color`\n\n__Default value:__ (None)",
          "type": "string"
        },
        "strokeCap": {
          "$ref": "#/definitions/StrokeCap",
          "description": "The stroke cap for line ending style. One of `\"butt\"`, `\"round\"`, or `\"square\"`.\n\n__Default value:__ `\"square\"`"
        },
        "strokeDash": {
          "description": "An array of alternating stroke, space lengths for creating dashed or dotted lines.",
          "items": {
            "type": "number"
          },
          "type": "array"
        },
        "strokeDashOffset": {
          "description": "The offset (in pixels) into which to begin drawing with the stroke dash array.",
          "type": "number"
        },
        "strokeJoin": {
          "$ref": "#/definitions/StrokeJoin",
          "description": "The stroke line join method. One of `\"miter\"`, `\"round\"` or `\"bevel\"`.\n\n__Default value:__ `\"miter\"`"
        },
        "strokeMiterLimit": {
          "description": "The miter limit at which to bevel a line join.",
          "type": "number"
        },
        "strokeOpacity": {
          "description": "The stroke opacity (value between [0,1]).\n\n__Default value:__ `1`",
          "maximum": 1,
          "minimum": 0,
          "type": "number"
        },
        "strokeWidth": {
          "description": "The stroke width, in pixels.",
          "minimum": 0,
          "type": "number"
        },
        "tension": {
          "description": "Depending on the interpolation type, sets the tension parameter (for line and area marks).",
          "maximum": 1,
          "minimum": 0,
          "type": "number"
        },
        "text": {
          "description": "Placeholder text if the `text` channel is not specified",
          "type": "string"
        },
        "theta": {
          "description": "Polar coordinate angle, in radians, of the text label from the origin determined by the `x` and `y` properties. Values for `theta` follow the same convention of `arc` mark `startAngle` and `endAngle` properties: angles are measured in radians, with `0` indicating \"north\".",
          "type": "number"
        },
        "thickness": {
          "description": "Thickness of the tick mark.\n\n__Default value:__  `1`",
          "minimum": 0,
          "type": "number"
        },
        "tooltip": {
          "description": "The tooltip text to show upon mouse hover."
        }
      },
      "type": "object"
    },
    "TimeUnit": {
      "anyOf": [
        {
          "$ref": "#/definitions/SingleTimeUnit"
        },
        {
          "$ref": "#/definitions/MultiTimeUnit"
        }
      ]
    },
    "TimeUnitTransform": {
      "additionalProperties": false,
      "properties": {
        "as": {
          "description": "The output field to write the timeUnit value.",
          "type": "string"
        },
        "field": {
          "description": "The data field to apply time unit.",
          "type": "string"
        },
        "timeUnit": {
          "$ref": "#/definitions/TimeUnit",
          "description": "The timeUnit."
        }
      },
      "required": [
        "timeUnit",
        "field",
        "as"
      ],
      "type": "object"
    },
    "TitleOrient": {
      "enum": [
        "top",
        "bottom",
        "left",
        "right"
      ],
      "type": "string"
    },
    "TitleParams": {
      "additionalProperties": false,
      "properties": {
        "anchor": {
          "$ref": "#/definitions/Anchor",
          "description": "The anchor position for placing the title. One of `\"start\"`, `\"middle\"`, or `\"end\"`. For example, with an orientation of top these anchor positions map to a left-, center-, or right-aligned title.\n\n__Default value:__ `\"middle\"` for [single](https://vega.github.io/vega-lite/docs/spec.html) and [layered](https://vega.github.io/vega-lite/docs/layer.html) views.\n`\"start\"` for other composite views.\n\n__Note:__ [For now](https://github.com/vega/vega-lite/issues/2875), `anchor` is only customizable only for [single](https://vega.github.io/vega-lite/docs/spec.html) and [layered](https://vega.github.io/vega-lite/docs/layer.html) views.  For other composite views, `anchor` is always `\"start\"`."
        },
        "offset": {
          "description": "The orthogonal offset in pixels by which to displace the title from its position along the edge of the chart.",
          "type": "number"
        },
        "orient": {
          "$ref": "#/definitions/TitleOrient",
          "description": "The orientation of the title relative to the chart. One of `\"top\"` (the default), `\"bottom\"`, `\"left\"`, or `\"right\"`."
        },
        "style": {
          "anyOf": [
            {
              "type": "string"
            },
            {
              "items": {
                "type": "string"
              },
              "type": "array"
            }
          ],
          "description": "A [mark style property](https://vega.github.io/vega-lite/docs/config.html#style) to apply to the title text mark.\n\n__Default value:__ `\"group-title\"`."
        },
        "text": {
          "description": "The title text.",
          "type": "string"
        }
      },
      "required": [
        "text"
      ],
      "type": "object"
    },
    "TopLevelLayerSpec": {
      "additionalProperties": false,
      "properties": {
        "$schema": {
          "description": "URL to [JSON schema](http://json-schema.org/) for a Vega-Lite specification. Unless you have a reason to change this, use `https://vega.github.io/schema/vega-lite/v2.json`. Setting the `$schema` property allows automatic validation and autocomplete in editors that support JSON schema.",
          "format": "uri",
          "type": "string"
        },
        "autosize": {
          "anyOf": [
            {
              "$ref": "#/definitions/AutosizeType"
            },
            {
              "$ref": "#/definitions/AutoSizeParams"
            }
          ],
          "description": "Sets how the visualization size should be determined. If a string, should be one of `\"pad\"`, `\"fit\"` or `\"none\"`.\nObject values can additionally specify parameters for content sizing and automatic resizing.\n`\"fit\"` is only supported for single and layered views that don't use `rangeStep`.\n\n__Default value__: `pad`"
        },
        "background": {
          "description": "CSS color property to use as the background of visualization.\n\n__Default value:__ none (transparent)",
          "type": "string"
        },
        "config": {
          "$ref": "#/definitions/Config",
          "description": "Vega-Lite configuration object.  This property can only be defined at the top-level of a specification."
        },
        "data": {
          "$ref": "#/definitions/Data",
          "description": "An object describing the data source"
        },
        "datasets": {
          "$ref": "#/definitions/Datasets",
          "description": "A global data store for named datasets. This is a mapping from names to inline datasets.\nThis can be an array of objects or primitive values or a string. Arrays of primitive values are ingested as objects with a `data` property."
        },
        "description": {
          "description": "Description of this mark for commenting purpose.",
          "type": "string"
        },
        "encoding": {
          "$ref": "#/definitions/Encoding",
          "description": "A shared key-value mapping between encoding channels and definition of fields in the underlying layers."
        },
        "height": {
          "description": "The height of a visualization.\n\n__Default value:__\n- If a view's [`autosize`](https://vega.github.io/vega-lite/docs/size.html#autosize) type is `\"fit\"` or its y-channel has a [continuous scale](https://vega.github.io/vega-lite/docs/scale.html#continuous), the height will be the value of [`config.view.height`](https://vega.github.io/vega-lite/docs/spec.html#config).\n- For y-axis with a band or point scale: if [`rangeStep`](https://vega.github.io/vega-lite/docs/scale.html#band) is a numeric value or unspecified, the height is [determined by the range step, paddings, and the cardinality of the field mapped to y-channel](https://vega.github.io/vega-lite/docs/scale.html#band). Otherwise, if the `rangeStep` is `null`, the height will be the value of [`config.view.height`](https://vega.github.io/vega-lite/docs/spec.html#config).\n- If no field is mapped to `y` channel, the `height` will be the value of `rangeStep`.\n\n__Note__: For plots with [`row` and `column` channels](https://vega.github.io/vega-lite/docs/encoding.html#facet), this represents the height of a single view.\n\n__See also:__ The documentation for [width and height](https://vega.github.io/vega-lite/docs/size.html) contains more examples.",
          "type": "number"
        },
        "layer": {
          "description": "Layer or single view specifications to be layered.\n\n__Note__: Specifications inside `layer` cannot use `row` and `column` channels as layering facet specifications is not allowed.",
          "items": {
            "anyOf": [
              {
                "$ref": "#/definitions/LayerSpec"
              },
              {
                "$ref": "#/definitions/CompositeUnitSpec"
              }
            ]
          },
          "type": "array"
        },
        "name": {
          "description": "Name of the visualization for later reference.",
          "type": "string"
        },
        "padding": {
          "$ref": "#/definitions/Padding",
          "description": "The default visualization padding, in pixels, from the edge of the visualization canvas to the data rectangle.  If a number, specifies padding for all sides.\nIf an object, the value should have the format `{\"left\": 5, \"top\": 5, \"right\": 5, \"bottom\": 5}` to specify padding for each side of the visualization.\n\n__Default value__: `5`"
        },
        "projection": {
          "$ref": "#/definitions/Projection",
          "description": "An object defining properties of the geographic projection shared by underlying layers."
        },
        "resolve": {
          "$ref": "#/definitions/Resolve",
          "description": "Scale, axis, and legend resolutions for layers."
        },
        "title": {
          "anyOf": [
            {
              "type": "string"
            },
            {
              "$ref": "#/definitions/TitleParams"
            }
          ],
          "description": "Title for the plot."
        },
        "transform": {
          "description": "An array of data transformations such as filter and new field calculation.",
          "items": {
            "$ref": "#/definitions/Transform"
          },
          "type": "array"
        },
        "width": {
          "description": "The width of a visualization.\n\n__Default value:__ This will be determined by the following rules:\n\n- If a view's [`autosize`](https://vega.github.io/vega-lite/docs/size.html#autosize) type is `\"fit\"` or its x-channel has a [continuous scale](https://vega.github.io/vega-lite/docs/scale.html#continuous), the width will be the value of [`config.view.width`](https://vega.github.io/vega-lite/docs/spec.html#config).\n- For x-axis with a band or point scale: if [`rangeStep`](https://vega.github.io/vega-lite/docs/scale.html#band) is a numeric value or unspecified, the width is [determined by the range step, paddings, and the cardinality of the field mapped to x-channel](https://vega.github.io/vega-lite/docs/scale.html#band).   Otherwise, if the `rangeStep` is `null`, the width will be the value of [`config.view.width`](https://vega.github.io/vega-lite/docs/spec.html#config).\n- If no field is mapped to `x` channel, the `width` will be the value of [`config.scale.textXRangeStep`](https://vega.github.io/vega-lite/docs/size.html#default-width-and-height) for `text` mark and the value of `rangeStep` for other marks.\n\n__Note:__ For plots with [`row` and `column` channels](https://vega.github.io/vega-lite/docs/encoding.html#facet), this represents the width of a single view.\n\n__See also:__ The documentation for [width and height](https://vega.github.io/vega-lite/docs/size.html) contains more examples.",
          "type": "number"
        }
      },
      "required": [
        "layer"
      ],
      "type": "object"
    },
    "TopLevelHConcatSpec": {
      "additionalProperties": false,
      "properties": {
        "$schema": {
          "description": "URL to [JSON schema](http://json-schema.org/) for a Vega-Lite specification. Unless you have a reason to change this, use `https://vega.github.io/schema/vega-lite/v2.json`. Setting the `$schema` property allows automatic validation and autocomplete in editors that support JSON schema.",
          "format": "uri",
          "type": "string"
        },
        "autosize": {
          "anyOf": [
            {
              "$ref": "#/definitions/AutosizeType"
            },
            {
              "$ref": "#/definitions/AutoSizeParams"
            }
          ],
          "description": "Sets how the visualization size should be determined. If a string, should be one of `\"pad\"`, `\"fit\"` or `\"none\"`.\nObject values can additionally specify parameters for content sizing and automatic resizing.\n`\"fit\"` is only supported for single and layered views that don't use `rangeStep`.\n\n__Default value__: `pad`"
        },
        "background": {
          "description": "CSS color property to use as the background of visualization.\n\n__Default value:__ none (transparent)",
          "type": "string"
        },
        "bounds": {
          "description": "The bounds calculation method to use for determining the extent of a sub-plot. One of `full` (the default) or `flush`.\n\n- If set to `full`, the entire calculated bounds (including axes, title, and legend) will be used.\n- If set to `flush`, only the specified width and height values for the sub-view will be used. The `flush` setting can be useful when attempting to place sub-plots without axes or legends into a uniform grid structure.\n\n__Default value:__ `\"full\"`",
          "enum": [
            "full",
            "flush"
          ],
          "type": "string"
        },
        "center": {
          "description": "Boolean flag indicating if subviews should be centered relative to their respective rows or columns.\n\n__Default value:__ `false`",
          "type": "boolean"
        },
        "config": {
          "$ref": "#/definitions/Config",
          "description": "Vega-Lite configuration object.  This property can only be defined at the top-level of a specification."
        },
        "data": {
          "$ref": "#/definitions/Data",
          "description": "An object describing the data source"
        },
        "datasets": {
          "$ref": "#/definitions/Datasets",
          "description": "A global data store for named datasets. This is a mapping from names to inline datasets.\nThis can be an array of objects or primitive values or a string. Arrays of primitive values are ingested as objects with a `data` property."
        },
        "description": {
          "description": "Description of this mark for commenting purpose.",
          "type": "string"
        },
        "hconcat": {
          "description": "A list of views that should be concatenated and put into a row.",
          "items": {
            "$ref": "#/definitions/Spec"
          },
          "type": "array"
        },
        "name": {
          "description": "Name of the visualization for later reference.",
          "type": "string"
        },
        "padding": {
          "$ref": "#/definitions/Padding",
          "description": "The default visualization padding, in pixels, from the edge of the visualization canvas to the data rectangle.  If a number, specifies padding for all sides.\nIf an object, the value should have the format `{\"left\": 5, \"top\": 5, \"right\": 5, \"bottom\": 5}` to specify padding for each side of the visualization.\n\n__Default value__: `5`"
        },
        "resolve": {
          "$ref": "#/definitions/Resolve",
          "description": "Scale, axis, and legend resolutions for horizontally concatenated charts."
        },
        "spacing": {
          "description": "The spacing in pixels between sub-views of the concat operator.\n\n__Default value__: `10`",
          "type": "number"
        },
        "title": {
          "anyOf": [
            {
              "type": "string"
            },
            {
              "$ref": "#/definitions/TitleParams"
            }
          ],
          "description": "Title for the plot."
        },
        "transform": {
          "description": "An array of data transformations such as filter and new field calculation.",
          "items": {
            "$ref": "#/definitions/Transform"
          },
          "type": "array"
        }
      },
      "required": [
        "hconcat"
      ],
      "type": "object"
    },
    "TopLevelRepeatSpec": {
      "additionalProperties": false,
      "properties": {
        "$schema": {
          "description": "URL to [JSON schema](http://json-schema.org/) for a Vega-Lite specification. Unless you have a reason to change this, use `https://vega.github.io/schema/vega-lite/v2.json`. Setting the `$schema` property allows automatic validation and autocomplete in editors that support JSON schema.",
          "format": "uri",
          "type": "string"
        },
        "align": {
          "anyOf": [
            {
              "$ref": "#/definitions/VgLayoutAlign"
            },
            {
              "$ref": "#/definitions/RowCol<VgLayoutAlign>"
            }
          ],
          "description": "The alignment to apply to grid rows and columns.\nThe supported string values are `\"all\"`, `\"each\"`, and `\"none\"`.\n\n- For `\"none\"`, a flow layout will be used, in which adjacent subviews are simply placed one after the other.\n- For `\"each\"`, subviews will be aligned into a clean grid structure, but each row or column may be of variable size.\n- For `\"all\"`, subviews will be aligned and each row or column will be sized identically based on the maximum observed size. String values for this property will be applied to both grid rows and columns.\n\nAlternatively, an object value of the form `{\"row\": string, \"column\": string}` can be used to supply different alignments for rows and columns.\n\n__Default value:__ `\"all\"`."
        },
        "autosize": {
          "anyOf": [
            {
              "$ref": "#/definitions/AutosizeType"
            },
            {
              "$ref": "#/definitions/AutoSizeParams"
            }
          ],
          "description": "Sets how the visualization size should be determined. If a string, should be one of `\"pad\"`, `\"fit\"` or `\"none\"`.\nObject values can additionally specify parameters for content sizing and automatic resizing.\n`\"fit\"` is only supported for single and layered views that don't use `rangeStep`.\n\n__Default value__: `pad`"
        },
        "background": {
          "description": "CSS color property to use as the background of visualization.\n\n__Default value:__ none (transparent)",
          "type": "string"
        },
        "bounds": {
          "description": "The bounds calculation method to use for determining the extent of a sub-plot. One of `full` (the default) or `flush`.\n\n- If set to `full`, the entire calculated bounds (including axes, title, and legend) will be used.\n- If set to `flush`, only the specified width and height values for the sub-view will be used. The `flush` setting can be useful when attempting to place sub-plots without axes or legends into a uniform grid structure.\n\n__Default value:__ `\"full\"`",
          "enum": [
            "full",
            "flush"
          ],
          "type": "string"
        },
        "center": {
          "anyOf": [
            {
              "type": "boolean"
            },
            {
              "$ref": "#/definitions/RowCol<boolean>"
            }
          ],
          "description": "Boolean flag indicating if subviews should be centered relative to their respective rows or columns.\n\nAn object value of the form `{\"row\": boolean, \"column\": boolean}` can be used to supply different centering values for rows and columns.\n\n__Default value:__ `false`"
        },
        "config": {
          "$ref": "#/definitions/Config",
          "description": "Vega-Lite configuration object.  This property can only be defined at the top-level of a specification."
        },
        "data": {
          "$ref": "#/definitions/Data",
          "description": "An object describing the data source"
        },
        "datasets": {
          "$ref": "#/definitions/Datasets",
          "description": "A global data store for named datasets. This is a mapping from names to inline datasets.\nThis can be an array of objects or primitive values or a string. Arrays of primitive values are ingested as objects with a `data` property."
        },
        "description": {
          "description": "Description of this mark for commenting purpose.",
          "type": "string"
        },
        "name": {
          "description": "Name of the visualization for later reference.",
          "type": "string"
        },
        "padding": {
          "$ref": "#/definitions/Padding",
          "description": "The default visualization padding, in pixels, from the edge of the visualization canvas to the data rectangle.  If a number, specifies padding for all sides.\nIf an object, the value should have the format `{\"left\": 5, \"top\": 5, \"right\": 5, \"bottom\": 5}` to specify padding for each side of the visualization.\n\n__Default value__: `5`"
        },
        "repeat": {
          "$ref": "#/definitions/Repeat",
          "description": "An object that describes what fields should be repeated into views that are laid out as a `row` or `column`."
        },
        "resolve": {
          "$ref": "#/definitions/Resolve",
          "description": "Scale and legend resolutions for repeated charts."
        },
        "spacing": {
          "anyOf": [
            {
              "type": "number"
            },
            {
              "$ref": "#/definitions/RowCol<number>"
            }
          ],
          "description": "The spacing in pixels between sub-views of the composition operator.\nAn object of the form `{\"row\": number, \"column\": number}` can be used to set\ndifferent spacing values for rows and columns.\n\n__Default value__: `10`"
        },
        "spec": {
          "$ref": "#/definitions/Spec"
        },
        "title": {
          "anyOf": [
            {
              "type": "string"
            },
            {
              "$ref": "#/definitions/TitleParams"
            }
          ],
          "description": "Title for the plot."
        },
        "transform": {
          "description": "An array of data transformations such as filter and new field calculation.",
          "items": {
            "$ref": "#/definitions/Transform"
          },
          "type": "array"
        }
      },
      "required": [
        "repeat",
        "spec"
      ],
      "type": "object"
    },
    "TopLevelVConcatSpec": {
      "additionalProperties": false,
      "properties": {
        "$schema": {
          "description": "URL to [JSON schema](http://json-schema.org/) for a Vega-Lite specification. Unless you have a reason to change this, use `https://vega.github.io/schema/vega-lite/v2.json`. Setting the `$schema` property allows automatic validation and autocomplete in editors that support JSON schema.",
          "format": "uri",
          "type": "string"
        },
        "autosize": {
          "anyOf": [
            {
              "$ref": "#/definitions/AutosizeType"
            },
            {
              "$ref": "#/definitions/AutoSizeParams"
            }
          ],
          "description": "Sets how the visualization size should be determined. If a string, should be one of `\"pad\"`, `\"fit\"` or `\"none\"`.\nObject values can additionally specify parameters for content sizing and automatic resizing.\n`\"fit\"` is only supported for single and layered views that don't use `rangeStep`.\n\n__Default value__: `pad`"
        },
        "background": {
          "description": "CSS color property to use as the background of visualization.\n\n__Default value:__ none (transparent)",
          "type": "string"
        },
        "bounds": {
          "description": "The bounds calculation method to use for determining the extent of a sub-plot. One of `full` (the default) or `flush`.\n\n- If set to `full`, the entire calculated bounds (including axes, title, and legend) will be used.\n- If set to `flush`, only the specified width and height values for the sub-view will be used. The `flush` setting can be useful when attempting to place sub-plots without axes or legends into a uniform grid structure.\n\n__Default value:__ `\"full\"`",
          "enum": [
            "full",
            "flush"
          ],
          "type": "string"
        },
        "center": {
          "description": "Boolean flag indicating if subviews should be centered relative to their respective rows or columns.\n\n__Default value:__ `false`",
          "type": "boolean"
        },
        "config": {
          "$ref": "#/definitions/Config",
          "description": "Vega-Lite configuration object.  This property can only be defined at the top-level of a specification."
        },
        "data": {
          "$ref": "#/definitions/Data",
          "description": "An object describing the data source"
        },
        "datasets": {
          "$ref": "#/definitions/Datasets",
          "description": "A global data store for named datasets. This is a mapping from names to inline datasets.\nThis can be an array of objects or primitive values or a string. Arrays of primitive values are ingested as objects with a `data` property."
        },
        "description": {
          "description": "Description of this mark for commenting purpose.",
          "type": "string"
        },
        "name": {
          "description": "Name of the visualization for later reference.",
          "type": "string"
        },
        "padding": {
          "$ref": "#/definitions/Padding",
          "description": "The default visualization padding, in pixels, from the edge of the visualization canvas to the data rectangle.  If a number, specifies padding for all sides.\nIf an object, the value should have the format `{\"left\": 5, \"top\": 5, \"right\": 5, \"bottom\": 5}` to specify padding for each side of the visualization.\n\n__Default value__: `5`"
        },
        "resolve": {
          "$ref": "#/definitions/Resolve",
          "description": "Scale, axis, and legend resolutions for vertically concatenated charts."
        },
        "spacing": {
          "description": "The spacing in pixels between sub-views of the concat operator.\n\n__Default value__: `10`",
          "type": "number"
        },
        "title": {
          "anyOf": [
            {
              "type": "string"
            },
            {
              "$ref": "#/definitions/TitleParams"
            }
          ],
          "description": "Title for the plot."
        },
        "transform": {
          "description": "An array of data transformations such as filter and new field calculation.",
          "items": {
            "$ref": "#/definitions/Transform"
          },
          "type": "array"
        },
        "vconcat": {
          "description": "A list of views that should be concatenated and put into a column.",
          "items": {
            "$ref": "#/definitions/Spec"
          },
          "type": "array"
        }
      },
      "required": [
        "vconcat"
      ],
      "type": "object"
    },
    "TopLevelFacetSpec": {
      "additionalProperties": false,
      "properties": {
        "$schema": {
          "description": "URL to [JSON schema](http://json-schema.org/) for a Vega-Lite specification. Unless you have a reason to change this, use `https://vega.github.io/schema/vega-lite/v2.json`. Setting the `$schema` property allows automatic validation and autocomplete in editors that support JSON schema.",
          "format": "uri",
          "type": "string"
        },
        "align": {
          "anyOf": [
            {
              "$ref": "#/definitions/VgLayoutAlign"
            },
            {
              "$ref": "#/definitions/RowCol<VgLayoutAlign>"
            }
          ],
          "description": "The alignment to apply to grid rows and columns.\nThe supported string values are `\"all\"`, `\"each\"`, and `\"none\"`.\n\n- For `\"none\"`, a flow layout will be used, in which adjacent subviews are simply placed one after the other.\n- For `\"each\"`, subviews will be aligned into a clean grid structure, but each row or column may be of variable size.\n- For `\"all\"`, subviews will be aligned and each row or column will be sized identically based on the maximum observed size. String values for this property will be applied to both grid rows and columns.\n\nAlternatively, an object value of the form `{\"row\": string, \"column\": string}` can be used to supply different alignments for rows and columns.\n\n__Default value:__ `\"all\"`."
        },
        "autosize": {
          "anyOf": [
            {
              "$ref": "#/definitions/AutosizeType"
            },
            {
              "$ref": "#/definitions/AutoSizeParams"
            }
          ],
          "description": "Sets how the visualization size should be determined. If a string, should be one of `\"pad\"`, `\"fit\"` or `\"none\"`.\nObject values can additionally specify parameters for content sizing and automatic resizing.\n`\"fit\"` is only supported for single and layered views that don't use `rangeStep`.\n\n__Default value__: `pad`"
        },
        "background": {
          "description": "CSS color property to use as the background of visualization.\n\n__Default value:__ none (transparent)",
          "type": "string"
        },
        "bounds": {
          "description": "The bounds calculation method to use for determining the extent of a sub-plot. One of `full` (the default) or `flush`.\n\n- If set to `full`, the entire calculated bounds (including axes, title, and legend) will be used.\n- If set to `flush`, only the specified width and height values for the sub-view will be used. The `flush` setting can be useful when attempting to place sub-plots without axes or legends into a uniform grid structure.\n\n__Default value:__ `\"full\"`",
          "enum": [
            "full",
            "flush"
          ],
          "type": "string"
        },
        "center": {
          "anyOf": [
            {
              "type": "boolean"
            },
            {
              "$ref": "#/definitions/RowCol<boolean>"
            }
          ],
          "description": "Boolean flag indicating if subviews should be centered relative to their respective rows or columns.\n\nAn object value of the form `{\"row\": boolean, \"column\": boolean}` can be used to supply different centering values for rows and columns.\n\n__Default value:__ `false`"
        },
        "config": {
          "$ref": "#/definitions/Config",
          "description": "Vega-Lite configuration object.  This property can only be defined at the top-level of a specification."
        },
        "data": {
          "$ref": "#/definitions/Data",
          "description": "An object describing the data source"
        },
        "datasets": {
          "$ref": "#/definitions/Datasets",
          "description": "A global data store for named datasets. This is a mapping from names to inline datasets.\nThis can be an array of objects or primitive values or a string. Arrays of primitive values are ingested as objects with a `data` property."
        },
        "description": {
          "description": "Description of this mark for commenting purpose.",
          "type": "string"
        },
        "facet": {
          "$ref": "#/definitions/FacetMapping",
          "description": "An object that describes mappings between `row` and `column` channels and their field definitions."
        },
        "name": {
          "description": "Name of the visualization for later reference.",
          "type": "string"
        },
        "padding": {
          "$ref": "#/definitions/Padding",
          "description": "The default visualization padding, in pixels, from the edge of the visualization canvas to the data rectangle.  If a number, specifies padding for all sides.\nIf an object, the value should have the format `{\"left\": 5, \"top\": 5, \"right\": 5, \"bottom\": 5}` to specify padding for each side of the visualization.\n\n__Default value__: `5`"
        },
        "resolve": {
          "$ref": "#/definitions/Resolve",
          "description": "Scale, axis, and legend resolutions for facets."
        },
        "spacing": {
          "anyOf": [
            {
              "type": "number"
            },
            {
              "$ref": "#/definitions/RowCol<number>"
            }
          ],
          "description": "The spacing in pixels between sub-views of the composition operator.\nAn object of the form `{\"row\": number, \"column\": number}` can be used to set\ndifferent spacing values for rows and columns.\n\n__Default value__: `10`"
        },
        "spec": {
          "anyOf": [
            {
              "$ref": "#/definitions/LayerSpec"
            },
            {
              "$ref": "#/definitions/CompositeUnitSpec"
            }
          ],
          "description": "A specification of the view that gets faceted."
        },
        "title": {
          "anyOf": [
            {
              "type": "string"
            },
            {
              "$ref": "#/definitions/TitleParams"
            }
          ],
          "description": "Title for the plot."
        },
        "transform": {
          "description": "An array of data transformations such as filter and new field calculation.",
          "items": {
            "$ref": "#/definitions/Transform"
          },
          "type": "array"
        }
      },
      "required": [
        "data",
        "facet",
        "spec"
      ],
      "type": "object"
    },
    "TopLevelFacetedUnitSpec": {
      "additionalProperties": false,
      "properties": {
        "$schema": {
          "description": "URL to [JSON schema](http://json-schema.org/) for a Vega-Lite specification. Unless you have a reason to change this, use `https://vega.github.io/schema/vega-lite/v2.json`. Setting the `$schema` property allows automatic validation and autocomplete in editors that support JSON schema.",
          "format": "uri",
          "type": "string"
        },
        "autosize": {
          "anyOf": [
            {
              "$ref": "#/definitions/AutosizeType"
            },
            {
              "$ref": "#/definitions/AutoSizeParams"
            }
          ],
          "description": "Sets how the visualization size should be determined. If a string, should be one of `\"pad\"`, `\"fit\"` or `\"none\"`.\nObject values can additionally specify parameters for content sizing and automatic resizing.\n`\"fit\"` is only supported for single and layered views that don't use `rangeStep`.\n\n__Default value__: `pad`"
        },
        "background": {
          "description": "CSS color property to use as the background of visualization.\n\n__Default value:__ none (transparent)",
          "type": "string"
        },
        "config": {
          "$ref": "#/definitions/Config",
          "description": "Vega-Lite configuration object.  This property can only be defined at the top-level of a specification."
        },
        "data": {
          "$ref": "#/definitions/Data",
          "description": "An object describing the data source"
        },
        "datasets": {
          "$ref": "#/definitions/Datasets",
          "description": "A global data store for named datasets. This is a mapping from names to inline datasets.\nThis can be an array of objects or primitive values or a string. Arrays of primitive values are ingested as objects with a `data` property."
        },
        "description": {
          "description": "Description of this mark for commenting purpose.",
          "type": "string"
        },
        "encoding": {
          "$ref": "#/definitions/EncodingWithFacet",
          "description": "A key-value mapping between encoding channels and definition of fields."
        },
        "height": {
          "description": "The height of a visualization.\n\n__Default value:__\n- If a view's [`autosize`](https://vega.github.io/vega-lite/docs/size.html#autosize) type is `\"fit\"` or its y-channel has a [continuous scale](https://vega.github.io/vega-lite/docs/scale.html#continuous), the height will be the value of [`config.view.height`](https://vega.github.io/vega-lite/docs/spec.html#config).\n- For y-axis with a band or point scale: if [`rangeStep`](https://vega.github.io/vega-lite/docs/scale.html#band) is a numeric value or unspecified, the height is [determined by the range step, paddings, and the cardinality of the field mapped to y-channel](https://vega.github.io/vega-lite/docs/scale.html#band). Otherwise, if the `rangeStep` is `null`, the height will be the value of [`config.view.height`](https://vega.github.io/vega-lite/docs/spec.html#config).\n- If no field is mapped to `y` channel, the `height` will be the value of `rangeStep`.\n\n__Note__: For plots with [`row` and `column` channels](https://vega.github.io/vega-lite/docs/encoding.html#facet), this represents the height of a single view.\n\n__See also:__ The documentation for [width and height](https://vega.github.io/vega-lite/docs/size.html) contains more examples.",
          "type": "number"
        },
        "mark": {
          "$ref": "#/definitions/AnyMark",
          "description": "A string describing the mark type (one of `\"bar\"`, `\"circle\"`, `\"square\"`, `\"tick\"`, `\"line\"`,\n`\"area\"`, `\"point\"`, `\"rule\"`, `\"geoshape\"`, and `\"text\"`) or a [mark definition object](https://vega.github.io/vega-lite/docs/mark.html#mark-def)."
        },
        "name": {
          "description": "Name of the visualization for later reference.",
          "type": "string"
        },
        "padding": {
          "$ref": "#/definitions/Padding",
          "description": "The default visualization padding, in pixels, from the edge of the visualization canvas to the data rectangle.  If a number, specifies padding for all sides.\nIf an object, the value should have the format `{\"left\": 5, \"top\": 5, \"right\": 5, \"bottom\": 5}` to specify padding for each side of the visualization.\n\n__Default value__: `5`"
        },
        "projection": {
          "$ref": "#/definitions/Projection",
          "description": "An object defining properties of geographic projection, which will be applied to `shape` path for `\"geoshape\"` marks\nand to `latitude` and `\"longitude\"` channels for other marks."
        },
        "selection": {
          "additionalProperties": {
            "$ref": "#/definitions/SelectionDef"
          },
          "description": "A key-value mapping between selection names and definitions.",
          "type": "object"
        },
        "title": {
          "anyOf": [
            {
              "type": "string"
            },
            {
              "$ref": "#/definitions/TitleParams"
            }
          ],
          "description": "Title for the plot."
        },
        "transform": {
          "description": "An array of data transformations such as filter and new field calculation.",
          "items": {
            "$ref": "#/definitions/Transform"
          },
          "type": "array"
        },
        "width": {
          "description": "The width of a visualization.\n\n__Default value:__ This will be determined by the following rules:\n\n- If a view's [`autosize`](https://vega.github.io/vega-lite/docs/size.html#autosize) type is `\"fit\"` or its x-channel has a [continuous scale](https://vega.github.io/vega-lite/docs/scale.html#continuous), the width will be the value of [`config.view.width`](https://vega.github.io/vega-lite/docs/spec.html#config).\n- For x-axis with a band or point scale: if [`rangeStep`](https://vega.github.io/vega-lite/docs/scale.html#band) is a numeric value or unspecified, the width is [determined by the range step, paddings, and the cardinality of the field mapped to x-channel](https://vega.github.io/vega-lite/docs/scale.html#band).   Otherwise, if the `rangeStep` is `null`, the width will be the value of [`config.view.width`](https://vega.github.io/vega-lite/docs/spec.html#config).\n- If no field is mapped to `x` channel, the `width` will be the value of [`config.scale.textXRangeStep`](https://vega.github.io/vega-lite/docs/size.html#default-width-and-height) for `text` mark and the value of `rangeStep` for other marks.\n\n__Note:__ For plots with [`row` and `column` channels](https://vega.github.io/vega-lite/docs/encoding.html#facet), this represents the width of a single view.\n\n__See also:__ The documentation for [width and height](https://vega.github.io/vega-lite/docs/size.html) contains more examples.",
          "type": "number"
        }
      },
      "required": [
        "data",
        "mark"
      ],
      "type": "object"
    },
    "TopLevelSpec": {
      "anyOf": [
        {
          "$ref": "#/definitions/TopLevelFacetedUnitSpec"
        },
        {
          "$ref": "#/definitions/TopLevelFacetSpec"
        },
        {
          "$ref": "#/definitions/TopLevelLayerSpec"
        },
        {
          "$ref": "#/definitions/TopLevelRepeatSpec"
        },
        {
          "$ref": "#/definitions/TopLevelVConcatSpec"
        },
        {
          "$ref": "#/definitions/TopLevelHConcatSpec"
        }
      ]
    },
    "TopoDataFormat": {
      "additionalProperties": false,
      "properties": {
        "feature": {
          "description": "The name of the TopoJSON object set to convert to a GeoJSON feature collection.\nFor example, in a map of the world, there may be an object set named `\"countries\"`.\nUsing the feature property, we can extract this set and generate a GeoJSON feature object for each country.",
          "type": "string"
        },
        "mesh": {
          "description": "The name of the TopoJSON object set to convert to mesh.\nSimilar to the `feature` option, `mesh` extracts a named TopoJSON object set.\n  Unlike the `feature` option, the corresponding geo data is returned as a single, unified mesh instance, not as individual GeoJSON features.\nExtracting a mesh is useful for more efficiently drawing borders or other geographic elements that you do not need to associate with specific regions such as individual countries, states or counties.",
          "type": "string"
        },
        "parse": {
          "anyOf": [
            {
              "enum": [
                "auto"
              ],
              "type": "string"
            },
            {
              "$ref": "#/definitions/Parse"
            },
            {
              "type": "null"
            }
          ],
          "description": "If set to `\"auto\"` (the default), perform automatic type inference to determine the desired data types.\nIf set to `null`, disable type inference based on the spec and only use type inference based on the data.\nAlternatively, a parsing directive object can be provided for explicit data types. Each property of the object corresponds to a field name, and the value to the desired data type (one of `\"number\"`, `\"boolean\"`, `\"date\"`, or null (do not parse the field)).\nFor example, `\"parse\": {\"modified_on\": \"date\"}` parses the `modified_on` field in each input record a Date value.\n\nFor `\"date\"`, we parse data based using Javascript's [`Date.parse()`](https://developer.mozilla.org/en-US/docs/Web/JavaScript/Reference/Global_Objects/Date/parse).\nFor Specific date formats can be provided (e.g., `{foo: 'date:\"%m%d%Y\"'}`), using the [d3-time-format syntax](https://github.com/d3/d3-time-format#locale_format). UTC date format parsing is supported similarly (e.g., `{foo: 'utc:\"%m%d%Y\"'}`). See more about [UTC time](https://vega.github.io/vega-lite/docs/timeunit.html#utc)"
        },
        "type": {
          "description": "Type of input data: `\"json\"`, `\"csv\"`, `\"tsv\"`, `\"dsv\"`.\nThe default format type is determined by the extension of the file URL.\nIf no extension is detected, `\"json\"` will be used by default.",
          "enum": [
            "topojson"
          ],
          "type": "string"
        }
      },
      "type": "object"
    },
    "Transform": {
      "anyOf": [
        {
          "$ref": "#/definitions/FilterTransform"
        },
        {
          "$ref": "#/definitions/CalculateTransform"
        },
        {
          "$ref": "#/definitions/LookupTransform"
        },
        {
          "$ref": "#/definitions/BinTransform"
        },
        {
          "$ref": "#/definitions/TimeUnitTransform"
        },
        {
          "$ref": "#/definitions/AggregateTransform"
        },
        {
          "$ref": "#/definitions/WindowTransform"
        }
      ]
    },
    "Type": {
      "anyOf": [
        {
          "$ref": "#/definitions/BasicType"
        },
        {
          "$ref": "#/definitions/GeoType"
        }
      ],
      "description": "Constants and utilities for data type  \n Data type based on level of measurement "
    },
    "UrlData": {
      "additionalProperties": false,
      "properties": {
        "format": {
          "$ref": "#/definitions/DataFormat",
          "description": "An object that specifies the format for parsing the data."
        },
        "name": {
          "description": "Provide a placeholder name and bind data at runtime.",
          "type": "string"
        },
        "url": {
          "description": "An URL from which to load the data set. Use the `format.type` property\nto ensure the loaded data is correctly parsed.",
          "type": "string"
        }
      },
      "required": [
        "url"
      ],
      "type": "object"
    },
    "UtcMultiTimeUnit": {
      "enum": [
        "utcyearquarter",
        "utcyearquartermonth",
        "utcyearmonth",
        "utcyearmonthdate",
        "utcyearmonthdatehours",
        "utcyearmonthdatehoursminutes",
        "utcyearmonthdatehoursminutesseconds",
        "utcquartermonth",
        "utcmonthdate",
        "utchoursminutes",
        "utchoursminutesseconds",
        "utcminutesseconds",
        "utcsecondsmilliseconds"
      ],
      "type": "string"
    },
    "UtcSingleTimeUnit": {
      "enum": [
        "utcyear",
        "utcquarter",
        "utcmonth",
        "utcday",
        "utcdate",
        "utchours",
        "utcminutes",
        "utcseconds",
        "utcmilliseconds"
      ],
      "type": "string"
    },
    "ValueDef": {
      "additionalProperties": false,
      "description": "Definition object for a constant value of an encoding channel.",
      "properties": {
        "value": {
          "description": "A constant value in visual domain (e.g., `\"red\"` / \"#0099ff\" for color, values between `0` to `1` for opacity).",
          "type": [
            "number",
            "string",
            "boolean"
          ]
        }
      },
      "required": [
        "value"
      ],
      "type": "object"
    },
    "ValueDefWithCondition": {
      "additionalProperties": false,
      "description": "A ValueDef with Condition<ValueDef | FieldDef>\n{\n   condition: {field: ...} | {value: ...},\n   value: ...,\n}",
      "properties": {
        "condition": {
          "anyOf": [
            {
              "$ref": "#/definitions/ConditionalFieldDef"
            },
            {
              "$ref": "#/definitions/ConditionalValueDef"
            },
            {
              "items": {
                "$ref": "#/definitions/ConditionalValueDef"
              },
              "type": "array"
            }
          ],
          "description": "A field definition or one or more value definition(s) with a selection predicate."
        },
        "value": {
          "description": "A constant value in visual domain.",
          "type": [
            "number",
            "string",
            "boolean"
          ]
        }
      },
      "type": "object"
    },
    "MarkPropValueDefWithCondition": {
      "additionalProperties": false,
      "description": "A ValueDef with Condition<ValueDef | FieldDef>\n{\n   condition: {field: ...} | {value: ...},\n   value: ...,\n}",
      "properties": {
        "condition": {
          "anyOf": [
            {
              "$ref": "#/definitions/ConditionalMarkPropFieldDef"
            },
            {
              "$ref": "#/definitions/ConditionalValueDef"
            },
            {
              "items": {
                "$ref": "#/definitions/ConditionalValueDef"
              },
              "type": "array"
            }
          ],
          "description": "A field definition or one or more value definition(s) with a selection predicate."
        },
        "value": {
          "description": "A constant value in visual domain.",
          "type": [
            "number",
            "string",
            "boolean"
          ]
        }
      },
      "type": "object"
    },
    "TextValueDefWithCondition": {
      "additionalProperties": false,
      "description": "A ValueDef with Condition<ValueDef | FieldDef>\n{\n   condition: {field: ...} | {value: ...},\n   value: ...,\n}",
      "properties": {
        "condition": {
          "anyOf": [
            {
              "$ref": "#/definitions/ConditionalTextFieldDef"
            },
            {
              "$ref": "#/definitions/ConditionalValueDef"
            },
            {
              "items": {
                "$ref": "#/definitions/ConditionalValueDef"
              },
              "type": "array"
            }
          ],
          "description": "A field definition or one or more value definition(s) with a selection predicate."
        },
        "value": {
          "description": "A constant value in visual domain.",
          "type": [
            "number",
            "string",
            "boolean"
          ]
        }
      },
      "type": "object"
    },
    "VerticalAlign": {
      "enum": [
        "top",
        "middle",
        "bottom"
      ],
      "type": "string"
    },
    "VgAxisConfig": {
      "additionalProperties": false,
      "properties": {
        "bandPosition": {
          "description": "An interpolation fraction indicating where, for `band` scales, axis ticks should be positioned. A value of `0` places ticks at the left edge of their bands. A value of `0.5` places ticks in the middle of their bands.",
          "type": "number"
        },
        "domain": {
          "description": "A boolean flag indicating if the domain (the axis baseline) should be included as part of the axis.\n\n__Default value:__ `true`",
          "type": "boolean"
        },
        "domainColor": {
          "description": "Color of axis domain line.\n\n__Default value:__  (none, using Vega default).",
          "type": "string"
        },
        "domainWidth": {
          "description": "Stroke width of axis domain line\n\n__Default value:__  (none, using Vega default).",
          "type": "number"
        },
        "grid": {
          "description": "A boolean flag indicating if grid lines should be included as part of the axis\n\n__Default value:__ `true` for [continuous scales](https://vega.github.io/vega-lite/docs/scale.html#continuous) that are not binned; otherwise, `false`.",
          "type": "boolean"
        },
        "gridColor": {
          "description": "Color of gridlines.",
          "type": "string"
        },
        "gridDash": {
          "description": "The offset (in pixels) into which to begin drawing with the grid dash array.",
          "items": {
            "type": "number"
          },
          "type": "array"
        },
        "gridOpacity": {
          "description": "The stroke opacity of grid (value between [0,1])\n\n__Default value:__ (`1` by default)",
          "maximum": 1,
          "minimum": 0,
          "type": "number"
        },
        "gridWidth": {
          "description": "The grid width, in pixels.",
          "minimum": 0,
          "type": "number"
        },
        "labelAngle": {
          "description": "The rotation angle of the axis labels.\n\n__Default value:__ `-90` for nominal and ordinal fields; `0` otherwise.",
          "maximum": 360,
          "minimum": -360,
          "type": "number"
        },
        "labelBound": {
          "description": "Indicates if labels should be hidden if they exceed the axis range. If `false `(the default) no bounds overlap analysis is performed. If `true`, labels will be hidden if they exceed the axis range by more than 1 pixel. If this property is a number, it specifies the pixel tolerance: the maximum amount by which a label bounding box may exceed the axis range.\n\n__Default value:__ `false`.",
          "type": [
            "boolean",
            "number"
          ]
        },
        "labelColor": {
          "description": "The color of the tick label, can be in hex color code or regular color name.",
          "type": "string"
        },
        "labelFlush": {
          "description": "Indicates if the first and last axis labels should be aligned flush with the scale range. Flush alignment for a horizontal axis will left-align the first label and right-align the last label. For vertical axes, bottom and top text baselines are applied instead. If this property is a number, it also indicates the number of pixels by which to offset the first and last labels; for example, a value of 2 will flush-align the first and last labels and also push them 2 pixels outward from the center of the axis. The additional adjustment can sometimes help the labels better visually group with corresponding axis ticks.\n\n__Default value:__ `true` for axis of a continuous x-scale. Otherwise, `false`.",
          "type": [
            "boolean",
            "number"
          ]
        },
        "labelFont": {
          "description": "The font of the tick label.",
          "type": "string"
        },
        "labelFontSize": {
          "description": "The font size of the label, in pixels.",
          "minimum": 0,
          "type": "number"
        },
        "labelLimit": {
          "description": "Maximum allowed pixel width of axis tick labels.",
          "type": "number"
        },
        "labelOverlap": {
          "anyOf": [
            {
              "type": "boolean"
            },
            {
              "enum": [
                "parity"
              ],
              "type": "string"
            },
            {
              "enum": [
                "greedy"
              ],
              "type": "string"
            }
          ],
          "description": "The strategy to use for resolving overlap of axis labels. If `false` (the default), no overlap reduction is attempted. If set to `true` or `\"parity\"`, a strategy of removing every other label is used (this works well for standard linear axes). If set to `\"greedy\"`, a linear scan of the labels is performed, removing any labels that overlaps with the last visible label (this often works better for log-scaled axes).\n\n__Default value:__ `true` for non-nominal fields with non-log scales; `\"greedy\"` for log scales; otherwise `false`."
        },
        "labelPadding": {
          "description": "The padding, in pixels, between axis and text labels.",
          "type": "number"
        },
        "labels": {
          "description": "A boolean flag indicating if labels should be included as part of the axis.\n\n__Default value:__  `true`.",
          "type": "boolean"
        },
        "maxExtent": {
          "description": "The maximum extent in pixels that axis ticks and labels should use. This determines a maximum offset value for axis titles.\n\n__Default value:__ `undefined`.",
          "type": "number"
        },
        "minExtent": {
          "description": "The minimum extent in pixels that axis ticks and labels should use. This determines a minimum offset value for axis titles.\n\n__Default value:__ `30` for y-axis; `undefined` for x-axis.",
          "type": "number"
        },
        "tickColor": {
          "description": "The color of the axis's tick.",
          "type": "string"
        },
        "tickRound": {
          "description": "Boolean flag indicating if pixel position values should be rounded to the nearest integer.",
          "type": "boolean"
        },
        "tickSize": {
          "description": "The size in pixels of axis ticks.",
          "minimum": 0,
          "type": "number"
        },
        "tickWidth": {
          "description": "The width, in pixels, of ticks.",
          "minimum": 0,
          "type": "number"
        },
        "ticks": {
          "description": "Boolean value that determines whether the axis should include ticks.",
          "type": "boolean"
        },
        "titleAlign": {
          "description": "Horizontal text alignment of axis titles.",
          "type": "string"
        },
        "titleAngle": {
          "description": "Angle in degrees of axis titles.",
          "type": "number"
        },
        "titleBaseline": {
          "description": "Vertical text baseline for axis titles.",
          "type": "string"
        },
        "titleColor": {
          "description": "Color of the title, can be in hex color code or regular color name.",
          "type": "string"
        },
        "titleFont": {
          "description": "Font of the title. (e.g., `\"Helvetica Neue\"`).",
          "type": "string"
        },
        "titleFontSize": {
          "description": "Font size of the title.",
          "minimum": 0,
          "type": "number"
        },
        "titleFontWeight": {
          "$ref": "#/definitions/FontWeight",
          "description": "Font weight of the title.\nThis can be either a string (e.g `\"bold\"`, `\"normal\"`) or a number (`100`, `200`, `300`, ..., `900` where `\"normal\"` = `400` and `\"bold\"` = `700`)."
        },
        "titleLimit": {
          "description": "Maximum allowed pixel width of axis titles.",
          "type": "number"
        },
        "titleMaxLength": {
          "description": "Max length for axis title if the title is automatically generated from the field's description.",
          "type": "number"
        },
        "titlePadding": {
          "description": "The padding, in pixels, between title and axis.",
          "type": "number"
        },
        "titleX": {
          "description": "X-coordinate of the axis title relative to the axis group.",
          "type": "number"
        },
        "titleY": {
          "description": "Y-coordinate of the axis title relative to the axis group.",
          "type": "number"
        }
      },
      "type": "object"
    },
    "VgBinding": {
      "anyOf": [
        {
          "$ref": "#/definitions/VgCheckboxBinding"
        },
        {
          "$ref": "#/definitions/VgRadioBinding"
        },
        {
          "$ref": "#/definitions/VgSelectBinding"
        },
        {
          "$ref": "#/definitions/VgRangeBinding"
        },
        {
          "$ref": "#/definitions/VgGenericBinding"
        }
      ]
    },
    "VgCheckboxBinding": {
      "additionalProperties": false,
      "properties": {
        "element": {
          "type": "string"
        },
        "input": {
          "enum": [
            "checkbox"
          ],
          "type": "string"
        }
      },
      "required": [
        "input"
      ],
      "type": "object"
    },
    "VgComparatorOrder": {
      "enum": [
        "ascending",
        "descending"
      ],
      "type": "string"
    },
    "VgEventStream": {
    },
    "VgGenericBinding": {
      "additionalProperties": false,
      "properties": {
        "element": {
          "type": "string"
        },
        "input": {
          "type": "string"
        }
      },
      "required": [
        "input"
      ],
      "type": "object"
    },
    "VgLayoutAlign": {
      "enum": [
        "none",
        "each",
        "all"
      ],
      "type": "string"
    },
    "VgMarkConfig": {
      "additionalProperties": false,
      "properties": {
        "align": {
          "$ref": "#/definitions/HorizontalAlign",
          "description": "The horizontal alignment of the text. One of `\"left\"`, `\"right\"`, `\"center\"`."
        },
        "angle": {
          "description": "The rotation angle of the text, in degrees.",
          "maximum": 360,
          "minimum": 0,
          "type": "number"
        },
        "baseline": {
          "$ref": "#/definitions/VerticalAlign",
          "description": "The vertical alignment of the text. One of `\"top\"`, `\"middle\"`, `\"bottom\"`.\n\n__Default value:__ `\"middle\"`"
        },
        "cornerRadius": {
          "description": "The radius in pixels of rounded rectangle corners.\n\n__Default value:__ `0`",
          "type": "number"
        },
        "cursor": {
          "$ref": "#/definitions/Cursor",
          "description": "The mouse cursor used over the mark. Any valid [CSS cursor type](https://developer.mozilla.org/en-US/docs/Web/CSS/cursor#Values) can be used."
        },
        "dir": {
          "$ref": "#/definitions/Dir",
          "description": "The direction of the text. One of `\"ltr\"` (left-to-right) or `\"rtl\"` (right-to-left). This property determines on which side is truncated in response to the limit parameter.\n\n__Default value:__ `\"ltr\"`"
        },
        "dx": {
          "description": "The horizontal offset, in pixels, between the text label and its anchor point. The offset is applied after rotation by the _angle_ property.",
          "type": "number"
        },
        "dy": {
          "description": "The vertical offset, in pixels, between the text label and its anchor point. The offset is applied after rotation by the _angle_ property.",
          "type": "number"
        },
        "ellipsis": {
          "description": "The ellipsis string for text truncated in response to the limit parameter.\n\n__Default value:__ `\"…\"`",
          "type": "string"
        },
        "fill": {
          "description": "Default Fill Color.  This has higher precedence than `config.color`\n\n__Default value:__ (None)",
          "type": "string"
        },
        "fillOpacity": {
          "description": "The fill opacity (value between [0,1]).\n\n__Default value:__ `1`",
          "maximum": 1,
          "minimum": 0,
          "type": "number"
        },
        "font": {
          "description": "The typeface to set the text in (e.g., `\"Helvetica Neue\"`).",
          "type": "string"
        },
        "fontSize": {
          "description": "The font size, in pixels.",
          "minimum": 0,
          "type": "number"
        },
        "fontStyle": {
          "$ref": "#/definitions/FontStyle",
          "description": "The font style (e.g., `\"italic\"`)."
        },
        "fontWeight": {
          "$ref": "#/definitions/FontWeight",
          "description": "The font weight.\nThis can be either a string (e.g `\"bold\"`, `\"normal\"`) or a number (`100`, `200`, `300`, ..., `900` where `\"normal\"` = `400` and `\"bold\"` = `700`)."
        },
        "href": {
          "description": "A URL to load upon mouse click. If defined, the mark acts as a hyperlink.",
          "format": "uri",
          "type": "string"
        },
        "interpolate": {
          "$ref": "#/definitions/Interpolate",
          "description": "The line interpolation method to use for line and area marks. One of the following:\n- `\"linear\"`: piecewise linear segments, as in a polyline.\n- `\"linear-closed\"`: close the linear segments to form a polygon.\n- `\"step\"`: alternate between horizontal and vertical segments, as in a step function.\n- `\"step-before\"`: alternate between vertical and horizontal segments, as in a step function.\n- `\"step-after\"`: alternate between horizontal and vertical segments, as in a step function.\n- `\"basis\"`: a B-spline, with control point duplication on the ends.\n- `\"basis-open\"`: an open B-spline; may not intersect the start or end.\n- `\"basis-closed\"`: a closed B-spline, as in a loop.\n- `\"cardinal\"`: a Cardinal spline, with control point duplication on the ends.\n- `\"cardinal-open\"`: an open Cardinal spline; may not intersect the start or end, but will intersect other control points.\n- `\"cardinal-closed\"`: a closed Cardinal spline, as in a loop.\n- `\"bundle\"`: equivalent to basis, except the tension parameter is used to straighten the spline.\n- `\"monotone\"`: cubic interpolation that preserves monotonicity in y."
        },
        "limit": {
          "description": "The maximum length of the text mark in pixels. The text value will be automatically truncated if the rendered size exceeds the limit.\n\n__Default value:__ `0`, indicating no limit",
          "type": "number"
        },
        "opacity": {
          "description": "The overall opacity (value between [0,1]).\n\n__Default value:__ `0.7` for non-aggregate plots with `point`, `tick`, `circle`, or `square` marks or layered `bar` charts and `1` otherwise.",
          "maximum": 1,
          "minimum": 0,
          "type": "number"
        },
        "orient": {
          "$ref": "#/definitions/Orient",
          "description": "The orientation of a non-stacked bar, tick, area, and line charts.\nThe value is either horizontal (default) or vertical.\n- For bar, rule and tick, this determines whether the size of the bar and tick\nshould be applied to x or y dimension.\n- For area, this property determines the orient property of the Vega output.\n- For line and trail marks, this property determines the sort order of the points in the line\nif `config.sortLineBy` is not specified.\nFor stacked charts, this is always determined by the orientation of the stack;\ntherefore explicitly specified value will be ignored."
        },
        "radius": {
          "description": "Polar coordinate radial offset, in pixels, of the text label from the origin determined by the `x` and `y` properties.",
          "minimum": 0,
          "type": "number"
        },
        "shape": {
          "description": "The default symbol shape to use. One of: `\"circle\"` (default), `\"square\"`, `\"cross\"`, `\"diamond\"`, `\"triangle-up\"`, or `\"triangle-down\"`, or a custom SVG path.\n\n__Default value:__ `\"circle\"`",
          "type": "string"
        },
        "size": {
          "description": "The pixel area each the point/circle/square.\nFor example: in the case of circles, the radius is determined in part by the square root of the size value.\n\n__Default value:__ `30`",
          "minimum": 0,
          "type": "number"
        },
        "stroke": {
          "description": "Default Stroke Color.  This has higher precedence than `config.color`\n\n__Default value:__ (None)",
          "type": "string"
        },
        "strokeCap": {
          "$ref": "#/definitions/StrokeCap",
          "description": "The stroke cap for line ending style. One of `\"butt\"`, `\"round\"`, or `\"square\"`.\n\n__Default value:__ `\"square\"`"
        },
        "strokeDash": {
          "description": "An array of alternating stroke, space lengths for creating dashed or dotted lines.",
          "items": {
            "type": "number"
          },
          "type": "array"
        },
        "strokeDashOffset": {
          "description": "The offset (in pixels) into which to begin drawing with the stroke dash array.",
          "type": "number"
        },
        "strokeJoin": {
          "$ref": "#/definitions/StrokeJoin",
          "description": "The stroke line join method. One of `\"miter\"`, `\"round\"` or `\"bevel\"`.\n\n__Default value:__ `\"miter\"`"
        },
        "strokeMiterLimit": {
          "description": "The miter limit at which to bevel a line join.",
          "type": "number"
        },
        "strokeOpacity": {
          "description": "The stroke opacity (value between [0,1]).\n\n__Default value:__ `1`",
          "maximum": 1,
          "minimum": 0,
          "type": "number"
        },
        "strokeWidth": {
          "description": "The stroke width, in pixels.",
          "minimum": 0,
          "type": "number"
        },
        "tension": {
          "description": "Depending on the interpolation type, sets the tension parameter (for line and area marks).",
          "maximum": 1,
          "minimum": 0,
          "type": "number"
        },
        "text": {
          "description": "Placeholder text if the `text` channel is not specified",
          "type": "string"
        },
        "theta": {
          "description": "Polar coordinate angle, in radians, of the text label from the origin determined by the `x` and `y` properties. Values for `theta` follow the same convention of `arc` mark `startAngle` and `endAngle` properties: angles are measured in radians, with `0` indicating \"north\".",
          "type": "number"
        },
        "tooltip": {
          "description": "The tooltip text to show upon mouse hover."
        }
      },
      "type": "object"
    },
    "VgProjectionType": {
      "enum": [
        "albers",
        "albersUsa",
        "azimuthalEqualArea",
        "azimuthalEquidistant",
        "conicConformal",
        "conicEqualArea",
        "conicEquidistant",
        "equirectangular",
        "gnomonic",
        "mercator",
        "orthographic",
        "stereographic",
        "transverseMercator"
      ],
      "type": "string"
    },
    "VgRadioBinding": {
      "additionalProperties": false,
      "properties": {
        "element": {
          "type": "string"
        },
        "input": {
          "enum": [
            "radio"
          ],
          "type": "string"
        },
        "options": {
          "items": {
            "type": "string"
          },
          "type": "array"
        }
      },
      "required": [
        "input",
        "options"
      ],
      "type": "object"
    },
    "VgRangeBinding": {
      "additionalProperties": false,
      "properties": {
        "element": {
          "type": "string"
        },
        "input": {
          "enum": [
            "range"
          ],
          "type": "string"
        },
        "max": {
          "type": "number"
        },
        "min": {
          "type": "number"
        },
        "step": {
          "type": "number"
        }
      },
      "required": [
        "input"
      ],
      "type": "object"
    },
    "VgScheme": {
      "additionalProperties": false,
      "properties": {
        "count": {
          "type": "number"
        },
        "extent": {
          "items": {
            "type": "number"
          },
          "type": "array"
        },
        "scheme": {
          "type": "string"
        }
      },
      "required": [
        "scheme"
      ],
      "type": "object"
    },
    "VgSelectBinding": {
      "additionalProperties": false,
      "properties": {
        "element": {
          "type": "string"
        },
        "input": {
          "enum": [
            "select"
          ],
          "type": "string"
        },
        "options": {
          "items": {
            "type": "string"
          },
          "type": "array"
        }
      },
      "required": [
        "input",
        "options"
      ],
      "type": "object"
    },
    "VgTitleConfig": {
      "additionalProperties": false,
      "properties": {
        "anchor": {
          "$ref": "#/definitions/Anchor",
          "description": "The anchor position for placing the title. One of `\"start\"`, `\"middle\"`, or `\"end\"`. For example, with an orientation of top these anchor positions map to a left-, center-, or right-aligned title.\n\n__Default value:__ `\"middle\"` for [single](https://vega.github.io/vega-lite/docs/spec.html) and [layered](https://vega.github.io/vega-lite/docs/layer.html) views.\n`\"start\"` for other composite views.\n\n__Note:__ [For now](https://github.com/vega/vega-lite/issues/2875), `anchor` is only customizable only for [single](https://vega.github.io/vega-lite/docs/spec.html) and [layered](https://vega.github.io/vega-lite/docs/layer.html) views.  For other composite views, `anchor` is always `\"start\"`."
        },
        "angle": {
          "description": "Angle in degrees of title text.",
          "type": "number"
        },
        "baseline": {
          "$ref": "#/definitions/VerticalAlign",
          "description": "Vertical text baseline for title text."
        },
        "color": {
          "description": "Text color for title text.",
          "type": "string"
        },
        "font": {
          "description": "Font name for title text.",
          "type": "string"
        },
        "fontSize": {
          "description": "Font size in pixels for title text.\n\n__Default value:__ `10`.",
          "minimum": 0,
          "type": "number"
        },
        "fontWeight": {
          "$ref": "#/definitions/FontWeight",
          "description": "Font weight for title text.\nThis can be either a string (e.g `\"bold\"`, `\"normal\"`) or a number (`100`, `200`, `300`, ..., `900` where `\"normal\"` = `400` and `\"bold\"` = `700`)."
        },
        "limit": {
          "description": "The maximum allowed length in pixels of legend labels.",
          "minimum": 0,
          "type": "number"
        },
        "offset": {
          "description": "Offset in pixels of the title from the chart body and axes.",
          "type": "number"
        },
        "orient": {
          "$ref": "#/definitions/TitleOrient",
          "description": "Default title orientation (\"top\", \"bottom\", \"left\", or \"right\")"
        }
      },
      "type": "object"
    },
    "ViewConfig": {
      "additionalProperties": false,
      "properties": {
        "clip": {
          "description": "Whether the view should be clipped.",
          "type": "boolean"
        },
        "fill": {
          "description": "The fill color.\n\n__Default value:__ (none)",
          "type": "string"
        },
        "fillOpacity": {
          "description": "The fill opacity (value between [0,1]).\n\n__Default value:__ (none)",
          "type": "number"
        },
        "height": {
          "description": "The default height of the single plot or each plot in a trellis plot when the visualization has a continuous (non-ordinal) y-scale with `rangeStep` = `null`.\n\n__Default value:__ `200`",
          "type": "number"
        },
        "stroke": {
          "description": "The stroke color.\n\n__Default value:__ (none)",
          "type": "string"
        },
        "strokeDash": {
          "description": "An array of alternating stroke, space lengths for creating dashed or dotted lines.\n\n__Default value:__ (none)",
          "items": {
            "type": "number"
          },
          "type": "array"
        },
        "strokeDashOffset": {
          "description": "The offset (in pixels) into which to begin drawing with the stroke dash array.\n\n__Default value:__ (none)",
          "type": "number"
        },
        "strokeJoin": {
          "$ref": "#/definitions/StrokeJoin",
          "description": "The stroke line join method. One of miter (default), round or bevel.\n\n__Default value:__ 'miter'"
        },
        "strokeMiterLimit": {
          "description": "The stroke line join method. One of miter (default), round or bevel.\n\n__Default value:__ 'miter'",
          "type": "number"
        },
        "strokeOpacity": {
          "description": "The stroke opacity (value between [0,1]).\n\n__Default value:__ (none)",
          "type": "number"
        },
        "strokeWidth": {
          "description": "The stroke width, in pixels.\n\n__Default value:__ (none)",
          "type": "number"
        },
        "width": {
          "description": "The default width of the single plot or each plot in a trellis plot when the visualization has a continuous (non-ordinal) x-scale or ordinal x-scale with `rangeStep` = `null`.\n\n__Default value:__ `200`",
          "type": "number"
        }
      },
      "type": "object"
    },
    "WindowFieldDef": {
      "additionalProperties": false,
      "properties": {
        "as": {
          "description": "The output name for the window operation.",
          "type": "string"
        },
        "field": {
          "description": "The data field for which to compute the aggregate or window function. This can be omitted for window functions that do not operate over a field such as `count`, `rank`, `dense_rank`.",
          "type": "string"
        },
        "op": {
          "anyOf": [
            {
              "$ref": "#/definitions/AggregateOp"
            },
            {
              "$ref": "#/definitions/WindowOnlyOp"
            }
          ],
          "description": "The window or aggregation operations to apply within a window, including `rank`, `lead`, `sum`, `average` or `count`. See the list of all supported operations [here](https://vega.github.io/vega-lite/docs/window.html#ops)."
        },
        "param": {
          "description": "Parameter values for the window functions. Parameter values can be omitted for operations that do not accept a parameter.\n\nSee the list of all supported operations and their parameters [here](https://vega.github.io/vega-lite/docs/transforms/window.html).",
          "type": "number"
        }
      },
      "required": [
        "op",
        "as"
      ],
      "type": "object"
    },
    "WindowOnlyOp": {
      "enum": [
        "row_number",
        "rank",
        "dense_rank",
        "percent_rank",
        "cume_dist",
        "ntile",
        "lag",
        "lead",
        "first_value",
        "last_value",
        "nth_value"
      ],
      "type": "string"
    },
    "WindowTransform": {
      "additionalProperties": false,
      "properties": {
        "frame": {
          "description": "A frame specification as a two-element array indicating how the sliding window should proceed. The array entries should either be a number indicating the offset from the current data object, or null to indicate unbounded rows preceding or following the current data object. The default value is `[null, 0]`, indicating that the sliding window includes the current object and all preceding objects. The value `[-5, 5]` indicates that the window should include five objects preceding and five objects following the current object. Finally, `[null, null]` indicates that the window frame should always include all data objects. The only operators affected are the aggregation operations and the `first_value`, `last_value`, and `nth_value` window operations. The other window operations are not affected by this.\n\n__Default value:__:  `[null, 0]` (includes the current object and all preceding objects)",
          "items": {
            "type": [
              "null",
              "number"
            ]
          },
          "type": "array"
        },
        "groupby": {
          "description": "The data fields for partitioning the data objects into separate windows. If unspecified, all data points will be in a single group.",
          "items": {
            "type": "string"
          },
          "type": "array"
        },
        "ignorePeers": {
          "description": "Indicates if the sliding window frame should ignore peer values. (Peer values are those considered identical by the sort criteria). The default is false, causing the window frame to expand to include all peer values. If set to true, the window frame will be defined by offset values only. This setting only affects those operations that depend on the window frame, namely aggregation operations and the first_value, last_value, and nth_value window operations.\n\n__Default value:__ `false`",
          "type": "boolean"
        },
        "sort": {
          "description": "A sort field definition for sorting data objects within a window. If two data objects are considered equal by the comparator, they are considered “peer” values of equal rank. If sort is not specified, the order is undefined: data objects are processed in the order they are observed and none are considered peers (the ignorePeers parameter is ignored and treated as if set to `true`).",
          "items": {
            "$ref": "#/definitions/SortField"
          },
          "type": "array"
        },
        "window": {
          "description": "The definition of the fields in the window, and what calculations to use.",
          "items": {
            "$ref": "#/definitions/WindowFieldDef"
          },
          "type": "array"
        }
      },
      "required": [
        "window"
      ],
      "type": "object"
    }
  }
}<|MERGE_RESOLUTION|>--- conflicted
+++ resolved
@@ -119,11 +119,7 @@
           "description": "The vertical alignment of the text. One of `\"top\"`, `\"middle\"`, `\"bottom\"`.\n\n__Default value:__ `\"middle\"`"
         },
         "color": {
-<<<<<<< HEAD
-          "description": "Color of the marks.\n\n__Default value:__ <span style=\"color: #4682b4;\">&#9632;</span> `\"#4682b4\"`",
-=======
           "description": "Default color.  Note that `fill` and `stroke` have higher precedence than `color` and will override `color`.\n\n__Default value:__ <span style=\"color: #4682b4;\">&#9632;</span> `\"#4682b4\"`\n\n__Note:__ This property cannot be used in a [style config](https://vega.github.io/vega-lite/docs/mark.html#style-config).",
->>>>>>> 2cff1db2
           "type": "string"
         },
         "cornerRadius": {
@@ -710,11 +706,7 @@
           "type": "number"
         },
         "color": {
-<<<<<<< HEAD
-          "description": "Color of the marks.\n\n__Default value:__ <span style=\"color: #4682b4;\">&#9632;</span> `\"#4682b4\"`",
-=======
           "description": "Default color.  Note that `fill` and `stroke` have higher precedence than `color` and will override `color`.\n\n__Default value:__ <span style=\"color: #4682b4;\">&#9632;</span> `\"#4682b4\"`\n\n__Note:__ This property cannot be used in a [style config](https://vega.github.io/vega-lite/docs/mark.html#style-config).",
->>>>>>> 2cff1db2
           "type": "string"
         },
         "continuousBandSize": {
@@ -1085,7 +1077,7 @@
           ]
         },
         "color": {
-          "description": "Color of the marks.\n\n__Default value:__ <span style=\"color: #4682b4;\">&#9632;</span> `\"#4682b4\"`",
+          "description": "Default color.  Note that `fill` and `stroke` have higher precedence than `color` and will override `color`.\n\n__Default value:__ <span style=\"color: #4682b4;\">&#9632;</span> `\"#4682b4\"`\n\n__Note:__ This property cannot be used in a [style config](https://vega.github.io/vega-lite/docs/mark.html#style-config).",
           "type": "string"
         },
         "extent": {
@@ -2699,7 +2691,7 @@
           ]
         },
         "color": {
-          "description": "Color of the marks.\n\n__Default value:__ <span style=\"color: #4682b4;\">&#9632;</span> `\"#4682b4\"`",
+          "description": "Default color.  Note that `fill` and `stroke` have higher precedence than `color` and will override `color`.\n\n__Default value:__ <span style=\"color: #4682b4;\">&#9632;</span> `\"#4682b4\"`\n\n__Note:__ This property cannot be used in a [style config](https://vega.github.io/vega-lite/docs/mark.html#style-config).",
           "type": "string"
         },
         "extent": {
@@ -2764,7 +2756,7 @@
       "additionalProperties": false,
       "properties": {
         "color": {
-          "description": "Color of the marks.\n\n__Default value:__ <span style=\"color: #4682b4;\">&#9632;</span> `\"#4682b4\"`",
+          "description": "Default color.  Note that `fill` and `stroke` have higher precedence than `color` and will override `color`.\n\n__Default value:__ <span style=\"color: #4682b4;\">&#9632;</span> `\"#4682b4\"`\n\n__Note:__ This property cannot be used in a [style config](https://vega.github.io/vega-lite/docs/mark.html#style-config).",
           "type": "string"
         },
         "extent": {
@@ -4729,11 +4721,7 @@
           "description": "The vertical alignment of the text. One of `\"top\"`, `\"middle\"`, `\"bottom\"`.\n\n__Default value:__ `\"middle\"`"
         },
         "color": {
-<<<<<<< HEAD
-          "description": "Color of the marks.\n\n__Default value:__ <span style=\"color: #4682b4;\">&#9632;</span> `\"#4682b4\"`",
-=======
           "description": "Default color.  Note that `fill` and `stroke` have higher precedence than `color` and will override `color`.\n\n__Default value:__ <span style=\"color: #4682b4;\">&#9632;</span> `\"#4682b4\"`\n\n__Note:__ This property cannot be used in a [style config](https://vega.github.io/vega-lite/docs/mark.html#style-config).",
->>>>>>> 2cff1db2
           "type": "string"
         },
         "cornerRadius": {
@@ -5148,11 +5136,7 @@
           "description": "The vertical alignment of the text. One of `\"top\"`, `\"middle\"`, `\"bottom\"`.\n\n__Default value:__ `\"middle\"`"
         },
         "color": {
-<<<<<<< HEAD
-          "description": "Color of the marks.\n\n__Default value:__ <span style=\"color: #4682b4;\">&#9632;</span> `\"#4682b4\"`",
-=======
           "description": "Default color.  Note that `fill` and `stroke` have higher precedence than `color` and will override `color`.\n\n__Default value:__ <span style=\"color: #4682b4;\">&#9632;</span> `\"#4682b4\"`\n\n__Note:__ This property cannot be used in a [style config](https://vega.github.io/vega-lite/docs/mark.html#style-config).",
->>>>>>> 2cff1db2
           "type": "string"
         },
         "cornerRadius": {
@@ -5332,11 +5316,7 @@
           "type": "boolean"
         },
         "color": {
-<<<<<<< HEAD
-          "description": "Color of the marks.\n\n__Default value:__ <span style=\"color: #4682b4;\">&#9632;</span> `\"#4682b4\"`",
-=======
           "description": "Default color.  Note that `fill` and `stroke` have higher precedence than `color` and will override `color`.\n\n__Default value:__ <span style=\"color: #4682b4;\">&#9632;</span> `\"#4682b4\"`\n\n__Note:__ This property cannot be used in a [style config](https://vega.github.io/vega-lite/docs/mark.html#style-config).",
->>>>>>> 2cff1db2
           "type": "string"
         },
         "cornerRadius": {
@@ -5535,9 +5515,6 @@
         },
         "type": {
           "$ref": "#/definitions/Mark",
-<<<<<<< HEAD
-          "description": "The mark type. This could a primitive mark type\n(one of `\"bar\"`, `\"circle\"`, `\"square\"`, `\"tick\"`, `\"line\"`,\n`\"area\"`, `\"point\"`, `\"geoshape\"`, `\"rule\"`, and `\"text\"`)\nor a composite mark type (e.g., `\"boxplot\"`, `\"errorband\"`, `\"errorbar\"`)."
-=======
           "description": "The mark type.\nOne of `\"bar\"`, `\"circle\"`, `\"square\"`, `\"tick\"`, `\"line\"`,\n`\"area\"`, `\"point\"`, `\"geoshape\"`, `\"rule\"`, and `\"text\"`."
         },
         "x2Offset": {
@@ -5555,7 +5532,6 @@
         "yOffset": {
           "description": "Offset for y-position.",
           "type": "number"
->>>>>>> 2cff1db2
         }
       },
       "required": [
@@ -7365,11 +7341,7 @@
           "description": "The vertical alignment of the text. One of `\"top\"`, `\"middle\"`, `\"bottom\"`.\n\n__Default value:__ `\"middle\"`"
         },
         "color": {
-<<<<<<< HEAD
-          "description": "Color of the marks.\n\n__Default value:__ <span style=\"color: #4682b4;\">&#9632;</span> `\"#4682b4\"`",
-=======
           "description": "Default color.  Note that `fill` and `stroke` have higher precedence than `color` and will override `color`.\n\n__Default value:__ <span style=\"color: #4682b4;\">&#9632;</span> `\"#4682b4\"`\n\n__Note:__ This property cannot be used in a [style config](https://vega.github.io/vega-lite/docs/mark.html#style-config).",
->>>>>>> 2cff1db2
           "type": "string"
         },
         "cornerRadius": {
@@ -7603,11 +7575,7 @@
           "description": "The vertical alignment of the text. One of `\"top\"`, `\"middle\"`, `\"bottom\"`.\n\n__Default value:__ `\"middle\"`"
         },
         "color": {
-<<<<<<< HEAD
-          "description": "Color of the marks.\n\n__Default value:__ <span style=\"color: #4682b4;\">&#9632;</span> `\"#4682b4\"`",
-=======
           "description": "Default color.  Note that `fill` and `stroke` have higher precedence than `color` and will override `color`.\n\n__Default value:__ <span style=\"color: #4682b4;\">&#9632;</span> `\"#4682b4\"`\n\n__Note:__ This property cannot be used in a [style config](https://vega.github.io/vega-lite/docs/mark.html#style-config).",
->>>>>>> 2cff1db2
           "type": "string"
         },
         "cornerRadius": {
