--- conflicted
+++ resolved
@@ -6853,14 +6853,6 @@
       },
       "type": "object"
     },
-<<<<<<< HEAD
-    "ResolveMode": {
-      "enum": [
-        "independent",
-        "shared"
-      ],
-      "type": "string"
-    },
     "SampleTransform": {
       "additionalProperties": false,
       "properties": {
@@ -6874,8 +6866,6 @@
       ],
       "type": "object"
     },
-=======
->>>>>>> 48990605
     "Scale": {
       "additionalProperties": false,
       "properties": {
@@ -8884,7 +8874,9 @@
           "$ref": "#/definitions/WindowTransform"
         },
         {
-<<<<<<< HEAD
+          "$ref": "#/definitions/StackTransform"
+        },
+        {
           "$ref": "#/definitions/FlattenTransform"
         },
         {
@@ -8892,9 +8884,6 @@
         },
         {
           "$ref": "#/definitions/SampleTransform"
-=======
-          "$ref": "#/definitions/StackTransform"
->>>>>>> 48990605
         }
       ]
     },
