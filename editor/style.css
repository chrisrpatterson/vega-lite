--- conflicted
+++ resolved
@@ -51,14 +51,13 @@
   margin-left: 3px;
 }
 
-<<<<<<< HEAD
 #ctrl a.action{
   text-decoration: none;
-=======
+}
+
 #ctrl .toggle{
   display: inline-block;
   width: 55px;
->>>>>>> 4e965435
 }
 
 #ctrl span.label {
