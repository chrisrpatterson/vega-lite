{
    "$schema": "https://vega.github.io/schema/vega/v3.0.json",
    "autosize": "pad",
    "padding": 5,
    "width": 300,
    "height": 200,
    "style": "cell",
    "data": [
        {
            "name": "source_0",
            "url": "data/movies.json",
            "format": {
                "type": "json",
                "parse": {
                    "IMDB_Rating": "number",
                    "Rotten_Tomatoes_Rating": "number"
                }
            },
            "transform": [
                {
                    "type": "filter",
                    "expr": "datum[\"IMDB_Rating\"] !== null && !isNaN(datum[\"IMDB_Rating\"]) && datum[\"Rotten_Tomatoes_Rating\"] !== null && !isNaN(datum[\"Rotten_Tomatoes_Rating\"])"
                },
                {
                    "type": "extent",
                    "field": "IMDB_Rating",
                    "signal": "bin_maxbins_60_IMDB_Rating_extent"
                },
                {
                    "type": "bin",
                    "field": "IMDB_Rating",
                    "as": [
                        "bin_maxbins_60_IMDB_Rating",
                        "bin_maxbins_60_IMDB_Rating_end"
                    ],
                    "signal": "bin_maxbins_60_IMDB_Rating_bins",
                    "maxbins": 60,
                    "extent": {
                        "signal": "bin_maxbins_60_IMDB_Rating_extent"
                    }
                },
                {
                    "type": "extent",
                    "field": "Rotten_Tomatoes_Rating",
                    "signal": "bin_maxbins_40_Rotten_Tomatoes_Rating_extent"
                },
                {
                    "type": "bin",
                    "field": "Rotten_Tomatoes_Rating",
                    "as": [
                        "bin_maxbins_40_Rotten_Tomatoes_Rating",
                        "bin_maxbins_40_Rotten_Tomatoes_Rating_end"
                    ],
                    "signal": "bin_maxbins_40_Rotten_Tomatoes_Rating_bins",
                    "maxbins": 40,
                    "extent": {
                        "signal": "bin_maxbins_40_Rotten_Tomatoes_Rating_extent"
                    }
                },
                {
                    "type": "aggregate",
                    "groupby": [
                        "bin_maxbins_60_IMDB_Rating",
                        "bin_maxbins_60_IMDB_Rating_end",
                        "bin_maxbins_40_Rotten_Tomatoes_Rating",
                        "bin_maxbins_40_Rotten_Tomatoes_Rating_end"
                    ],
                    "ops": [
                        "count"
                    ],
                    "fields": [
                        "*"
                    ],
                    "as": [
                        "count_*"
                    ]
                }
            ]
        }
    ],
    "marks": [
        {
            "name": "marks",
            "type": "rect",
            "style": [
                "rect"
            ],
            "from": {
                "data": "source_0"
            },
            "encode": {
                "update": {
                    "x2": {
                        "scale": "x",
                        "field": "bin_maxbins_60_IMDB_Rating"
                    },
                    "x": {
                        "scale": "x",
                        "field": "bin_maxbins_60_IMDB_Rating_end"
                    },
                    "y2": {
                        "scale": "y",
                        "field": "bin_maxbins_40_Rotten_Tomatoes_Rating"
                    },
                    "y": {
                        "scale": "y",
                        "field": "bin_maxbins_40_Rotten_Tomatoes_Rating_end"
                    },
                    "fill": {
                        "scale": "color",
                        "field": "count_*"
                    }
                }
            }
        }
    ],
    "scales": [
        {
            "name": "x",
            "type": "linear",
            "domain": {
                "data": "source_0",
                "fields": [
                    "bin_maxbins_60_IMDB_Rating",
                    "bin_maxbins_60_IMDB_Rating_end"
                ],
                "sort": true
            },
            "range": [
                0,
                {
                    "signal": "width"
                }
            ],
            "zero": false
        },
        {
            "name": "y",
            "type": "linear",
            "domain": {
                "data": "source_0",
                "fields": [
                    "bin_maxbins_40_Rotten_Tomatoes_Rating",
                    "bin_maxbins_40_Rotten_Tomatoes_Rating_end"
                ],
                "sort": true
            },
            "range": [
                {
                    "signal": "height"
                },
                0
            ],
            "zero": false
        },
        {
            "name": "color",
            "type": "sequential",
            "domain": {
                "data": "source_0",
                "field": "count_*"
            },
            "range": "heatmap",
            "nice": false,
            "zero": false
        }
    ],
    "axes": [
        {
            "scale": "x",
            "orient": "bottom",
            "labelOverlap": true,
            "tickCount": {
                "signal": "min(ceil(width/40), 60)"
            },
<<<<<<< HEAD
            "title": "BIN(IMDB_Rating)",
            "values": {
                "signal": "sequence(bin_maxbins_60_IMDB_Rating_bins.start, bin_maxbins_60_IMDB_Rating_bins.stop + bin_maxbins_60_IMDB_Rating_bins.step, bin_maxbins_60_IMDB_Rating_bins.step)"
            },
=======
            "title": "IMDB_Rating (binned)",
>>>>>>> 7ae0827b
            "zindex": 1
        },
        {
            "scale": "y",
            "orient": "left",
            "labelOverlap": true,
            "tickCount": {
                "signal": "min(ceil(height/40), 40)"
            },
<<<<<<< HEAD
            "title": "BIN(Rotten_Tomatoes_Rating)",
            "values": {
                "signal": "sequence(bin_maxbins_40_Rotten_Tomatoes_Rating_bins.start, bin_maxbins_40_Rotten_Tomatoes_Rating_bins.stop + bin_maxbins_40_Rotten_Tomatoes_Rating_bins.step, bin_maxbins_40_Rotten_Tomatoes_Rating_bins.step)"
            },
=======
            "title": "Rotten_Tomatoes_Rating (binned)",
>>>>>>> 7ae0827b
            "zindex": 1
        }
    ],
    "legends": [
        {
            "fill": "color",
            "title": "Number of Records",
            "type": "gradient"
        }
    ],
    "config": {
        "axisY": {
            "minExtent": 30
        },
        "style": {
            "cell": {
                "stroke": "transparent"
            }
        },
        "range": {
            "heatmap": {
                "scheme": "greenblue"
            }
        }
    }
}<|MERGE_RESOLUTION|>--- conflicted
+++ resolved
@@ -173,14 +173,10 @@
             "tickCount": {
                 "signal": "min(ceil(width/40), 60)"
             },
-<<<<<<< HEAD
-            "title": "BIN(IMDB_Rating)",
+            "title": "IMDB_Rating (binned)",
             "values": {
                 "signal": "sequence(bin_maxbins_60_IMDB_Rating_bins.start, bin_maxbins_60_IMDB_Rating_bins.stop + bin_maxbins_60_IMDB_Rating_bins.step, bin_maxbins_60_IMDB_Rating_bins.step)"
             },
-=======
-            "title": "IMDB_Rating (binned)",
->>>>>>> 7ae0827b
             "zindex": 1
         },
         {
@@ -190,14 +186,10 @@
             "tickCount": {
                 "signal": "min(ceil(height/40), 40)"
             },
-<<<<<<< HEAD
-            "title": "BIN(Rotten_Tomatoes_Rating)",
+            "title": "Rotten_Tomatoes_Rating (binned)",
             "values": {
                 "signal": "sequence(bin_maxbins_40_Rotten_Tomatoes_Rating_bins.start, bin_maxbins_40_Rotten_Tomatoes_Rating_bins.stop + bin_maxbins_40_Rotten_Tomatoes_Rating_bins.step, bin_maxbins_40_Rotten_Tomatoes_Rating_bins.step)"
             },
-=======
-            "title": "Rotten_Tomatoes_Rating (binned)",
->>>>>>> 7ae0827b
             "zindex": 1
         }
     ],
