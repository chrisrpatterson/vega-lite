{
    "$schema": "https://vega.github.io/schema/vega/v3.0.json",
    "autosize": "pad",
    "padding": 5,
    "data": [
        {
            "name": "source_0",
            "url": "data/cars.json",
            "format": {
                "type": "json",
                "parse": {
                    "Horsepower": "number"
                }
            },
            "transform": [
                {
                    "type": "filter",
                    "expr": "datum[\"Horsepower\"] !== null && !isNaN(datum[\"Horsepower\"])"
                },
                {
                    "type": "extent",
                    "field": "Horsepower",
                    "signal": "child_bin_maxbins_15_Horsepower_extent"
                },
                {
                    "type": "bin",
                    "field": "Horsepower",
                    "as": [
                        "bin_maxbins_15_Horsepower",
                        "bin_maxbins_15_Horsepower_end"
                    ],
                    "signal": "child_bin_maxbins_15_Horsepower_bins",
                    "maxbins": 15,
                    "extent": {
                        "signal": "child_bin_maxbins_15_Horsepower_extent"
                    }
                },
                {
                    "type": "aggregate",
                    "groupby": [
                        "bin_maxbins_15_Horsepower",
                        "bin_maxbins_15_Horsepower_end",
                        "Origin"
                    ],
                    "ops": [
                        "count"
                    ],
                    "fields": [
                        "*"
                    ],
                    "as": [
                        "count_*"
                    ]
                }
            ]
        },
        {
            "name": "row_domain",
            "source": "source_0",
            "transform": [
                {
                    "type": "aggregate",
                    "groupby": [
                        "Origin"
                    ]
                }
            ]
        }
    ],
    "signals": [
        {
            "name": "child_width",
            "value": 200
        },
        {
            "name": "child_height",
            "value": 200
        }
    ],
    "layout": {
        "padding": {
            "row": 10,
            "column": 10
        },
        "offset": 10,
        "columns": 1,
        "bounds": "full",
        "align": "all"
    },
    "marks": [
        {
            "name": "row_title",
            "role": "row-title",
            "type": "group",
            "marks": [
                {
                    "type": "text",
                    "role": "row-title-text",
                    "style": "guide-title",
                    "encode": {
                        "update": {
                            "align": {
                                "value": "center"
                            },
                            "text": {
                                "value": "Origin"
                            },
                            "angle": {
                                "value": 270
                            }
                        }
                    }
                }
            ]
        },
        {
            "name": "row_header",
            "type": "group",
            "role": "row-header",
            "from": {
                "data": "row_domain"
            },
            "sort": {
                "field": "datum[\"Origin\"]",
                "order": "ascending"
            },
            "title": {
                "text": {
                    "signal": "''+parent[\"Origin\"]"
                },
                "offset": 10,
                "orient": "left",
                "style": "guide-label",
                "encode": {
                    "update": {
                        "fontWeight": {
                            "value": "normal"
                        },
                        "angle": {
                            "value": 0
                        },
                        "fontSize": {
                            "value": 10
                        },
                        "align": {
                            "value": "right"
                        },
                        "baseline": {
                            "value": "middle"
                        }
                    }
                }
            },
            "encode": {
                "update": {
                    "height": {
                        "signal": "child_height"
                    }
                }
            },
            "axes": [
                {
                    "scale": "y",
                    "orient": "left",
                    "labelOverlap": true,
                    "tickCount": {
                        "signal": "ceil(child_height/40)"
                    },
                    "title": "Number of Records",
                    "zindex": 1
                }
            ]
        },
        {
            "name": "column_footer",
            "type": "group",
            "role": "column-footer",
            "encode": {
                "update": {
                    "width": {
                        "signal": "child_width"
                    }
                }
            },
            "axes": [
                {
                    "scale": "x",
                    "orient": "bottom",
                    "labelOverlap": true,
                    "tickCount": {
                        "signal": "min(ceil(child_width/40), 15)"
                    },
<<<<<<< HEAD
                    "title": "BIN(Horsepower)",
                    "values": {
                        "signal": "sequence(child_bin_maxbins_15_Horsepower_bins.start, child_bin_maxbins_15_Horsepower_bins.stop + child_bin_maxbins_15_Horsepower_bins.step, child_bin_maxbins_15_Horsepower_bins.step)"
                    },
=======
                    "title": "Horsepower (binned)",
>>>>>>> 7ae0827b
                    "zindex": 1
                }
            ]
        },
        {
            "name": "cell",
            "type": "group",
            "style": "cell",
            "from": {
                "facet": {
                    "name": "facet",
                    "data": "source_0",
                    "groupby": [
                        "Origin"
                    ]
                }
            },
            "sort": {
                "field": [
                    "datum[\"Origin\"]"
                ],
                "order": [
                    "ascending"
                ]
            },
            "encode": {
                "update": {
                    "width": {
                        "signal": "child_width"
                    },
                    "height": {
                        "signal": "child_height"
                    }
                }
            },
            "marks": [
                {
                    "name": "child_marks",
                    "type": "rect",
                    "style": [
                        "bar"
                    ],
                    "from": {
                        "data": "facet"
                    },
                    "encode": {
                        "update": {
                            "x2": {
                                "scale": "x",
                                "field": "bin_maxbins_15_Horsepower",
                                "offset": 1
                            },
                            "x": {
                                "scale": "x",
                                "field": "bin_maxbins_15_Horsepower_end"
                            },
                            "y": {
                                "scale": "y",
                                "field": "count_*"
                            },
                            "y2": {
                                "scale": "y",
                                "value": 0
                            },
                            "fill": {
                                "value": "#4c78a8"
                            }
                        }
                    }
                }
            ],
            "axes": [
                {
                    "scale": "y",
                    "orient": "left",
                    "domain": false,
                    "grid": true,
                    "labels": false,
                    "maxExtent": 0,
                    "minExtent": 0,
                    "tickCount": {
                        "signal": "ceil(child_height/40)"
                    },
                    "ticks": false,
                    "zindex": 0,
                    "gridScale": "x"
                }
            ]
        }
    ],
    "scales": [
        {
            "name": "x",
            "type": "linear",
            "domain": {
                "data": "source_0",
                "fields": [
                    "bin_maxbins_15_Horsepower",
                    "bin_maxbins_15_Horsepower_end"
                ],
                "sort": true
            },
            "range": [
                0,
                {
                    "signal": "child_width"
                }
            ],
            "zero": false
        },
        {
            "name": "y",
            "type": "linear",
            "domain": {
                "data": "source_0",
                "field": "count_*"
            },
            "range": [
                {
                    "signal": "child_height"
                },
                0
            ],
            "nice": true,
            "zero": true
        }
    ],
    "config": {
        "axisY": {
            "minExtent": 30
        }
    }
}<|MERGE_RESOLUTION|>--- conflicted
+++ resolved
@@ -190,14 +190,10 @@
                     "tickCount": {
                         "signal": "min(ceil(child_width/40), 15)"
                     },
-<<<<<<< HEAD
-                    "title": "BIN(Horsepower)",
+                    "title": "Horsepower (binned)",
                     "values": {
                         "signal": "sequence(child_bin_maxbins_15_Horsepower_bins.start, child_bin_maxbins_15_Horsepower_bins.stop + child_bin_maxbins_15_Horsepower_bins.step, child_bin_maxbins_15_Horsepower_bins.step)"
                     },
-=======
-                    "title": "Horsepower (binned)",
->>>>>>> 7ae0827b
                     "zindex": 1
                 }
             ]
