{
  "name": "vega-lite",
  "author": "Jeffrey Heer, Dominik Moritz, Kanit \"Ham\" Wongsuphasawat",
<<<<<<< HEAD
  "version": "3.0.0-rc2",
=======
  "version": "3.0.0-rc3",
>>>>>>> 6b0a664e
  "collaborators": [
    "Kanit Wongsuphasawat <kanitw@gmail.com> (http://kanitw.yellowpigz.com)",
    "Dominik Moritz <domoritz@cs.washington.edu> (https://www.domoritz.de)",
    "Jeffrey Heer <jheer@uw.edu> (http://jheer.org)"
  ],
  "homepage": "https://vega.github.io/vega-lite/",
  "description": "Vega-Lite is a concise high-level language for interactive visualization.",
  "main": "build/vega-lite.js",
  "unpkg": "build/vega-lite.min.js",
  "jsdelivr": "build/vega-lite.min.js",
  "module": "build/src/index",
  "types": "build/src/index.d.ts",
  "bin": {
    "vl2png": "./bin/vl2png",
    "vl2svg": "./bin/vl2svg",
    "vl2vg": "./bin/vl2vg"
  },
  "directories": {
    "test": "test"
  },
  "scripts": {
    "prebuild": "mkdir -p build/src",
    "build": "npm run build:only",
    "build:only": "tsc && rollup -c",
    "postbuild": "uglifyjs build/vega-lite.js -cm --source-map content=build/vega-lite.js.map,filename=build/vega-lite.min.js.map -o build/vega-lite.min.js && npm run schema",
    "build:examples": "npm run build:only",
    "postbuild:examples": "npm run data && TZ=America/Los_Angeles scripts/build-examples.sh",
    "build:examples-full": "npm run build:only",
    "postbuild:examples-full": "TZ=America/Los_Angeles scripts/build-examples.sh 1",
    "build:example": "TZ=America/Los_Angeles scripts/build-example.sh",
    "build:toc": "bundle exec jekyll build -q && scripts/generate-toc",
    "build:site": "tsc -p site && webpack --config site/webpack.config.js",
    "build:versions": "scripts/update-version.sh",
    "clean": "rm -rf build && rm -f examples/compiled/*.png && find site/examples ! -name 'index.md' -type f -delete",
    "data": "rsync -r node_modules/vega-datasets/data/* data",
    "deploy": "scripts/deploy.sh",
    "deploy:gh": "scripts/deploy-gh.sh",
    "deploy:schema": "scripts/deploy-schema.sh",
    "preschema": "npm run prebuild",
    "schema": "node --stack-size=1400 ./node_modules/.bin/ts-json-schema-generator --path tsconfig.json --type TopLevelSpec > build/vega-lite-schema.json && npm run renameschema && cp build/vega-lite-schema.json _data/",
    "renameschema": "scripts/rename-schema.sh",
    "presite": "npm run prebuild && npm run data && npm run build:site && npm run build:toc && npm run build:versions && scripts/create-example-pages",
    "site": "bundle exec jekyll serve --incremental",
    "format": "tslint -p . --fix -e 'package.json' && prettier --write '{src,test,test-runtime}/**/*.ts'",
    "lint": "tslint -p . -e 'package.json' && prettier --list-different '{src,test,test-runtime}/**/*.ts'",
    "test": "jest test/ && npm run lint && npm run schema && jest examples/ && npm run test:runtime",
    "test:inspect": "node --inspect-brk ./node_modules/.bin/jest --runInBand test",
    "test:runtime": "TZ=America/Los_Angeles TS_NODE_COMPILER_OPTIONS='{\"module\":\"commonjs\"}' wdio wdio.conf.js",
    "test:runtime:generate": "rm -Rf test-runtime/resources && VL_GENERATE_TESTS=true npm run test:runtime",
    "watch:build": "npm run build:only && concurrently --kill-others -n Typescript,Rollup 'tsc -w' 'rollup -c -w'",
    "watch:site": "concurrently --kill-others -n Typescript,Webpack 'tsc -p site --watch' 'webpack --config site/webpack.config.js --mode development --watch'",
    "watch:test": "jest --watch"
  },
  "repository": {
    "type": "git",
    "url": "https://github.com/vega/vega-lite.git"
  },
  "license": "BSD-3-Clause",
  "bugs": {
    "url": "https://github.com/vega/vega-lite/issues"
  },
  "devDependencies": {
    "@babel/core": "^7.0.0-beta.55",
    "@types/chai": "^4.1.4",
    "@types/d3": "^5.0.0",
    "@types/highlight.js": "^9.12.3",
    "@types/jest": "^23.3.1",
    "@types/json-stable-stringify": "^1.0.32",
    "@types/mkdirp": "^0.5.2",
    "@types/node": "^10.5.5",
    "@types/webdriverio": "^4.10.3",
    "ajv": "^6.5.2",
    "chai": "^4.1.2",
    "cheerio": "^1.0.0-rc.2",
    "chromedriver": "^2.41.0",
    "codecov": "^3.0.4",
    "concurrently": "^3.6.1",
    "d3": "^5.5.0",
    "highlight.js": "^9.12.0",
    "jest": "^23.4.2",
    "json-stable-stringify": "^1.0.1",
    "mkdirp": "^0.5.1",
    "prettier": "^1.14.0",
    "rollup": "^0.63.5",
    "rollup-plugin-commonjs": "^9.1.4",
    "rollup-plugin-json": "^3.0.0",
    "rollup-plugin-node-resolve": "^3.3.0",
    "rollup-plugin-sourcemaps": "^0.4.2",
    "source-map-support": "^0.5.6",
    "svg2png-many": "^0.0.7",
    "ts-jest": "^23.1.0",
    "ts-json-schema-generator": "^0.32.0",
    "ts-node": "^7.0.0",
    "tslint": "5.11.0",
    "tslint-config-prettier": "^1.14.0",
    "tslint-eslint-rules": "^5.3.1",
    "typescript": "^3.0.1",
    "uglify-js": "^3.4.6",
    "vega": "^4.2.0",
    "vega-datasets": "^1.19.0",
    "vega-embed": "^3.18.2",
    "vega-tooltip": "^0.12.0",
    "wdio-chromedriver-service": "^0.1.3",
    "wdio-dot-reporter": "0.0.9",
    "wdio-mocha-framework": "^0.5.13",
    "wdio-static-server-service": "^1.0.1",
    "webdriverio": "^4.13.1",
    "webpack": "^4.16.4",
    "webpack-cli": "^3.1.0",
    "yaml-front-matter": "^4.0.0"
  },
  "dependencies": {
    "json-stringify-pretty-compact": "^1.2.0",
    "tslib": "^1.9.3",
    "vega-event-selector": "^2.0.0",
    "vega-typings": "^0.3.38",
    "vega-util": "^1.7.0",
    "yargs": "^12.0.1"
  },
  "jest": {
    "testURL": "http://localhost/",
    "transform": {
      "^.+\\.tsx?$": "ts-jest"
    },
    "testRegex": "(/__tests__/.*|(\\.|/)(test|spec))\\.(jsx?|tsx?)$",
    "moduleFileExtensions": [
      "ts",
      "tsx",
      "js",
      "jsx",
      "json",
      "node"
    ],
    "testPathIgnorePatterns": [
      "node_modules",
      "test-runtime",
      "<rootDir>/build",
      "_site",
      "src"
    ],
    "coverageDirectory": "./coverage/",
    "collectCoverage": false
  }
}<|MERGE_RESOLUTION|>--- conflicted
+++ resolved
@@ -1,11 +1,7 @@
 {
   "name": "vega-lite",
   "author": "Jeffrey Heer, Dominik Moritz, Kanit \"Ham\" Wongsuphasawat",
-<<<<<<< HEAD
-  "version": "3.0.0-rc2",
-=======
   "version": "3.0.0-rc3",
->>>>>>> 6b0a664e
   "collaborators": [
     "Kanit Wongsuphasawat <kanitw@gmail.com> (http://kanitw.yellowpigz.com)",
     "Dominik Moritz <domoritz@cs.washington.edu> (https://www.domoritz.de)",
