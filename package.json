{
  "name": "vega-lite",
  "author": "Jeffrey Heer, Dominik Moritz, Kanit \"Ham\" Wongsuphasawat",
  "version": "3.0.0-rc0",
  "collaborators": [
    "Kanit Wongsuphasawat <kanitw@gmail.com> (http://kanitw.yellowpigz.com)",
    "Dominik Moritz <domoritz@cs.washington.edu> (https://www.domoritz.de)",
    "Jeffrey Heer <jheer@uw.edu> (http://jheer.org)"
  ],
  "homepage": "https://vega.github.io/vega-lite/",
  "description": "Vega-Lite is a concise high-level language for interactive visualization.",
  "main": "build/vega-lite.js",
  "unpkg": "build/vega-lite.min.js",
  "jsdelivr": "build/vega-lite.min.js",
  "module": "build/src/index",
  "types": "build/src/index.d.ts",
  "bin": {
    "vl2png": "./bin/vl2png",
    "vl2svg": "./bin/vl2svg",
    "vl2vg": "./bin/vl2vg"
  },
  "directories": {
    "test": "test"
  },
  "scripts": {
    "prebuild": "mkdir -p build/src",
    "build": "npm run build:only",
    "build:only": "tsc && rollup -c",
    "postbuild": "uglifyjs build/vega-lite.js -cm --source-map content=build/vega-lite.js.map,filename=build/vega-lite.min.js.map -o build/vega-lite.min.js && npm run schema",
    "build:examples": "npm run build:only",
    "postbuild:examples": "npm run data && TZ=America/Los_Angeles scripts/build-examples.sh",
    "build:examples-full": "npm run build:only",
    "postbuild:examples-full": "TZ=America/Los_Angeles scripts/build-examples.sh 1",
    "build:example": "TZ=America/Los_Angeles scripts/build-example.sh",
    "build:toc": "bundle exec jekyll build -q && scripts/generate-toc",
    "build:site": "tsc -p site && webpack --config site/webpack.config.js",
    "build:versions": "scripts/update-version.sh",
    "check:examples": "scripts/check-examples.sh",
    "check:schema": "scripts/check-schema.sh",
    "clean": "rm -rf build && rm -f examples/compiled/*.png && find site/examples ! -name 'index.md' -type f -delete",
    "data": "rsync -r node_modules/vega-datasets/data/* data",
    "deploy": "scripts/deploy.sh",
    "deploy:gh": "scripts/deploy-gh.sh",
    "deploy:schema": "scripts/deploy-schema.sh",
    "preschema": "npm run prebuild",
    "schema": "node --stack-size=1200 ./node_modules/.bin/ts-json-schema-generator --path tsconfig.json --type TopLevelSpec > build/vega-lite-schema.json && npm run renameschema && cp build/vega-lite-schema.json _data/",
    "renameschema": "scripts/rename-schema.sh",
    "presite": "npm run prebuild && npm run data && npm run build:site && npm run build:toc && npm run build:versions && scripts/create-example-pages",
    "site": "bundle exec jekyll serve --incremental",
    "lint": "tslint -p . -e 'package.json'",
    "test": "jest test/ && npm run lint && npm run schema && jest examples/ && npm run test:runtime",
    "test:inspect": "node --inspect-brk ./node_modules/.bin/jest --runInBand test",
    "test:runtime": "TZ=America/Los_Angeles TS_NODE_COMPILER_OPTIONS='{\"module\":\"commonjs\"}' wdio wdio.conf.js",
    "test:runtime:generate": "rm -Rf test-runtime/resources && VL_GENERATE_TESTS=true npm run test:runtime",
    "watch:build": "npm run build:only && concurrently --kill-others -n Typescript,Rollup 'tsc -w' 'rollup -c -w'",
    "watch:site": "concurrently --kill-others -n Typescript,Webpack 'tsc -p site --watch' 'webpack --config site/webpack.config.js --mode development --watch'",
    "watch:test": "jest --watch"
  },
  "repository": {
    "type": "git",
    "url": "https://github.com/vega/vega-lite.git"
  },
  "license": "BSD-3-Clause",
  "bugs": {
    "url": "https://github.com/vega/vega-lite/issues"
  },
  "devDependencies": {
    "@types/chai": "^4.1.4",
    "@types/d3": "^5.0.0",
    "@types/highlight.js": "^9.12.3",
    "@types/jest": "^23.1.1",
    "@types/mkdirp": "^0.5.2",
    "@types/node": "^9.0.0",
    "@types/webdriverio": "^4.10.2",
    "ajv": "^6.5.1",
    "chai": "^4.1.2",
    "cheerio": "^1.0.0-rc.2",
    "chromedriver": "^2.40.0",
    "codecov": "^3.0.2",
    "concurrently": "^3.6.0",
    "d3": "^5.5.0",
    "highlight.js": "^9.12.0",
    "jest": "^23.1.0",
    "mkdirp": "^0.5.1",
    "rollup": "^0.59.4",
    "rollup-plugin-commonjs": "^9.1.3",
    "rollup-plugin-json": "^3.0.0",
    "rollup-plugin-node-resolve": "^3.3.0",
    "rollup-plugin-sourcemaps": "^0.4.2",
    "source-map-support": "^0.5.6",
    "svg2png-many": "^0.0.7",
    "ts-jest": "^22.4.6",
    "ts-json-schema-generator": "^0.28.0",
    "ts-node": "^6.1.1",
    "tslint": "5.10.0",
    "tslint-eslint-rules": "^5.3.1",
    "typescript": "^2.9.2",
    "uglify-js": "^3.4.1",
    "vega": "^4.0.0-rc.3",
    "vega-datasets": "^1.19.0",
    "vega-embed": "^3.16.0",
    "vega-tooltip": "^0.11.0",
    "wdio-chromedriver-service": "^0.1.3",
    "wdio-dot-reporter": "0.0.9",
    "wdio-mocha-framework": "^0.5.13",
    "wdio-static-server-service": "^1.0.1",
    "webdriverio": "^4.13.0",
    "webpack": "^4.12.0",
    "webpack-cli": "^3.0.8",
    "yaml-front-matter": "^4.0.0"
  },
  "dependencies": {
    "@types/json-stable-stringify": "^1.0.32",
    "json-stable-stringify": "^1.0.1",
    "tslib": "^1.9.2",
    "vega-event-selector": "^2.0.0",
<<<<<<< HEAD
    "vega-typings": "^0.3.4",
=======
    "vega-typings": "^0.3.17",
>>>>>>> 48990605
    "vega-util": "^1.7.0",
    "yargs": "^11.0.0"
  },
  "jest": {
    "transform": {
      "^.+\\.tsx?$": "ts-jest"
    },
    "testRegex": "(/__tests__/.*|(\\.|/)(test|spec))\\.(jsx?|tsx?)$",
    "moduleFileExtensions": [
      "ts",
      "tsx",
      "js",
      "jsx",
      "json",
      "node"
    ],
    "testPathIgnorePatterns": [
      "node_modules",
      "test-runtime",
      "<rootDir>/build",
      "_site",
      "src"
    ],
    "coverageDirectory": "./coverage/",
    "collectCoverage": false
  }
}<|MERGE_RESOLUTION|>--- conflicted
+++ resolved
@@ -114,11 +114,7 @@
     "json-stable-stringify": "^1.0.1",
     "tslib": "^1.9.2",
     "vega-event-selector": "^2.0.0",
-<<<<<<< HEAD
-    "vega-typings": "^0.3.4",
-=======
     "vega-typings": "^0.3.17",
->>>>>>> 48990605
     "vega-util": "^1.7.0",
     "yargs": "^11.0.0"
   },
