--- conflicted
+++ resolved
@@ -1,11 +1,7 @@
 {
   "name": "vega-lite",
   "author": "Jeffrey Heer, Dominik Moritz, Kanit \"Ham\" Wongsuphasawat",
-<<<<<<< HEAD
-  "version": "0.7.9",
-=======
   "version": "0.7.10",
->>>>>>> 6d0af748
   "collaborators": [
     "Kanit Wongsuphasawat <kanitw@gmail.com> (http://kanitw.yellowpigz.com)",
     "Dominik Moritz <domoritz@cs.washington.edu> (http://domoritz.de)",
