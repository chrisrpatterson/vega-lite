---
layout: docs
menu: docs
title: Encoding
permalink: /docs/encoding.html
---

<<<<<<< HEAD
An integral part of the data visualization process is encoding data with visual properties of graphical marks. Vega-Lite's top-level `encoding` property represents key-value mappings between [encoding channels](#channels) (such as `x`, `y`, or `color`) and its [definition object](#def), which describes the
encoded data field and its [transformation](#inline)), and the channel's [its inherent components including scales, and axes or legends](#components).
=======
An integral part of the data visualization process is encoding data with visual properties of graphical marks. Vega-Lite's top-level `encoding` property represents key-value mappings between [encoding channels](#channels) (such as `x`, `y`, or `color`) and its [definition object](#def), which describes the data encoded by the channel (the [`field`](#field) name and [`type`](#type) and its [transformation](#inline)) and [properties for its inherent components including scales, axes, and legends](#components).
>>>>>>> 82bb2710

{: .suppress-error}
```json
{
  "data": ... ,       
  "mark": ... ,       
  "encoding": {     // Encoding
    "x": ...,
    "y": ...,
    "color": ...,
    "size": ...,
    "shape": ...,
    "text": ...,
    "detail": ...
  },
  ...
}
```


{:#channels}
## Encoding Channels

The keys in the encoding object are encoding channels. This section lists supported encoding channels in Vega-Lite.  

{:#props-channels}
### Mark Properties Channels

Mark properties channels map data fields directly to visual properties of the marks.  Unlike other channel types, they can be mapped to constant values as well. Here are the supported mark properties:

| Property      | Type          | Description    |
| :------------ |:-------------:| :------------- |
| x, y          | [ChannelDef](#def)| X and Y coordinates for `point`, `circle`, `square`, `line`, `text`, and `tick`. (or to width and height for `bar` and `area` marks). |
| color         | [ChannelDef](#def)| Color of the marks – either fill or stroke color based on mark type. (By default, fill color for `area`, `bar`, `tick`, `text`, `circle`, and `square` /   stroke color for `line` and `point`.) (See [scale range](scale.html#range) for more detail about color palettes.)  |
| shape  | [ChannelDef](#def)| The symbol's shape (only for `point` marks).  The supported values are `"circle"` (default), `"square"`, `"cross"`, `"diamond"`, `"triangle-up"`, or `"triangle-down"`. |
| size  | [ChannelDef](#def)| Size of the mark.  <br/>     • For `point`, `square` and `circle` – the symbol size, or pixel area of the mark.  <br/> • For `bar` and `tick` – the bar and tick width respectively.  <br/>      • For `text` – the text's font size. <br/>      • Size is currently unsupported for `line` and `area`.|
| text  | [ChannelDef](#def)| Text of the `text` mark. |

### Additional Level of Detail Channel

For [aggregated plots](aggregate.html), all encoded fields without `aggregate` functions are used as grouping fields in the aggregation (fields in `GROUP BY` in SQL).  `detail` is a special encoding channel that provides an additional grouping field (level) for grouping data in aggregation.

| Property      | Type          | Description    |
| :------------ |:-------------:| :------------- |
| detail | [ChannelDef](#def)| Additional levels of detail for grouping data in aggregate views without mapping data to a specific visual channel.  ([Example](#ex-detail).) |

**Note**: Since `detail` represents an actual data field in the aggregation, it cannot encode constant `value`.

#### Example

<!-- TODO: Aggregate Scatterplot with detail -->

<!-- TODO: Line with detail -->

### Mark Order Channels

`order` channel sorts the layer order or stacking order (for stacked charts) of the marks while `path` channel sorts the order of data points in line marks.

| Property      | Type          | Description    |
| :------------ |:-------------:| :------------- |
| order | [ChannelDef](#def)| Layer order for non-stacked marks, or stack order for stacked marks. ([Example](#ex-order).) |
| path   | [ChannelDef](#def)| Order of data points in line marks.  ([Example](#ex-path).) |

**Note**: Since `order` and `path` represent actual data fields that are used to sort the data, they cannot encode constant `value`.  In addition, in aggregate plots, they should have `aggregate` function specified.  

#### Example

<!-- sorting order color of raw scatterplot -->

<!-- sorting stack order -->

<!-- connected scatterplot -->


### Facet Channels

`row` and `column` are special encoding channels that facets single plots into [trellis plots (or small multiples)](https://en.wikipedia.org/wiki/Small_multiple).  For more information, please see [facet](facet.html) page.

| Property      | Type          | Description    |
| :------------ |:-------------:| :------------- |
| row, column   | [ChannelDef](#def)| Vertical and horizontal facets for vertical and horizontal [trellis plots](https://en.wikipedia.org/wiki/Small_multiple). |

**Note**: Since `row` and `column` represent actual data fields that are used to partition the data, they cannot encode constant `value`.  In addition, in aggregate plots, they should not have `aggregate` function specified.  

{:#def}
## Channel Definition

Each channel definition object **must** describe the [data field encoded by the channel](#field) and its [data type](#type), or a [constant value directly mapped to the mark properties](#constant).  In addition, it can describe the mapped field's [transformation](#inline) and [properties for its inherent components including scales, and axes or legends](#components).


{:#field}
### Field

To encode a particular field in the data set with a particular channel, the channel must specify the field's name with `field` property.

| Property      | Type          | Description    |
| :------------ |:-------------:| :------------- |
| field         | String        | Name of the field from which to pull a data value.    |

### Type

If a field is specified, the channel definition **must** describe the encoded data's [type of measurement (level of measurement)](https://en.wikipedia.org/wiki/Level_of_measurement).
The supported data types are:

Quantitative
: Quantitative data expresses some kind of quantity. Typically this is numerical data. For example `7.3`, `42.0`, `12.1`.

Temporal
: Temporal data supports datetimes and times. For example `2015-03-07 12:32:17`, `17:01`, `2015-03-16`.

Ordinal
: Ordinal data represents ranked order (1st, 2nd, ...) by which the data can be sorted. However, as opposed to quantitative data, there is no notion of *relative degree of difference* between them. For illustration, a "size" variable might have the following values `small`, `medium`, `large`, `extra-large`.  We know that medium is larger than small and same for extra-large larger than large.  However, we cannot claim that compare the magnitude of difference, for example, between (1) small and medium and (2) medium and large.

Nominal
: Nominal data, also known as categorical data, differentiates between values based only on their names or categories.  For example, gender, nationality, music genre, names are all nominal data.  Numbers maybe used to represent the variables but the number do not determines magnitude or ordering.  For example, if a nominal variable contains three values 1, 2, and 3.  We cannot claim that 1 is less than 2 nor 3.  

<<<<<<< HEAD
Note that data `type` here describes semantic of the data rather than primitive data types in programming language sense (`number`, `string`, etc.).  The same primitive data type can have different type of measurement.  For example, numeric data can represent quantitative, ordinal or nominal data.  
=======
Note that data `type` here describes semantic of the data rather than primitive data types in programming language sense (`number`, `string`, etc.).  The same primitive data type can have different type of measurement.  For example, numeric data can represent quantitative, ordinal, and nominal data.  
>>>>>>> 82bb2710

| Property      | Type          | Description    |
| :------------ |:-------------:| :------------- |
| type          | String        | The encoded field's type of measurement.  This can be either a full type name (`"quantitative"`, `"temporal"`, `"ordinal"`,  and `"nominal"`) or an initial character of the type name (`"Q"`, `"T"`, `"O"`, `"N"`).  This property is case insensitive. |


{:#inline}
### Field Transforms

To facilitate data exploration, Vega-Lite provides inline field transforms as a part of the channel definition. If a `field` is provided, the channel definition supports the following transformations:

| Property      | Type          | Description    |
| :------------ |:-------------:| :------------- |
| [bin](bin.html)<sup>1</sup> | Boolean &#124; Object | Boolean flag for binning a `quantitative` field (`false` by default), or a bin property object for binning parameters. |
| [timeUnit](timeunit.html)<sup>1</sup>| String        | Time unit for a `temporal` field  (e.g., `year`, `yearmonth`, `month`, `hour`). |
| [aggregate](aggregate.html)<sup>1,2</sup> | String        | Aggregation function for the field (e.g., `mean`, `sum`, `median`, `min`, `max`, `count`).  |
| [sort](sort.html)<sup>1,2</sup> | String &#124; Object        | Sort order for a particular field.  This can be string (`"ascending"`, `"descending"`, or `"unsorted"`) or a sort field definition object for sorting by an aggregate calculation of a specified sort field.  If unspecified, the default value is `ascending`. |

<!-- TODO: re-explain sort + make it clear that text does not support sorting -->

For more information about these field transforms, please see the following pages: [`bin`](bin.html), [`timeUnit`](timeUnit.html), [`aggregate`](aggregate.html), and [`sort`](sort.html).


**Notes**:

<sup>1</sup>  Inline field transforms are executed after the top-level `transform`s are executed, and are executed in this order: `bin`, `timeUnit`, `aggregate`, and `sort`.

<sup>2</sup> `detail` does not support `aggregate` and `sort`.  When using `path` and `detail`, with non-grouping variables in aggregate plots, they should be aggregated to prevent additional groupings.  

{:#constant}
### Constant Value

For [mark properties channels](#props-channels), if a `field` is not specified, constant values for the properties (e.g., color, size) can be also set directly with the channel definition's `value` property.  

| Property      | Type          | Description    |
| :------------ |:-------------:| :------------- |
| value         | String &#124; Number | A constant value in visual domain. |

**Note**: `detail`, `path`, `order`, `row`, and `column` channels cannot encode constant `value`.

#### Example

For example, you can set `color` and `shape` of a scatter plot to constant values.  Note that as the value is set directly to the color and shape values, there is no need to specify data `type`.  In fact, the data `type` will be ignored if specified.

<span class="vl-example" data-name="scatter_color_shape_constant" data-dir="docs"></span>


{:#ex-bar-size}

Similarly, `value` for `size` channel of bar marks will adjust the bar's width.  By default, there will be 1 pixel offset between bars.  The following example sets the width to 10 to add more offset between bars.  

<span class="vl-example" data-name="bar_aggregate_size" data-dir="docs"></span>



{:components}
### Inherent Components: Scale, Axis, and Legend

For encoding channels that map data directly to visual properties of the marks, they must provide [scales](scale.html), or functions that transform values in the data domain (numbers, dates, strings, etc) to visual values (pixels, colors, sizes).  

In addition, visualizations typically provide guides to aid interpretation of scales. There are two types of guides: [axes](axis.html) and [legends](legend.html). Axes produces lines, ticks, and labels to convey how a spatial range represent a data range in position channel (`x` and `y`).    Meanwhile, legends aid interpretation of `color`, `size`, and `shape`'s scales.

By default, Vega-Lite automatically generates a scale and a guide for each field.  If no properties are specified, scale, axis, and legend's properties are determined based on a set of rules by the compiler.  `scale`, `axis`, `legend` properties of the channel definition can be used to customize their properties.

| Property      | Type          | Description    |
| :------------ |:-------------:| :------------- |
| [scale](scale.html)      | Object        | A property object for a scale of a [mark property channel](#props-channels).  |
| [axis](axis.html)        | Boolean &#124; Object  | Boolean flag for showing an axis (`true` by default), or a property object for an axis of a position channel (`x` or `y`) or a facet channel (`row` or `column`). |
| [legend](legend.html)    | Boolean &#124; Object  | Boolean flag for showing a legend (`true` by default), or a config object for a legend of a non-position mark property channel (`color`, `size`, or `shape`). |

For more information about scale, axis, and legend, please look at the [`scale`](scale.html), [`axis`](axis.html), and [`legend`](legend.html) pages.<|MERGE_RESOLUTION|>--- conflicted
+++ resolved
@@ -5,12 +5,8 @@
 permalink: /docs/encoding.html
 ---
 
-<<<<<<< HEAD
 An integral part of the data visualization process is encoding data with visual properties of graphical marks. Vega-Lite's top-level `encoding` property represents key-value mappings between [encoding channels](#channels) (such as `x`, `y`, or `color`) and its [definition object](#def), which describes the
-encoded data field and its [transformation](#inline)), and the channel's [its inherent components including scales, and axes or legends](#components).
-=======
-An integral part of the data visualization process is encoding data with visual properties of graphical marks. Vega-Lite's top-level `encoding` property represents key-value mappings between [encoding channels](#channels) (such as `x`, `y`, or `color`) and its [definition object](#def), which describes the data encoded by the channel (the [`field`](#field) name and [`type`](#type) and its [transformation](#inline)) and [properties for its inherent components including scales, axes, and legends](#components).
->>>>>>> 82bb2710
+[encoded data field](#field) or a [constant value](#value), and the channel's [inherent components including a scale and a guide (an axis or a legend)](#components).
 
 {: .suppress-error}
 ```json
@@ -98,7 +94,7 @@
 {:#def}
 ## Channel Definition
 
-Each channel definition object **must** describe the [data field encoded by the channel](#field) and its [data type](#type), or a [constant value directly mapped to the mark properties](#constant).  In addition, it can describe the mapped field's [transformation](#inline) and [properties for its inherent components including scales, and axes or legends](#components).
+Each channel definition object **must** describe the [data field encoded by the channel](#field) and its [data type](#type), or a [constant value directly mapped to the mark properties](#value).  In addition, it can describe the mapped field's [transformation](#inline) and [properties for its inherent components including scales, and axes or legends](#components).
 
 
 {:#field}
@@ -119,7 +115,7 @@
 : Quantitative data expresses some kind of quantity. Typically this is numerical data. For example `7.3`, `42.0`, `12.1`.
 
 Temporal
-: Temporal data supports datetimes and times. For example `2015-03-07 12:32:17`, `17:01`, `2015-03-16`.
+: Temporal data supports date-times and times. For example `2015-03-07 12:32:17`, `17:01`, `2015-03-16`.
 
 Ordinal
 : Ordinal data represents ranked order (1st, 2nd, ...) by which the data can be sorted. However, as opposed to quantitative data, there is no notion of *relative degree of difference* between them. For illustration, a "size" variable might have the following values `small`, `medium`, `large`, `extra-large`.  We know that medium is larger than small and same for extra-large larger than large.  However, we cannot claim that compare the magnitude of difference, for example, between (1) small and medium and (2) medium and large.
@@ -127,11 +123,7 @@
 Nominal
 : Nominal data, also known as categorical data, differentiates between values based only on their names or categories.  For example, gender, nationality, music genre, names are all nominal data.  Numbers maybe used to represent the variables but the number do not determines magnitude or ordering.  For example, if a nominal variable contains three values 1, 2, and 3.  We cannot claim that 1 is less than 2 nor 3.  
 
-<<<<<<< HEAD
-Note that data `type` here describes semantic of the data rather than primitive data types in programming language sense (`number`, `string`, etc.).  The same primitive data type can have different type of measurement.  For example, numeric data can represent quantitative, ordinal or nominal data.  
-=======
-Note that data `type` here describes semantic of the data rather than primitive data types in programming language sense (`number`, `string`, etc.).  The same primitive data type can have different type of measurement.  For example, numeric data can represent quantitative, ordinal, and nominal data.  
->>>>>>> 82bb2710
+Note that data `type` here describes semantic of the data rather than primitive data types in programming language sense (`number`, `string`, etc.).  The same primitive data type can have different type of measurement.  For example, numeric data can represent quantitative, ordinal, or nominal data.  
 
 | Property      | Type          | Description    |
 | :------------ |:-------------:| :------------- |
@@ -161,7 +153,7 @@
 
 <sup>2</sup> `detail` does not support `aggregate` and `sort`.  When using `path` and `detail`, with non-grouping variables in aggregate plots, they should be aggregated to prevent additional groupings.  
 
-{:#constant}
+{:#value}
 ### Constant Value
 
 For [mark properties channels](#props-channels), if a `field` is not specified, constant values for the properties (e.g., color, size) can be also set directly with the channel definition's `value` property.  
