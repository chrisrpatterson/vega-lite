--- conflicted
+++ resolved
@@ -5,11 +5,10 @@
 permalink: /tutorials/weather.html
 ---
 
-In this tutorial, you'll learn a few more techniques for creating visualizations in Vega-Lite. If you are not familiar with Vega-Lite, read the [getting started tutorial]({{site.baseurl}}/tutorials/getting_started.html) first.
+In this tutorial, you'll learn a few more techniques for creating visualizations in Vega-Lite. If you are not familiar with Vega-Lite, read the [getting started tutorial](/tutorials/getting_started.html) first.
 
-Let's say you have some dataset about weather data in Seattle that you want to visualize. The [dataset]({{site.baseurl}}/data/seattle-weather.csv) is a CSV file with columns for the temperature, precipitation, wind, and weather type.
+Let's say you have some dataset about weather data in Seattle that you want to visualize. The [dataset](/data/seattle-weather.csv) is a CSV file with columns for the temperature, precipitation, wind, and weather type.
 
-<<<<<<< HEAD
 **TODO**
 
 <div class="vl-example">
@@ -100,9 +99,6 @@
   }
 }
 </div>
-=======
-In this tutorial, you'll learn a few more techniques for creating visualizations in Vega-Lite. If you are not familiar with Vega-Lite, read the [getting started tutorial](/tutorials/getting_started.html) first.
->>>>>>> a2bfbe0a
 
 <div class="vl-example">
 {
