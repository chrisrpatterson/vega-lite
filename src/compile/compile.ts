/**
 * Module for compiling Vega-lite spec into Vega spec.
 */

import {LAYOUT} from '../data';
import * as log from '../log';
import {Model} from './model';
import {normalize, ExtendedSpec} from '../spec';
import {extend, stringValue} from '../util';
import {assembleTopLevelSignals} from './selection/selection';
import {buildModel} from './common';

export function compile(inputSpec: ExtendedSpec, logger?: log.LoggerInterface) {
  if (logger) {
    // set the singleton logger to the provided logger
    log.set(logger);
  }

  try {
    // 1. Convert input spec into a normal form
    // (Decompose all extended unit specs into composition of unit spec.)
    const spec = normalize(inputSpec);

    // 2. Instantiate the model with default properties
    const model = buildModel(spec, null, '');

    // 3. Parse each part of the model to produce components that will be assembled later
    // We traverse the whole tree to parse once for each type of components
    // (e.g., data, layout, mark, scale).
    // Please see inside model.parse() for order for compilation.
    model.parse();

    // 4. Assemble a Vega Spec from the parsed components in 3.
    return assemble(model);
  } finally {
    // Reset the singleton logger if a logger is provided
    if (logger) {
      log.reset();
    }
  }
}

function assemble(model: Model) {
  // TODO: change type to become VgSpec
  const output = extend(
    {
      $schema: 'http://vega.github.io/schema/vega/v3.0.json',
    },
    topLevelBasicProperties(model),
    {
<<<<<<< HEAD
      signals: assembleTopLevelSignals(model),
=======
      // Map calculated layout width and height to width and height signals.
      signals: [
        {
          name: 'width',
          update: "data('layout')[0].width"
        },
        {
          name: 'height',
          update: "data('layout')[0].height"
        }
      ] // TODO: concat.(model.assembleTopLevelSignals())
    },{
>>>>>>> d68afee2
      data: [].concat(
        model.assembleData([]),
        model.assembleLayout([]),
        model.assembleSelectionData([])
      ),
      marks: [assembleRootGroup(model)]
    });

  return {
    spec: output
    // TODO: add warning / errors here
  };
}

export function topLevelBasicProperties(model: Model) {
  const config = model.config;
  return extend(
    // TODO: Add other top-level basic properties (#1778)
    {padding: model.padding || config.padding},
    {autosize: 'pad'},
    config.viewport ? {viewport: config.viewport} : {},
    config.background ? {background: config.background} : {}
  );
}

export function assembleRootGroup(model: Model) {
  const layout = stringValue(model.name(LAYOUT + ''));
  let rootGroup:any = extend(
    {
      name: model.getName('main'),
      type: 'group',
    },
    model.description ? {description: model.description} : {},
    {
      from: {data: model.getName(LAYOUT +'')},
      encode: {
        update: extend(
          {
            width: {field: model.getName('width')},
            height: {field: model.getName('height')}
          },
          model.assembleParentGroupProperties(model.config.cell)
        )
      }
    }, model.assembleGroup());

  let signals = rootGroup.signals || (rootGroup.signals = []);
  signals.unshift.apply(signals, [
    {name: 'width', update: 'data(' + layout + ')[0].width'},
    {name: 'height', update: 'data(' + layout + ')[0].height'}
  ]);
  return rootGroup;
}<|MERGE_RESOLUTION|>--- conflicted
+++ resolved
@@ -48,9 +48,6 @@
     },
     topLevelBasicProperties(model),
     {
-<<<<<<< HEAD
-      signals: assembleTopLevelSignals(model),
-=======
       // Map calculated layout width and height to width and height signals.
       signals: [
         {
@@ -61,9 +58,8 @@
           name: 'height',
           update: "data('layout')[0].height"
         }
-      ] // TODO: concat.(model.assembleTopLevelSignals())
+      ].concat(assembleTopLevelSignals(model))
     },{
->>>>>>> d68afee2
       data: [].concat(
         model.assembleData([]),
         model.assembleLayout([]),
@@ -90,7 +86,6 @@
 }
 
 export function assembleRootGroup(model: Model) {
-  const layout = stringValue(model.name(LAYOUT + ''));
   let rootGroup:any = extend(
     {
       name: model.getName('main'),
@@ -108,12 +103,7 @@
           model.assembleParentGroupProperties(model.config.cell)
         )
       }
-    }, model.assembleGroup());
+    });
 
-  let signals = rootGroup.signals || (rootGroup.signals = []);
-  signals.unshift.apply(signals, [
-    {name: 'width', update: 'data(' + layout + ')[0].width'},
-    {name: 'height', update: 'data(' + layout + ')[0].height'}
-  ]);
-  return rootGroup;
+  return extend(rootGroup, model.assembleGroup());
 }