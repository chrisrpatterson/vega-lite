import {Spec} from '../schema/schema';
import {Bin} from '../schema/bin.schema';
import {FieldDef} from '../schema/fielddef.schema';

import {MAXBINS_DEFAULT} from '../bin';
<<<<<<< HEAD
import {COLUMN, ROW, X, Y, COLOR, DETAIL, SHAPE, Channel} from '../channel';
=======
import {COLUMN, ROW, X, Y, COLOR, SHAPE, DETAIL, Channel} from '../channel';
>>>>>>> d44b63a6
import {SOURCE, SUMMARY} from '../data';
import * as vlFieldDef from '../fielddef';
import * as vlEncoding from '../encoding';
import {compileLayout} from './layout';
import {AREA, BAR, POINT, TICK, CIRCLE, SQUARE, Marktype} from '../marktype';
import * as schema from '../schema/schema';
import * as schemaUtil from '../schema/schemautil';
import {StackProperties} from './stack';
import {getFullName, NOMINAL, ORDINAL, TEMPORAL} from '../type';
import {contains, duplicate} from '../util';
import * as time from './time';


interface FieldRefOption {
  /** exclude bin, aggregate, timeUnit */
  nofn?: boolean;
  /** exclude aggregation function */
  noAggregate?: boolean;
  /** include 'datum.' */
  datum?: boolean;
  /** replace fn with custom function prefix */
  fn?: string;
  /** prepend fn with custom function prefix */
  prefn?: string;
  /** append suffix to the field ref for bin (default='_start') */
  binSuffix?: string;
}


/**
 * Internal model of Vega-Lite specification for the compiler.
 */

export class Model {
  _spec: Spec;
  _stack: StackProperties;
  _layout: any;

  // TODO: include _stack, _layout, _style, etc.

  constructor(spec: Spec, theme?) {
    var defaults = schema.instantiate();
    this._spec = schemaUtil.merge(defaults, theme || {}, spec);

    // convert short type to full type
    vlEncoding.forEach(this._spec.encoding, function(fieldDef: FieldDef, channel: Channel) {
      if (fieldDef.type) {
        fieldDef.type = getFullName(fieldDef.type);
      }
    });

    // calculate stack
    this._stack = this.getStackProperties();
    this._layout = compileLayout(this);
  }

  private getStackProperties(): StackProperties {
    var stackChannel = (this.has(COLOR)) ? COLOR : (this.has(DETAIL)) ? DETAIL : null;

    if (stackChannel &&
      (this.is(BAR) || this.is(AREA)) &&
      this.config('stack') !== false &&
      this.isAggregate()) {
      var isXMeasure = this.isMeasure(X);
      var isYMeasure = this.isMeasure(Y);

      if (isXMeasure && !isYMeasure) {
        return {
          groupbyChannel: Y,
          fieldChannel: X,
          stackChannel: stackChannel,
          config: this.config('stack')
        };
      } else if (isYMeasure && !isXMeasure) {
        return {
          groupbyChannel: X,
          fieldChannel: Y,
          stackChannel: stackChannel,
          config: this.config('stack')
        };
      }
    }
    return null;
  }

  layout(): any {
    return this._layout;
  }

  stack(): StackProperties {
    return this._stack;
  }

  toSpec(excludeConfig?, excludeData?) {
    var encoding = duplicate(this._spec.encoding),
      spec: any;

    spec = {
      marktype: this._spec.marktype,
      encoding: encoding
    };

    if (!excludeConfig) {
      spec.config = duplicate(this._spec.config);
    }

    if (!excludeData) {
      spec.data = duplicate(this._spec.data);
    }

    // remove defaults
    var defaults = schema.instantiate();
    return schemaUtil.subtract(spec, defaults);
  }

  marktype() : Marktype {
    return this._spec.marktype;
  }

  is(markType: Marktype) {
    return this._spec.marktype === markType;
  }

  has(channel: Channel) {
    // equivalent to calling vlenc.has(this._spec.encoding, channel)
    return this._spec.encoding[channel].field !== undefined;
  }

  fieldDef(channel: Channel): FieldDef {
    return this._spec.encoding[channel];
  }

  // get "field" reference for vega
  field(channel: Channel, opt?: FieldRefOption) {
    opt = opt || {};

    const fieldDef = this.fieldDef(channel);

    var f = (opt.datum ? 'datum.' : '') + (opt.prefn || ''),
      field = fieldDef.field;

    if (vlFieldDef.isCount(fieldDef)) {
      return f + 'count';
    } else if (opt.fn) {
      return f + opt.fn + '_' + field;
    } else if (!opt.nofn && fieldDef.bin) {
      var binSuffix = opt.binSuffix || '_start';
      return f + 'bin_' + field + binSuffix;
    } else if (!opt.nofn && !opt.noAggregate && fieldDef.aggregate) {
      return f + fieldDef.aggregate + '_' + field;
    } else if (!opt.nofn && fieldDef.timeUnit) {
      return f + fieldDef.timeUnit + '_' + field;
    } else {
      return f + field;
    }
  }

  fieldTitle(channel: Channel) {
    if (vlFieldDef.isCount(this._spec.encoding[channel])) {
      return vlFieldDef.COUNT_DISPLAYNAME;
    }
    var fn = this._spec.encoding[channel].aggregate || this._spec.encoding[channel].timeUnit || (this._spec.encoding[channel].bin && 'bin');
    if (fn) {
      return fn.toUpperCase() + '(' + this._spec.encoding[channel].field + ')';
    } else {
      return this._spec.encoding[channel].field;
    }
  }

  // returns false if binning is disabled, otherwise an object with binning properties
  bin(channel: Channel): Bin | boolean {
    var bin = this._spec.encoding[channel].bin;
    if (bin === {})
      return false;
    if (bin === true)
      return {
        maxbins: MAXBINS_DEFAULT
      };
    return bin;
  }

  numberFormat = function(channel?: Channel) {
    // TODO(#497): have different number format based on numberType (discrete/continuous)
    return this.config('numberFormat');
  };

  map(f) {
    return vlEncoding.map(this._spec.encoding, f);
  }

  reduce(f, init) {
    return vlEncoding.reduce(this._spec.encoding, f, init);
  }

  forEach(f) {
    return vlEncoding.forEach(this._spec.encoding, f);
  }

  isOrdinalScale(channel: Channel) {
    const fieldDef = this.fieldDef(channel);
    return fieldDef && (
      contains([NOMINAL, ORDINAL], fieldDef.type) ||
      (fieldDef.type === TEMPORAL && fieldDef.timeUnit &&
        time.scale.type(fieldDef.timeUnit, channel) === 'ordinal')
      );
  }

  isDimension(channel: Channel) {
    return this.has(channel) &&
      vlFieldDef.isDimension(this.fieldDef(channel));
  }

  isMeasure(channel: Channel) {
    return this.has(channel) &&
      vlFieldDef.isMeasure(this.fieldDef(channel));
  }

  isAggregate() {
    return vlEncoding.isAggregate(this._spec.encoding);
  }

  isFacet() {
    return this.has(ROW) || this.has(COLUMN);
  }

  dataTable() {
    return this.isAggregate() ? SUMMARY : SOURCE;
  }

  data() {
    return this._spec.data;
  }

  /** returns whether the encoding has values embedded */
  hasValues() {
    var vals = this.data().values;
    return vals && vals.length;
  }

  config(name: string) {
    return this._spec.config[name];
  }

  markOpacity() : number {
    const opacity = this.config('marks').opacity;
    if (opacity) {
      return opacity;
    } else {
<<<<<<< HEAD
      if (contains([POINT, TICK, CIRCLE, SQUARE], this.marktype())) {
        // point-based marks
=======
      if (contains([POINT, TICK, CIRCLE, SQUARE, BAR], this.marktype())) {
        // point-based marks and bar
>>>>>>> d44b63a6
        if (!this.isAggregate() ||
          (this.has(DETAIL) || this.has(COLOR) || this.has(SHAPE))) {
          return 0.7;
        }
      }
    }
    return undefined;
  }
}<|MERGE_RESOLUTION|>--- conflicted
+++ resolved
@@ -3,11 +3,7 @@
 import {FieldDef} from '../schema/fielddef.schema';
 
 import {MAXBINS_DEFAULT} from '../bin';
-<<<<<<< HEAD
-import {COLUMN, ROW, X, Y, COLOR, DETAIL, SHAPE, Channel} from '../channel';
-=======
 import {COLUMN, ROW, X, Y, COLOR, SHAPE, DETAIL, Channel} from '../channel';
->>>>>>> d44b63a6
 import {SOURCE, SUMMARY} from '../data';
 import * as vlFieldDef from '../fielddef';
 import * as vlEncoding from '../encoding';
@@ -256,13 +252,8 @@
     if (opacity) {
       return opacity;
     } else {
-<<<<<<< HEAD
-      if (contains([POINT, TICK, CIRCLE, SQUARE], this.marktype())) {
-        // point-based marks
-=======
       if (contains([POINT, TICK, CIRCLE, SQUARE, BAR], this.marktype())) {
         // point-based marks and bar
->>>>>>> d44b63a6
         if (!this.isAggregate() ||
           (this.has(DETAIL) || this.has(COLOR) || this.has(SHAPE))) {
           return 0.7;
