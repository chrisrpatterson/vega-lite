import {getter, setter} from '../util';
import Encoding from '../Encoding';
import * as util from '../util';
import {Type, Enctype} from '../consts';

import * as time from './time';

export default function(name, encoding: Encoding, layout, stats) {
  var
    isCol = name == Enctype.COL,
    isRow = name == Enctype.ROW,
    type = isCol ? 'x' : isRow ? 'y': undefined;

  // TODO: rename def to axisDef and avoid side effects where possible.
  // TODO: replace any with Vega Axis Interface
  var def:any = {
    type: type,
    scale: name
  };

  // properties with special rules (so it has axis[property] methods) -- call rule functions
  var methods = {
    'format': format, 'grid': grid, 'offset': offset, 'orient': orient,
    'tickSize': tickSize, 'ticks': ticks, 'title': title, 'titleOffset': titleOffset
  };

  // Add optional properties

  for (var property in methods) {
    var value = methods[property](encoding, name, layout, stats);
    if (value !== undefined) {
      def[property] = value;
    }
  }

  [
    // If we don't have a special function, only produce default values in the schema, or explicit value if specified
    'layer', 'tickPadding', 'tickSize', 'tickSizeMajor', 'tickSizeMinor', 'tickSizeEnd',
    'values', 'subdivide'
  ].forEach(function(property) {
    var value = encoding.encDef(name).axis[property];
    if (value !== undefined) {
      def[property] = value;
    }
  });

  // Add properties
  var props = encoding.encDef(name).axis.properties || {};

  [
    'axis', 'grid', 'labels', 'title', // have special rules
    'ticks', 'majorTicks', 'minorTicks' // only default values
  ].forEach(function(property) {
    var value = properties[property] ?
      properties[property](encoding, name, props[property], layout, def) :
      props[property];
    if (value !== undefined) {
      def.properties = def.properties || {};
      def.properties[property] = value;
    }
  });

  return def;
};

export function format(encoding: Encoding, name) {
  var format = encoding.encDef(name).axis.format;
  if (format !== undefined)  {
    return format;
  }

  if (encoding.isType(name, Type.Q)) {
    return encoding.numberFormat(name);
  } else if (encoding.isType(name, Type.T)) {
    var timeUnit = encoding.encDef(name).timeUnit;
    if (!timeUnit) {
      return encoding.config('timeFormat');
    } else if (timeUnit === 'year') {
      return 'd';
    }
  }
  return undefined;
};

export function grid(encoding, name) {
  var grid = encoding.axis(name).grid;
  if (grid !== undefined) {
    return grid;
  }

  // If `grid` is unspecified, the default value is `true` for
  // - ROW and COL.
  // - X and Y that have (1) quantitative fields that are not binned or (2) time fields.
  // Otherwise, the default value is `false`.
  return name === Enctype.ROW || name === Enctype.COL ||
    (encoding.isTypes(name, [Type.Q, Type.T]) && !encoding.encDef(name).bin);
};

export function offset(encoding, name, layout) {
  var offset = encoding.encDef(name).axis.offset;
  if (offset) {
    return offset;
  }

  if(name === Enctype.ROW) {
   return layout.y.axisTitleOffset + 20;
  }
  return undefined;
};

export function orient(encoding, name, layout, stats) {
  var orient = encoding.encDef(name).axis.orient;
  if (orient) {
    return orient;
  } else if (name === Enctype.COL) {
    return 'top';
  } else if (name === Enctype.X && encoding.has(Enctype.Y) && encoding.isOrdinalScale(Enctype.Y) && encoding.cardinality(Enctype.Y, stats) > 30) {
    // FIXME remove this case and migrate this logic to vega-lite-ui
    // x-axis for long y - put on top
    return 'top';
  }
  return undefined;
};

export function ticks(encoding, name) {
  var ticks = encoding.encDef(name).axis.ticks;
  if (ticks !== undefined) {
    return ticks;
  }

  // FIXME depends on scale type too
  if (name === Enctype.X && !encoding.encDef(name).bin) {
    return 5;
  }

  return undefined;
};

export function tickSize(encoding, name) {
  var tickSize = encoding.encDef(name).axis.tickSize;
  if (tickSize !== undefined) {
    return tickSize;
  }
  if (name === Enctype.ROW || name === Enctype.COL) {
    return 0;
  }
  return undefined;
};


export function title(encoding, name, layout) {
  var axisSpec = encoding.encDef(name).axis;
  if (axisSpec.title !== undefined) {
    return axisSpec.title;
  }

  // if not defined, automatically determine axis title from field def
  var fieldTitle = encoding.fieldTitle(name);

  var maxLength;
  if (axisSpec.titleMaxLength) {
  maxLength = axisSpec.titleMaxLength;
  } else if (name === Enctype.X) {
    maxLength = layout.cellWidth / encoding.config('characterWidth');
  } else if (name === Enctype.Y) {
    maxLength = layout.cellHeight / encoding.config('characterWidth');
  }

  return maxLength ? util.truncate(fieldTitle, maxLength) : fieldTitle;
};


export function titleOffset(encoding, name) {
  // return specified value if specified
  var value = encoding.axis(name).titleOffset;
  if (value)  return value;

  switch (name) {
    case Enctype.ROW: return 0;
    case Enctype.COL: return 35;
  }
  return undefined;
};

<<<<<<< HEAD
// PROPERTIES

export var properties = {
  axis: function(encoding, name, spec) {
    if (name === Enctype.ROW || name === Enctype.COL) {
=======
namespace properties {
  export function axis(encoding, name, spec) {
    if (name === ROW || name === COL) {
>>>>>>> deedfa4c
      // hide axis for facets
      return util.extend({
        opacity: {value: 0}
      }, spec || {});
    }
    return spec || undefined;
  }

  export function grid(encoding, name, spec, layout, def) {
    var cellPadding = layout.cellPadding;

    if (def.grid) {
      if (name == Enctype.COL) {
        // set grid property -- put the lines on the right the cell
        var yOffset = encoding.config('cellGridOffset');

        // TODO(#677): this should depend on orient
        return util.extend({
          x: {
            offset: layout.cellWidth * (1+ cellPadding/2.0),
            // default value(s) -- vega doesn't do recursive merge
            scale: 'col',
            field: 'data'
          },
          y: {
            value: -yOffset,
          },
          y2: {
            field: {group: 'mark.group.height'},
            offset: yOffset
          },
          stroke: { value: encoding.config('cellGridColor') },
          strokeOpacity: { value: encoding.config('cellGridOpacity') }
        }, spec || {});
      } else if (name == Enctype.ROW) {
        var xOffset = encoding.config('cellGridOffset');

        // TODO(#677): this should depend on orient
        // set grid property -- put the lines on the top
        return util.extend({
          y: {
            offset: -layout.cellHeight * (cellPadding/2),
            // default value(s) -- vega doesn't do recursive merge
            scale: 'row',
            field: 'data'
          },
          x: {
            value: def.offset - xOffset
          },
          x2: {
            field: {group: 'mark.group.width'},
            offset: def.offset + xOffset,
            // default value(s) -- vega doesn't do recursive merge
            mult: 1
          },
          stroke: { value: encoding.config('cellGridColor') },
          strokeOpacity: { value: encoding.config('cellGridOpacity') }
        }, spec || {});
      } else {
        return util.extend({
          stroke: { value: encoding.config('gridColor') },
          strokeOpacity: { value: encoding.config('gridOpacity') }
        }, spec || {});
      }
    }
    return spec || undefined;
  }

  export function labels(encoding, name, spec, layout, def) {
    var timeUnit = encoding.encDef(name).timeUnit;
    if (encoding.isType(name, Type.T) && timeUnit && (time.hasScale(timeUnit))) {
      spec = util.extend({
        text: {scale: 'time-' + timeUnit}
      }, spec || {});
    }

    if (encoding.isTypes(name, [Type.N, Type.O]) && encoding.axis(name).labelMaxLength) {
      // TODO replace this with Vega's labelMaxLength once it is introduced
      spec = util.extend({
        text: {
          template: '{{ datum.data | truncate:' + encoding.axis(name).labelMaxLength + '}}'
        }
      }, spec || {});
    }

     // for x-axis, set ticks for Q or rotate scale for ordinal scale
    if (name == Enctype.X) {
      if ((encoding.isDimension(Enctype.X) || encoding.isType(Enctype.X, Type.T))) {
        spec = util.extend({
          angle: {value: 270},
          align: {value: def.orient === 'top' ? 'left': 'right'},
          baseline: {value: 'middle'}
        }, spec || {});
      }
    }
    return spec || undefined;
  }

<<<<<<< HEAD
  title: function(encoding, name, spec, layout) {
    if (name === Enctype.ROW) {
=======
  export function title(encoding, name, spec, layout) {
    if (name === ROW) {
>>>>>>> deedfa4c
      return util.extend({
        angle: {value: 0},
        align: {value: 'right'},
        baseline: {value: 'middle'},
        dy: {value: (-layout.height / 2) - 20}
      }, spec || {});
    }
    return spec || undefined;
  }
};<|MERGE_RESOLUTION|>--- conflicted
+++ resolved
@@ -182,17 +182,9 @@
   return undefined;
 };
 
-<<<<<<< HEAD
-// PROPERTIES
-
-export var properties = {
-  axis: function(encoding, name, spec) {
-    if (name === Enctype.ROW || name === Enctype.COL) {
-=======
 namespace properties {
   export function axis(encoding, name, spec) {
-    if (name === ROW || name === COL) {
->>>>>>> deedfa4c
+    if (name === Enctype.ROW || name === Enctype.COL) {
       // hide axis for facets
       return util.extend({
         opacity: {value: 0}
@@ -291,13 +283,8 @@
     return spec || undefined;
   }
 
-<<<<<<< HEAD
-  title: function(encoding, name, spec, layout) {
+  export function title(encoding, name, spec, layout) {
     if (name === Enctype.ROW) {
-=======
-  export function title(encoding, name, spec, layout) {
-    if (name === ROW) {
->>>>>>> deedfa4c
       return util.extend({
         angle: {value: 0},
         align: {value: 'right'},
