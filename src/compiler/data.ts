--- conflicted
+++ resolved
@@ -6,12 +6,8 @@
 
 import {autoMaxBins} from '../bin';
 import {Channel, X, Y, ROW, COLUMN} from '../channel';
-<<<<<<< HEAD
 import {SOURCE, STACKED_SCALE, LAYOUT, SUMMARY} from '../data';
-=======
-import {SOURCE, STACKED, LAYOUT, SUMMARY} from '../data';
 import {field} from '../fielddef';
->>>>>>> fa639fb7
 import {QUANTITATIVE, TEMPORAL} from '../type';
 import {type as scaleType} from './scale';
 
