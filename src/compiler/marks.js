'use strict';

require('../globals');

var marks = module.exports = {};

marks.def = function(mark, encoding, layout, style, stats) {
  var defs = [];

  // to add a background to text, we need to add it before the text
  if (encoding.marktype() === TEXT && encoding.has(COLOR)) {
    var bg = {
      x: {value: 0},
      y: {value: 0},
      x2: {value: layout.cellWidth},
      y2: {value: layout.cellHeight},
      fill: {scale: COLOR, field: encoding.fieldRef(COLOR)}
    };
    defs.push({
      type: 'rect',
      from: {data: TABLE},
      properties: {enter: bg, update: bg}
    });
  }

  // add the mark def for the main thing
  var p = mark.prop(encoding, layout, style, stats);
  defs.push({
    type: mark.type,
    from: {data: TABLE},
    properties: {enter: p, update: p}
  });

  return defs;
};

marks.bar = {
  type: 'rect',
  stack: true,
  prop: bar_props,
<<<<<<< HEAD
=======
  requiredEncoding: ['x', 'y'],
>>>>>>> 3636b08b
  supportedEncoding: {row: 1, col: 1, x: 1, y: 1, size: 1, color: 1}
};

marks.line = {
  type: 'line',
  line: true,
  prop: line_props,
  requiredEncoding: ['x', 'y'],
  supportedEncoding: {row: 1, col: 1, x: 1, y: 1, color: 1, detail:1}
};

marks.area = {
  type: 'area',
  stack: true,
  line: true,
  requiredEncoding: ['x', 'y'],
  prop: area_props,
  supportedEncoding: {row: 1, col: 1, x: 1, y: 1, color: 1}
};

marks.tick = {
  type: 'rect',
  prop: tick_props,
  supportedEncoding: {row: 1, col: 1, x: 1, y: 1, color: 1, detail: 1}
};

marks.circle = {
  type: 'symbol',
  prop: filled_point_props('circle'),
  supportedEncoding: {row: 1, col: 1, x: 1, y: 1, size: 1, color: 1, detail: 1}
};

marks.square = {
  type: 'symbol',
  prop: filled_point_props('square'),
  supportedEncoding: marks.circle.supportedEncoding
};

marks.point = {
  type: 'symbol',
  prop: point_props,
  supportedEncoding: {row: 1, col: 1, x: 1, y: 1, size: 1, color: 1, shape: 1, detail: 1}
};

marks.text = {
  type: 'text',
  prop: text_props,
  requiredEncoding: ['text'],
  supportedEncoding: {row: 1, col: 1, size: 1, color: 1, text: 1}
};

function bar_props(e, layout, style) {
  // jshint unused:false

  var p = {};

  // x's and width
  if (e.isMeasure(X)) {
    p.x = {scale: X, field: e.fieldRef(X)};
    if (!e.has(Y) || e.isDimension(Y)) {
      p.x2 = {value: 0};
    }
  } else {
    if (e.has(X)) { // is ordinal
       p.xc = {scale: X, field: e.fieldRef(X)};
    } else {
       p.x = {value: 0, offset: e.config('singleBarOffset')};
    }
  }

  // width
  if (!p.x2) {
    if (!e.has(X) || e.isOrdinalScale(X)) { // no X or X is ordinal
      if (e.has(SIZE)) {
        p.width = {scale: SIZE, field: e.fieldRef(SIZE)};
      } else {
        p.width = {
          value: e.bandSize(X, layout.x.useSmallBand),
          offset: -1
        };
      }
    } else { // X is Quant or Time Scale
      p.width = {value: 2};
    }
  }

  // y's & height
  if (e.isMeasure(Y)) {
    p.y = {scale: Y, field: e.fieldRef(Y)};
    p.y2 = {group: 'height'};
  } else {
    if (e.has(Y)) { // is ordinal
      p.yc = {scale: Y, field: e.fieldRef(Y)};
    } else {
      p.y2 = {group: 'height', offset: -e.config('singleBarOffset')};
    }

    if (e.has(SIZE)) {
      p.height = {scale: SIZE, field: e.fieldRef(SIZE)};
    } else {
      p.height = {
        value: e.bandSize(Y, layout.y.useSmallBand),
        offset: -1
      };
    }
  }

  // fill
  if (e.has(COLOR)) {
    p.fill = {scale: COLOR, field: e.fieldRef(COLOR)};
  } else {
    p.fill = {value: e.value(COLOR)};
  }

  // opacity
  var opacity = e.field(COLOR).opacity;
  if (opacity) p.opacity = {value: opacity};

  return p;
}

function point_props(e, layout, style) {
  var p = {};

  // x
  if (e.has(X)) {
    p.x = {scale: X, field: e.fieldRef(X)};
  } else if (!e.has(X)) {
    p.x = {value: e.bandSize(X, layout.x.useSmallBand) / 2};
  }

  // y
  if (e.has(Y)) {
    p.y = {scale: Y, field: e.fieldRef(Y)};
  } else if (!e.has(Y)) {
    p.y = {value: e.bandSize(Y, layout.y.useSmallBand) / 2};
  }

  // size
  if (e.has(SIZE)) {
    p.size = {scale: SIZE, field: e.fieldRef(SIZE)};
  } else if (!e.has(SIZE)) {
    p.size = {value: e.value(SIZE)};
  }

  // shape
  if (e.has(SHAPE)) {
    p.shape = {scale: SHAPE, field: e.fieldRef(SHAPE)};
  } else if (!e.has(SHAPE)) {
    p.shape = {value: e.value(SHAPE)};
  }

  // stroke
  if (e.field(SHAPE).filled) {
    if (e.has(COLOR)) {
      p.fill = {scale: COLOR, field: e.fieldRef(COLOR)};
    } else if (!e.has(COLOR)) {
      p.fill = {value: e.value(COLOR)};
    }
  } else {
    if (e.has(COLOR)) {
      p.stroke = {scale: COLOR, field: e.fieldRef(COLOR)};
    } else if (!e.has(COLOR)) {
      p.stroke = {value: e.value(COLOR)};
    }
    p.strokeWidth = {value: e.config('strokeWidth')};
  }

  // opacity
<<<<<<< HEAD
  p.opacity = {value:  e.field(COLOR).opacity || style.opacity};
=======
  var opacity = e.field(COLOR).opacity  || style.opacity;
  if (opacity) p.opacity = {value: opacity};
>>>>>>> 3636b08b

  return p;
}

function line_props(e,layout, style) {
  // jshint unused:false
  var p = {};

  // x
  if (e.has(X)) {
    p.x = {scale: X, field: e.fieldRef(X)};
  } else if (!e.has(X)) {
    p.x = {value: 0};
  }

  // y
  if (e.has(Y)) {
    p.y = {scale: Y, field: e.fieldRef(Y)};
  } else if (!e.has(Y)) {
    p.y = {group: 'height'};
  }

  // stroke
  if (e.has(COLOR)) {
    p.stroke = {scale: COLOR, field: e.fieldRef(COLOR)};
  } else if (!e.has(COLOR)) {
    p.stroke = {value: e.value(COLOR)};
  }

  var opacity = e.field(COLOR).opacity;
  if (opacity) p.opacity = {value: opacity};

  p.strokeWidth = {value: e.config('strokeWidth')};

  return p;
}

function area_props(e, layout, style) {
  // jshint unused:false
  var p = {};

  // x
  if (e.isMeasure(X)) {
    p.x = {scale: X, field: e.fieldRef(X)};
    if (e.isDimension(Y)) {
      p.x2 = {scale: X, value: 0};
      p.orient = {value: 'horizontal'};
    }
  } else if (e.has(X)) {
    p.x = {scale: X, field: e.fieldRef(X)};
  } else {
    p.x = {value: 0};
  }

  // y
  if (e.isMeasure(Y)) {
    p.y = {scale: Y, field: e.fieldRef(Y)};
    p.y2 = {scale: Y, value: 0};
  } else if (e.has(Y)) {
    p.y = {scale: Y, field: e.fieldRef(Y)};
  } else {
    p.y = {group: 'height'};
  }

  // fill
  if (e.has(COLOR)) {
    p.fill = {scale: COLOR, field: e.fieldRef(COLOR)};
  } else if (!e.has(COLOR)) {
    p.fill = {value: e.value(COLOR)};
  }

  var opacity = e.field(COLOR).opacity;
  if (opacity) p.opacity = {value: opacity};

  return p;
}

function tick_props(e, layout, style) {
  var p = {};

  // x
  if (e.has(X)) {
    p.x = {scale: X, field: e.fieldRef(X)};
    if (e.isDimension(X)) {
      p.x.offset = -e.bandSize(X, layout.x.useSmallBand) / 3;
    }
  } else if (!e.has(X)) {
    p.x = {value: 0};
  }

  // y
  if (e.has(Y)) {
    p.y = {scale: Y, field: e.fieldRef(Y)};
    if (e.isDimension(Y)) {
      p.y.offset = -e.bandSize(Y, layout.y.useSmallBand) / 3;
    }
  } else if (!e.has(Y)) {
    p.y = {value: 0};
  }

  // width
  if (!e.has(X) || e.isDimension(X)) {
    p.width = {value: e.bandSize(X, layout.y.useSmallBand) / 1.5};
  } else {
    p.width = {value: 1};
  }

  // height
  if (!e.has(Y) || e.isDimension(Y)) {
    p.height = {value: e.bandSize(Y, layout.y.useSmallBand) / 1.5};
  } else {
    p.height = {value: 1};
  }

  // fill
  if (e.has(COLOR)) {
    p.fill = {scale: COLOR, field: e.fieldRef(COLOR)};
  } else {
    p.fill = {value: e.value(COLOR)};
  }

  var opacity = e.field(COLOR).opacity  || style.opacity;
  if(opacity) p.opacity = {value: opacity};

  return p;
}

function filled_point_props(shape) {
  return function(e, layout, style) {
    var p = {};

    // x
    if (e.has(X)) {
      p.x = {scale: X, field: e.fieldRef(X)};
    } else if (!e.has(X)) {
      p.x = {value: e.bandSize(X, layout.x.useSmallBand) / 2};
    }

    // y
    if (e.has(Y)) {
      p.y = {scale: Y, field: e.fieldRef(Y)};
    } else if (!e.has(Y)) {
      p.y = {value: e.bandSize(Y, layout.y.useSmallBand) / 2};
    }

    // size
    if (e.has(SIZE)) {
      p.size = {scale: SIZE, field: e.fieldRef(SIZE)};
    } else if (!e.has(X)) {
      p.size = {value: e.value(SIZE)};
    }

    // shape
    p.shape = {value: shape};

    // fill
    if (e.has(COLOR)) {
      p.fill = {scale: COLOR, field: e.fieldRef(COLOR)};
    } else if (!e.has(COLOR)) {
      p.fill = {value: e.value(COLOR)};
    }

    var opacity = e.field(COLOR).opacity  || style.opacity;
    if(opacity) p.opacity = {value: opacity};

    return p;
  };
}

function text_props(e, layout, style, stats) {
  var p = {},
    field = e.field(TEXT);

  // x
  if (e.has(X)) {
    p.x = {scale: X, field: e.fieldRef(X)};
  } else if (!e.has(X)) {
    if (e.has(TEXT) && e.isType(TEXT, Q)) {
      p.x = {value: layout.cellWidth-5};
    } else {
      p.x = {value: e.bandSize(X, layout.x.useSmallBand) / 2};
    }
  }

  // y
  if (e.has(Y)) {
    p.y = {scale: Y, field: e.fieldRef(Y)};
  } else if (!e.has(Y)) {
    p.y = {value: e.bandSize(Y, layout.y.useSmallBand) / 2};
  }

  // size
  if (e.has(SIZE)) {
    p.fontSize = {scale: SIZE, field: e.fieldRef(SIZE)};
  } else if (!e.has(SIZE)) {
    p.fontSize = {value: field.font.size};
  }

  // fill
  // color should be set to background
  p.fill = {value: field.text.color};

  var opacity = e.field(COLOR).opacity  || style.opacity;
  if(opacity) p.opacity = {value: opacity};

  // text
  if (e.has(TEXT)) {
    if (e.isType(TEXT, Q)) {
      var fieldStats = stats[e.fieldName(name)],
        numberFormat = field.format || e.numberFormat(fieldStats);

      p.text = {template: '{{' + e.fieldRef(TEXT) + ' | number:\'' +
        numberFormat +'\'}}'};
      p.align = {value: field.align};
    } else {
      p.text = {field: e.fieldRef(TEXT)};
    }
  } else {
    p.text = {value: field.placeholder};
  }

  p.font = {value: field.font.family};
  p.fontWeight = {value: field.font.weight};
  p.fontStyle = {value: field.font.style};
  p.baseline = {value: field.baseline};

  return p;
}<|MERGE_RESOLUTION|>--- conflicted
+++ resolved
@@ -38,10 +38,6 @@
   type: 'rect',
   stack: true,
   prop: bar_props,
-<<<<<<< HEAD
-=======
-  requiredEncoding: ['x', 'y'],
->>>>>>> 3636b08b
   supportedEncoding: {row: 1, col: 1, x: 1, y: 1, size: 1, color: 1}
 };
 
@@ -211,12 +207,8 @@
   }
 
   // opacity
-<<<<<<< HEAD
-  p.opacity = {value:  e.field(COLOR).opacity || style.opacity};
-=======
   var opacity = e.field(COLOR).opacity  || style.opacity;
   if (opacity) p.opacity = {value: opacity};
->>>>>>> 3636b08b
 
   return p;
 }
