--- conflicted
+++ resolved
@@ -264,11 +264,7 @@
 };
 
 
-<<<<<<< HEAD
-export function range (encoding: Encoding, name, type, layout, stats) {
-=======
-export function range(encoding, name, type, layout, stats) {
->>>>>>> deedfa4c
+export function range(encoding: Encoding, name, type, layout, stats) {
   var encDef = encoding.encDef(name);
 
   if (encDef.scale.range) { // explicit value
@@ -431,11 +427,7 @@
     return range;
   }
 
-<<<<<<< HEAD
-  interpolate: function(start: number, end: number, cardinality: number) {
-=======
   export function interpolate(start, end, cardinality) {
->>>>>>> deedfa4c
     var interpolator = interpolateHsl(start, end);
     return util.range(cardinality).map(function(i) { return interpolator(i*1.0/(cardinality-1)); });
   }
