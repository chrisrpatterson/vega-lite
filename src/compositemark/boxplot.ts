--- conflicted
+++ resolved
@@ -23,16 +23,7 @@
   ticks: 1
 };
 
-<<<<<<< HEAD
 export const BOXPLOT_PARTS = keys(BOXPLOT_PART_INDEX);
-=======
-export interface BoxPlotDef {
-  /**
-   * Type of the mark.  For box plots, this should always be `"box-plot"`.
-   * [boxplot](https://vega.github.io/vega-lite/docs/compositemark.html#boxplot)
-   */
-  type: BOXPLOT;
->>>>>>> 2cff1db2
 
 export type BoxPlotPartsMixins = PartsMixins<BoxPlotPart>;
 
@@ -51,6 +42,12 @@
 }
 
 export type BoxPlotDef = GenericCompositeMarkDef<BoxPlot> & BoxPlotConfig & {
+  /**
+   * Type of the mark.  For box plots, this should always be `"box-plot"`.
+   * [boxplot](https://vega.github.io/vega-lite/docs/compositemark.html#boxplot)
+   */
+  type: BoxPlot;
+
   /**
    * Orientation of the box plot.  This is normally automatically determined based on types of fields on x and y channels. However, an explicit `orient` be specified when the orientation is ambiguous.
    *
