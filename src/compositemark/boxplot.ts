--- conflicted
+++ resolved
@@ -8,12 +8,7 @@
 import {Encoding, forEach} from './../encoding';
 import {Field, FieldDef, isContinuous, isFieldDef, PositionFieldDef, vgField} from './../fielddef';
 import * as log from './../log';
-<<<<<<< HEAD
-import {GenericUnitSpec, LayerSpec} from './../spec';
-=======
-import {MarkConfig} from './../mark';
 import {GenericUnitSpec, NormalizedLayerSpec} from './../spec';
->>>>>>> 73beb111
 import {Orient} from './../vega.schema';
 import {getMarkDefMixins} from './common';
 
@@ -80,15 +75,12 @@
   };
 }
 
-<<<<<<< HEAD
-export function normalizeBoxPlot(spec: GenericUnitSpec<Encoding<string>, BoxPlot | BoxPlotDef>, config: Config): LayerSpec {
-=======
-export function normalizeBoxPlot(spec: GenericUnitSpec<Encoding<string>, BOXPLOT | BoxPlotDef>, config: Config): NormalizedLayerSpec {
->>>>>>> 73beb111
+
+export function normalizeBoxPlot(spec: GenericUnitSpec<Encoding<string>, BoxPlot | BoxPlotDef>, config: Config): NormalizedLayerSpec {
   spec = filterUnsupportedChannels(spec);
   // TODO: use selection
   const {mark, encoding, selection, projection: _p, ...outerSpec} = spec;
-  const markDef = isMarkDef(mark) ? mark : {type: mark};
+  const markDef: BoxPlotDef = isMarkDef(mark) ? mark : {type: mark};
 
   const extent = markDef.extent || config.boxplot.extent;
   const sizeValue = markDef.size || config.boxplot.size;
