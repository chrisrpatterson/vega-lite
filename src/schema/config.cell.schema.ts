--- conflicted
+++ resolved
@@ -45,12 +45,8 @@
     },
     stroke: {
       type: 'string',
-<<<<<<< HEAD
-      role: 'color',
+      format: 'color',
       default: '#ccc'
-=======
-      format: 'color',
->>>>>>> 7675a8ee
     },
     strokeWidth: {
       type: 'integer',
