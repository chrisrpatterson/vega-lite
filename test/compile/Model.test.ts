/* tslint:disable:quotemark */

import {assert} from 'chai';
import {parseModel} from '../util';
import {X} from '../../src/channel';

describe('Model', function() {
  describe('timeFormat()', function() {
    it('should get the right time template', function() {
      assert.equal(parseModel({
        mark: "point",
        encoding: {
          x: {timeUnit: 'month', field:'a', type: "temporal", axis: {shortTimeLabels: true}}
        }
      }).timeFormat(X), '%b');

      assert.equal(parseModel({
        mark: "point",
        encoding: {
          x: {timeUnit: 'month', field:'a', type: "temporal"}
        }
      }).timeFormat(X), '%B');

      assert.equal(parseModel({
        mark: "point",
        encoding: {
          x: {timeUnit: 'week', field:'a', type: "temporal", axis: {shortTimeLabels: true}}
        }
      }).timeFormat(X), undefined);
    });
  });

  describe('format()', function() {
    it('should use time format type for time scale', function() {
      assert.deepEqual(parseModel({
        mark: "point",
        encoding: {
          x: {timeUnit: 'month', field:'a', type: "temporal"}
        }
      }).formatMixins(X, undefined), {
        formatType: 'time',
        format: '%B'
      });
    });

    it('should use default time format if we don\'t have a good format', function() {
      assert.deepEqual(parseModel({
        mark: "point",
        encoding: {
          x: {timeUnit: 'week', field:'a', type: "temporal"}
        }
      }).formatMixins(X, undefined), {
        formatType: 'time',
        format: '%Y-%m-%d'
      });
    });

    it('should use number format for quantitative scale', function() {
      assert.deepEqual(parseModel({
        mark: "point",
        encoding: {
          x: {field:'a', type: "quantitative"}
        },
        config: {
          numberFormat: 'd'
        }
<<<<<<< HEAD
      }).formatMixins(X, undefined), {
        format: 's'
=======
      }).format(X, undefined), {
        format: 'd'
>>>>>>> 4e477b58
      });
    });

    it('should use format if provided', function() {
      assert.deepEqual(parseModel({
        mark: "point",
        encoding: {
          x: {field:'a', type: "quantitative"}
        }
      }).formatMixins(X, 'foo'), {
        format: 'foo'
      });
    });
  });
});<|MERGE_RESOLUTION|>--- conflicted
+++ resolved
@@ -64,13 +64,8 @@
         config: {
           numberFormat: 'd'
         }
-<<<<<<< HEAD
-      }).formatMixins(X, undefined), {
-        format: 's'
-=======
       }).format(X, undefined), {
         format: 'd'
->>>>>>> 4e477b58
       });
     });
 
