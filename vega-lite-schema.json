{
    "$schema": "http://json-schema.org/draft-04/schema#",
    "anyOf": [
        {
            "$ref": "#/definitions/ExtendedUnitSpec"
        },
        {
            "$ref": "#/definitions/FacetSpec"
        },
        {
            "$ref": "#/definitions/LayerSpec"
        }
    ],
    "definitions": {
        "AggregateOp": {
            "enum": [
                "values",
                "count",
                "valid",
                "missing",
                "distinct",
                "sum",
                "mean",
                "average",
                "variance",
                "variancep",
                "stdev",
                "stdevp",
                "median",
                "q1",
                "q3",
                "modeskew",
                "min",
                "max",
                "argmin",
                "argmax"
            ],
            "type": "string"
        },
        "AreaOverlay": {
            "enum": [
                "line",
                "linepoint",
                "none"
            ],
            "type": "string"
        },
        "Axis": {
            "anyOf": [
                {
                    "properties": {
                        "axisColor": {
                            "description": "Color of axis line.",
                            "type": "string"
                        },
                        "axisWidth": {
                            "description": "Width of the axis line",
                            "type": "number"
                        },
                        "characterWidth": {
                            "description": "Character width for automatically determining title max length.",
                            "type": "number"
                        },
                        "format": {
                            "description": "The formatting pattern for axis labels.",
                            "type": "string"
                        },
                        "grid": {
                            "description": "A flag indicate if gridlines should be created in addition to ticks. If `grid` is unspecified, the default value is `true` for ROW and COL. For X and Y, the default value is `true` for quantitative and time fields and `false` otherwise.",
                            "type": "boolean"
                        },
                        "gridColor": {
                            "description": "Color of gridlines.",
                            "type": "string"
                        },
                        "gridDash": {
                            "description": "The offset (in pixels) into which to begin drawing with the grid dash array.",
                            "items": {
                                "type": "number"
                            },
                            "type": "array"
                        },
                        "gridOpacity": {
                            "description": "The stroke opacity of grid (value between [0,1])",
                            "type": "number"
                        },
                        "gridWidth": {
                            "description": "The grid width, in pixels.",
                            "type": "number"
                        },
                        "labelAlign": {
                            "description": "Text alignment for the Label.",
                            "type": "string"
                        },
                        "labelAngle": {
                            "description": "The rotation angle of the axis labels.",
                            "maximum": 360,
                            "minimum": 0,
                            "type": "number"
                        },
                        "labelBaseline": {
                            "description": "Text baseline for the label.",
                            "type": "string"
                        },
                        "labelMaxLength": {
                            "description": "Truncate labels that are too long.",
                            "minimum": 1,
                            "type": "number"
                        },
                        "labels": {
                            "description": "Enable or disable labels.",
                            "type": "boolean"
                        },
                        "layer": {
                            "description": "A string indicating if the axis (and any gridlines) should be placed above or below the data marks.",
                            "type": "string"
                        },
                        "offset": {
                            "description": "The offset, in pixels, by which to displace the axis from the edge of the enclosing group or data rectangle.",
                            "type": "number"
                        },
                        "orient": {
                            "$ref": "#/definitions/AxisOrient",
                            "description": "The orientation of the axis. One of top, bottom, left or right. The orientation can be used to further specialize the axis type (e.g., a y axis oriented for the right edge of the chart)."
                        },
                        "properties": {
                            "description": "Optional mark property definitions for custom axis styling."
                        },
                        "shortTimeLabels": {
                            "description": "Whether month and day names should be abbreviated.",
                            "type": "boolean"
                        },
                        "subdivide": {
                            "description": "If provided, sets the number of minor ticks between major ticks (the value 9 results in decimal subdivision). Only applicable for axes visualizing quantitative scales.",
                            "type": "number"
                        },
                        "tickColor": {
                            "description": "The color of the axis's tick.",
                            "type": "string"
                        },
                        "tickLabelColor": {
                            "description": "The color of the tick label, can be in hex color code or regular color name.",
                            "type": "string"
                        },
                        "tickLabelFont": {
                            "description": "The font of the tick label.",
                            "type": "string"
                        },
                        "tickLabelFontSize": {
                            "description": "The font size of label, in pixels.",
                            "type": "number"
                        },
                        "tickPadding": {
                            "description": "The padding, in pixels, between ticks and text labels.",
                            "type": "number"
                        },
                        "tickSize": {
                            "description": "The size, in pixels, of major, minor and end ticks.",
                            "minimum": 0,
                            "type": "number"
                        },
                        "tickSizeEnd": {
                            "description": "The size, in pixels, of end ticks.",
                            "minimum": 0,
                            "type": "number"
                        },
                        "tickSizeMajor": {
                            "description": "The size, in pixels, of major ticks.",
                            "minimum": 0,
                            "type": "number"
                        },
                        "tickSizeMinor": {
                            "description": "The size, in pixels, of minor ticks.",
                            "minimum": 0,
                            "type": "number"
                        },
                        "tickWidth": {
                            "description": "The width, in pixels, of ticks.",
                            "type": "number"
                        },
                        "ticks": {
                            "description": "A desired number of ticks, for axes visualizing quantitative scales. The resulting number may be different so that values are \"nice\" (multiples of 2, 5, 10) and lie within the underlying scale's range.",
                            "minimum": 0,
                            "type": "number"
                        },
                        "title": {
                            "description": "A title for the axis. Shows field name and its function by default.",
                            "type": "string"
                        },
                        "titleColor": {
                            "description": "Color of the title, can be in hex color code or regular color name.",
                            "type": "string"
                        },
                        "titleFont": {
                            "description": "Font of the title.",
                            "type": "string"
                        },
                        "titleFontSize": {
                            "description": "Size of the title.",
                            "type": "number"
                        },
                        "titleFontWeight": {
                            "description": "Weight of the title.",
                            "type": "string"
                        },
                        "titleMaxLength": {
                            "description": "Max length for axis title if the title is automatically generated from the field's description. By default, this is automatically based on cell size and characterWidth property.",
                            "minimum": 0,
                            "type": "number"
                        },
                        "titleOffset": {
                            "description": "A title offset value for the axis.",
                            "type": "number"
                        },
                        "values": {
                            "anyOf": [
                                {
                                    "items": {
                                        "type": "number"
                                    },
                                    "type": "array"
                                },
                                {
                                    "items": {
                                        "$ref": "#/definitions/DateTime"
                                    },
                                    "type": "array"
                                }
                            ]
                        }
                    },
                    "type": "object"
                },
                {
                    "type": "null"
                }
            ]
        },
        "AxisConfig": {
            "properties": {
                "axisColor": {
                    "description": "Color of axis line.",
                    "type": "string"
                },
                "axisWidth": {
                    "description": "Width of the axis line",
                    "type": "number"
                },
                "characterWidth": {
                    "description": "Character width for automatically determining title max length.",
                    "type": "number"
                },
                "grid": {
                    "description": "A flag indicate if gridlines should be created in addition to ticks. If `grid` is unspecified, the default value is `true` for ROW and COL. For X and Y, the default value is `true` for quantitative and time fields and `false` otherwise.",
                    "type": "boolean"
                },
                "gridColor": {
                    "description": "Color of gridlines.",
                    "type": "string"
                },
                "gridDash": {
                    "description": "The offset (in pixels) into which to begin drawing with the grid dash array.",
                    "items": {
                        "type": "number"
                    },
                    "type": "array"
                },
                "gridOpacity": {
                    "description": "The stroke opacity of grid (value between [0,1])",
                    "type": "number"
                },
                "gridWidth": {
                    "description": "The grid width, in pixels.",
                    "type": "number"
                },
                "labelAlign": {
                    "description": "Text alignment for the Label.",
                    "type": "string"
                },
                "labelAngle": {
                    "description": "The rotation angle of the axis labels.",
                    "type": "number"
                },
                "labelBaseline": {
                    "description": "Text baseline for the label.",
                    "type": "string"
                },
                "labelMaxLength": {
                    "description": "Truncate labels that are too long.",
                    "minimum": 1,
                    "type": "number"
                },
                "labels": {
                    "description": "Enable or disable labels.",
                    "type": "boolean"
                },
                "layer": {
                    "description": "A string indicating if the axis (and any gridlines) should be placed above or below the data marks.",
                    "type": "string"
                },
                "offset": {
                    "description": "The offset, in pixels, by which to displace the axis from the edge of the enclosing group or data rectangle.",
                    "type": "number"
                },
                "properties": {
                    "description": "Optional mark property definitions for custom axis styling."
                },
                "shortTimeLabels": {
                    "description": "Whether month and day names should be abbreviated.",
                    "type": "boolean"
                },
                "subdivide": {
                    "description": "If provided, sets the number of minor ticks between major ticks (the value 9 results in decimal subdivision). Only applicable for axes visualizing quantitative scales.",
                    "type": "number"
                },
                "tickColor": {
                    "description": "The color of the axis's tick.",
                    "type": "string"
                },
                "tickLabelColor": {
                    "description": "The color of the tick label, can be in hex color code or regular color name.",
                    "type": "string"
                },
                "tickLabelFont": {
                    "description": "The font of the tick label.",
                    "type": "string"
                },
                "tickLabelFontSize": {
                    "description": "The font size of label, in pixels.",
                    "type": "number"
                },
                "tickPadding": {
                    "description": "The padding, in pixels, between ticks and text labels.",
                    "type": "number"
                },
                "tickSize": {
                    "description": "The size, in pixels, of major, minor and end ticks.",
                    "minimum": 0,
                    "type": "number"
                },
                "tickSizeEnd": {
                    "description": "The size, in pixels, of end ticks.",
                    "minimum": 0,
                    "type": "number"
                },
                "tickSizeMajor": {
                    "description": "The size, in pixels, of major ticks.",
                    "minimum": 0,
                    "type": "number"
                },
                "tickSizeMinor": {
                    "description": "The size, in pixels, of minor ticks.",
                    "minimum": 0,
                    "type": "number"
                },
                "tickWidth": {
                    "description": "The width, in pixels, of ticks.",
                    "type": "number"
                },
                "ticks": {
                    "description": "A desired number of ticks, for axes visualizing quantitative scales. The resulting number may be different so that values are \"nice\" (multiples of 2, 5, 10) and lie within the underlying scale's range.",
                    "minimum": 0,
                    "type": "number"
                },
                "titleColor": {
                    "description": "Color of the title, can be in hex color code or regular color name.",
                    "type": "string"
                },
                "titleFont": {
                    "description": "Font of the title.",
                    "type": "string"
                },
                "titleFontSize": {
                    "description": "Size of the title.",
                    "type": "number"
                },
                "titleFontWeight": {
                    "description": "Weight of the title.",
                    "type": "string"
                },
                "titleMaxLength": {
                    "description": "Max length for axis title if the title is automatically generated from the field's description. By default, this is automatically based on cell size and characterWidth property.",
                    "minimum": 0,
                    "type": "number"
                },
                "titleOffset": {
                    "description": "A title offset value for the axis.",
                    "type": "number"
                }
<<<<<<< HEAD
            }
        },
        "Mark": {
            "enum": [
                "area",
                "bar",
                "line",
                "point",
                "text",
                "tick",
                "rect",
                "rule",
                "circle",
                "square",
                "errorBar"
=======
            },
            "type": "object"
        },
        "AxisOrient": {
            "enum": [
                "top",
                "right",
                "left",
                "bottom"
>>>>>>> a7f8c674
            ],
            "type": "string"
        },
        "BandSize": {
            "enum": [
                "fit"
            ],
            "type": "string"
        },
        "Bin": {
            "description": "Binning properties or boolean flag for determining whether to bin data or not.",
            "properties": {
                "base": {
                    "description": "The number base to use for automatic bin determination (default is base 10).",
                    "type": "number"
                },
                "div": {
                    "description": "Scale factors indicating allowable subdivisions. The default value is [5, 2], which indicates that for base 10 numbers (the default base), the method may consider dividing bin sizes by 5 and/or 2. For example, for an initial step size of 10, the method can check if bin sizes of 2 (= 10/5), 5 (= 10/2), or 1 (= 10/(5*2)) might also satisfy the given constraints.",
                    "items": {
                        "type": "number"
                    },
                    "type": "array"
                },
                "max": {
                    "description": "The maximum bin value to consider. If unspecified, the maximum value of the specified field is used.",
                    "type": "number"
                },
                "maxbins": {
                    "description": "Maximum number of bins.",
                    "minimum": 2,
                    "type": "number"
                },
                "min": {
                    "description": "The minimum bin value to consider. If unspecified, the minimum value of the specified field is used.",
                    "type": "number"
                },
                "minstep": {
                    "description": "A minimum allowable step size (particularly useful for integer values).",
                    "type": "number"
                },
                "step": {
                    "description": "An exact step size to use between bins. If provided, options such as maxbins will be ignored.",
                    "type": "number"
                },
                "steps": {
                    "description": "An array of allowable step sizes to choose from.",
                    "items": {
                        "type": "number"
                    },
                    "type": "array"
                }
            },
            "type": "object"
        },
        "CellConfig": {
            "properties": {
                "clip": {
                    "type": "boolean"
                },
                "fill": {
                    "description": "The fill color.",
                    "format": "color",
                    "type": "string"
                },
                "fillOpacity": {
                    "description": "The fill opacity (value between [0,1]).",
                    "type": "number"
                },
                "height": {
                    "type": "number"
                },
                "stroke": {
                    "description": "The stroke color.",
                    "type": "string"
                },
                "strokeDash": {
                    "description": "An array of alternating stroke, space lengths for creating dashed or dotted lines.",
                    "items": {
                        "type": "number"
                    },
                    "type": "array"
                },
                "strokeDashOffset": {
                    "description": "The offset (in pixels) into which to begin drawing with the stroke dash array.",
                    "type": "number"
                },
                "strokeOpacity": {
                    "description": "The stroke opacity (value between [0,1]).",
                    "type": "number"
                },
                "strokeWidth": {
                    "description": "The stroke width, in pixels.",
                    "type": "number"
                },
                "width": {
                    "type": "number"
                }
            },
            "type": "object"
        },
        "ChannelDefWithLegend": {
            "properties": {
                "aggregate": {
                    "$ref": "#/definitions/AggregateOp",
                    "description": "Aggregation function for the field\n\n(e.g., `mean`, `sum`, `median`, `min`, `max`, `count`)."
                },
                "bin": {
                    "anyOf": [
                        {
                            "$ref": "#/definitions/Bin"
                        },
                        {
                            "type": "boolean"
                        }
                    ],
                    "description": "Flag for binning a `quantitative` field, or a bin property object\n\nfor binning parameters."
                },
                "field": {
                    "description": "Name of the field from which to pull a data value.",
                    "type": "string"
                },
                "legend": {
                    "$ref": "#/definitions/Legend"
                },
                "scale": {
                    "$ref": "#/definitions/Scale"
                },
                "sort": {
                    "anyOf": [
                        {
                            "$ref": "#/definitions/SortField"
                        },
                        {
                            "enum": [
                                "ascending",
                                "descending",
                                "none"
                            ],
                            "type": "string"
                        }
                    ]
                },
                "timeUnit": {
                    "$ref": "#/definitions/TimeUnit",
                    "description": "Time unit for a `temporal` field  (e.g., `year`, `yearmonth`, `month`, `hour`)."
                },
                "title": {
                    "description": "Title for axis or legend.",
                    "type": "string"
                },
                "type": {
                    "$ref": "#/definitions/Type",
                    "description": "The encoded field's type of measurement. This can be either a full type\n\nname (`\"quantitative\"`, `\"temporal\"`, `\"ordinal\"`,  and `\"nominal\"`)\n\nor an initial character of the type name (`\"Q\"`, `\"T\"`, `\"O\"`, `\"N\"`).\n\nThis property is case insensitive."
                },
                "value": {
                    "description": "A constant value in visual domain.",
                    "type": [
                        "string",
                        "number",
                        "boolean"
                    ]
                }
            },
            "type": "object"
        },
<<<<<<< HEAD
        "Axis": {
            "anyOf": [
                {
                    "type": "object",
                    "properties": {
                        "labelAngle": {
                            "description": "The rotation angle of the axis labels.",
                            "minimum": 0,
                            "maximum": 360,
                            "type": "number"
                        },
                        "format": {
                            "description": "The formatting pattern for axis labels.",
                            "type": "string"
                        },
                        "orient": {
                            "$ref": "#/definitions/AxisOrient",
                            "description": "The orientation of the axis. One of top, bottom, left or right. The orientation can be used to further specialize the axis type (e.g., a y axis oriented for the right edge of the chart)."
                        },
                        "title": {
                            "description": "A title for the axis. Shows field name and its function by default.",
                            "type": "string"
                        },
                        "values": {
                            "anyOf": [
                                {
                                    "type": "array",
                                    "items": {
                                        "type": "number"
                                    }
                                },
                                {
                                    "type": "array",
                                    "items": {
                                        "$ref": "#/definitions/DateTime"
                                    }
                                }
                            ]
                        },
                        "axisWidth": {
                            "description": "Width of the axis line",
                            "type": "number"
                        },
                        "layer": {
                            "description": "A string indicating if the axis (and any gridlines) should be placed above or below the data marks.",
                            "type": "string"
                        },
                        "offset": {
                            "description": "The offset, in pixels, by which to displace the axis from the edge of the enclosing group or data rectangle.",
                            "type": "number"
                        },
                        "axisColor": {
                            "description": "Color of axis line.",
                            "type": "string"
                        },
                        "grid": {
                            "description": "A flag indicate if gridlines should be created in addition to ticks. If `grid` is unspecified, the default value is `true` for ROW and COL. For X and Y, the default value is `true` for quantitative and time fields and `false` otherwise.",
                            "type": "boolean"
                        },
                        "gridColor": {
                            "description": "Color of gridlines.",
                            "type": "string"
                        },
                        "gridDash": {
                            "description": "The offset (in pixels) into which to begin drawing with the grid dash array.",
                            "type": "array",
                            "items": {
                                "type": "number"
                            }
                        },
                        "gridOpacity": {
                            "description": "The stroke opacity of grid (value between [0,1])",
                            "type": "number"
                        },
                        "gridWidth": {
                            "description": "The grid width, in pixels.",
                            "type": "number"
                        },
                        "labels": {
                            "description": "Enable or disable labels.",
                            "type": "boolean"
                        },
                        "labelAlign": {
                            "description": "Text alignment for the Label.",
                            "type": "string"
                        },
                        "labelBaseline": {
                            "description": "Text baseline for the label.",
                            "type": "string"
                        },
                        "labelMaxLength": {
                            "description": "Truncate labels that are too long.",
                            "minimum": 1,
                            "type": "number"
                        },
                        "shortTimeLabels": {
                            "description": "Whether month and day names should be abbreviated.",
                            "type": "boolean"
                        },
                        "subdivide": {
                            "description": "If provided, sets the number of minor ticks between major ticks (the value 9 results in decimal subdivision). Only applicable for axes visualizing quantitative scales.",
                            "type": "number"
                        },
                        "ticks": {
                            "description": "A desired number of ticks, for axes visualizing quantitative scales. The resulting number may be different so that values are \"nice\" (multiples of 2, 5, 10) and lie within the underlying scale's range.",
                            "minimum": 0,
                            "type": "number"
                        },
                        "tickColor": {
                            "description": "The color of the axis's tick.",
                            "type": "string"
                        },
                        "tickLabelColor": {
                            "description": "The color of the tick label, can be in hex color code or regular color name.",
                            "type": "string"
                        },
                        "tickLabelFont": {
                            "description": "The font of the tick label.",
                            "type": "string"
                        },
                        "tickLabelFontSize": {
                            "description": "The font size of label, in pixels.",
                            "type": "number"
                        },
                        "tickPadding": {
                            "description": "The padding, in pixels, between ticks and text labels.",
                            "type": "number"
                        },
                        "tickSize": {
                            "description": "The size, in pixels, of major, minor and end ticks.",
                            "minimum": 0,
                            "type": "number"
                        },
                        "tickSizeMajor": {
                            "description": "The size, in pixels, of major ticks.",
                            "minimum": 0,
                            "type": "number"
                        },
                        "tickSizeMinor": {
                            "description": "The size, in pixels, of minor ticks.",
                            "minimum": 0,
                            "type": "number"
                        },
                        "tickSizeEnd": {
                            "description": "The size, in pixels, of end ticks.",
                            "minimum": 0,
                            "type": "number"
                        },
                        "tickWidth": {
                            "description": "The width, in pixels, of ticks.",
                            "type": "number"
                        },
                        "titleColor": {
                            "description": "Color of the title, can be in hex color code or regular color name.",
                            "type": "string"
                        },
                        "titleFont": {
                            "description": "Font of the title.",
                            "type": "string"
                        },
                        "titleFontSize": {
                            "description": "Size of the title.",
                            "type": "number"
                        },
                        "titleFontWeight": {
                            "description": "Weight of the title.",
                            "type": [
                                "string",
                                "number"
                            ]
                        },
                        "titleOffset": {
                            "description": "A title offset value for the axis.",
                            "type": "number"
                        },
                        "titleMaxLength": {
                            "description": "Max length for axis title if the title is automatically generated from the field's description. By default, this is automatically based on cell size and characterWidth property.",
                            "minimum": 0,
                            "type": "number"
                        },
                        "characterWidth": {
                            "description": "Character width for automatically determining title max length.",
                            "type": "number"
                        },
                        "properties": {
                            "description": "Optional mark property definitions for custom axis styling."
                        }
                    }
=======
        "Config": {
            "properties": {
                "axis": {
                    "$ref": "#/definitions/AxisConfig",
                    "description": "Axis Config"
>>>>>>> a7f8c674
                },
                "background": {
                    "description": "CSS color property to use as background of visualization. Default is `\"transparent\"`.",
                    "type": "string"
                },
                "cell": {
                    "$ref": "#/definitions/CellConfig",
                    "description": "Cell Config"
                },
                "countTitle": {
                    "description": "Default axis and legend title for count fields.",
                    "type": "string"
                },
                "facet": {
                    "$ref": "#/definitions/FacetConfig",
                    "description": "Facet Config"
                },
                "legend": {
                    "$ref": "#/definitions/LegendConfig",
                    "description": "Legend Config"
                },
                "mark": {
                    "$ref": "#/definitions/MarkConfig",
                    "description": "Mark Config"
                },
                "numberFormat": {
                    "description": "D3 Number format for axis labels and text tables. For example \"s\" for SI units.",
                    "type": "string"
                },
                "overlay": {
                    "$ref": "#/definitions/OverlayConfig",
                    "description": "Mark Overlay Config"
                },
                "scale": {
                    "$ref": "#/definitions/ScaleConfig",
                    "description": "Scale Config"
                },
                "timeFormat": {
                    "description": "Default datetime format for axis and legend labels. The format can be set directly on each axis and legend.",
                    "type": "string"
                },
                "viewport": {
                    "description": "The width and height of the on-screen viewport, in pixels. If necessary, clipping and scrolling will be applied.",
                    "type": "number"
                }
            },
            "type": "object"
        },
<<<<<<< HEAD
        "AxisOrient": {
            "enum": [
                "top",
                "right",
                "left",
                "bottom"
            ],
            "type": "string"
=======
        "Data": {
            "properties": {
                "format": {
                    "$ref": "#/definitions/DataFormat",
                    "description": "An object that specifies the format for the data file or values."
                },
                "url": {
                    "description": "A URL from which to load the data set. Use the format.type property\n\nto ensure the loaded data is correctly parsed.",
                    "type": "string"
                },
                "values": {
                    "description": "Pass array of objects instead of a url to a file.",
                    "items": {
                    },
                    "type": "array"
                }
            },
            "type": "object"
>>>>>>> a7f8c674
        },
        "DataFormat": {
            "properties": {
                "feature": {
                    "description": "The name of the TopoJSON object set to convert to a GeoJSON feature collection.\n\nFor example, in a map of the world, there may be an object set named `\"countries\"`.\n\nUsing the feature property, we can extract this set and generate a GeoJSON feature object for each country.",
                    "type": "string"
                },
                "mesh": {
                    "description": "The name of the TopoJSON object set to convert to a mesh.\n\nSimilar to the `feature` option, `mesh` extracts a named TopoJSON object set.\n\nUnlike the `feature` option, the corresponding geo data is returned as a single, unified mesh instance, not as individual GeoJSON features.\n\nExtracting a mesh is useful for more efficiently drawing borders or other geographic elements that you do not need to associate with specific regions such as individual countries, states or counties.",
                    "type": "string"
                },
                "parse": {
                    "description": "A collection of parsing instructions can be used to define the data types of string-valued attributes in the JSON file. Each instruction is a name-value pair, where the name is the name of the attribute, and the value is the desired data type (one of `\"number\"`, `\"boolean\"` or `\"date\"`). For example, `\"parse\": {\"modified_on\":\"date\"}` ensures that the `modified_on` value in each row of the input data is parsed as a Date value. (See Datalib's [`dl.read.types` method](https://github.com/vega/datalib/wiki/Import#dl_read_types) for more information.)"
                },
                "property": {
                    "description": "JSON only) The JSON property containing the desired data.\n\nThis parameter can be used when the loaded JSON file may have surrounding structure or meta-data.\n\nFor example `\"property\": \"values.features\"` is equivalent to retrieving `json.values.features`\n\nfrom the loaded JSON object.",
                    "type": "string"
                },
                "type": {
                    "$ref": "#/definitions/DataFormatType",
                    "description": "Type of input data: `\"json\"`, `\"csv\"`, `\"tsv\"`.\n\nThe default format type is determined by the extension of the file url.\n\nIf no extension is detected, `\"json\"` will be used by default."
                }
            },
            "type": "object"
        },
        "DataFormatType": {
            "enum": [
                "json",
                "csv",
                "tsv",
                "topojson"
            ],
            "type": "string"
        },
        "DateTime": {
            "description": "Object for defining datetime in Vega-Lite Filter.\n\nIf both month and quarter are provided, month has higher precedence.\n\n`day` cannot be combined with other date.\n\nWe accept string for month and day names.",
            "properties": {
                "date": {
                    "description": "Integer value representing the date from 1-31.",
                    "maximum": 31,
                    "minimum": 1,
                    "type": "number"
                },
                "day": {
                    "description": "Value representing the day of week.  This can be one of: (1) integer value -- `1` represents Monday; (2) case-insensitive day name (e.g., `\"Monday\"`);  (3) case-insensitive, 3-character short day name (e.g., `\"Mon\"`).   <br/> **Warning:** A DateTime definition object with `day`** should not be combined with `year`, `quarter`, `month`, or `date`.",
                    "type": [
                        "string",
                        "number"
                    ]
                },
                "hours": {
                    "description": "Integer value representing the hour of day from 0-23.",
                    "maximum": 23,
                    "minimum": 0,
                    "type": "number"
                },
                "milliseconds": {
                    "description": "Integer value representing millisecond segment of a time.",
                    "maximum": 999,
                    "minimum": 0,
                    "type": "number"
                },
                "minutes": {
                    "description": "Integer value representing minute segment of a time from 0-59.",
                    "maximum": 59,
                    "minimum": 0,
                    "type": "number"
                },
                "month": {
                    "description": "One of: (1) integer value representing the month from `1`-`12`. `1` represents January;  (2) case-insensitive month name (e.g., `\"January\"`);  (3) case-insensitive, 3-character short month name (e.g., `\"Jan\"`).",
                    "type": [
                        "string",
                        "number"
                    ]
                },
                "quarter": {
                    "description": "Integer value representing the quarter of the year (from 1-4).",
                    "maximum": 4,
                    "minimum": 1,
                    "type": "number"
                },
                "seconds": {
                    "description": "Integer value representing second segment of a time from 0-59.",
                    "maximum": 59,
                    "minimum": 0,
                    "type": "number"
                },
                "year": {
                    "description": "Integer value representing the year.",
                    "type": "number"
                }
            },
            "type": "object"
        },
        "Encoding": {
            "properties": {
                "color": {
                    "$ref": "#/definitions/ChannelDefWithLegend",
                    "description": "Color of the marks – either fill or stroke color based on mark type.\n\n(By default, fill color for `area`, `bar`, `tick`, `text`, `circle`, and `square` /\n\nstroke color for `line` and `point`.)"
                },
                "column": {
                    "$ref": "#/definitions/PositionChannelDef",
                    "description": "Horizontal facets for trellis plots."
                },
                "detail": {
                    "anyOf": [
                        {
                            "$ref": "#/definitions/FieldDef"
                        },
                        {
                            "items": {
                                "$ref": "#/definitions/FieldDef"
                            },
                            "type": "array"
                        }
                    ],
                    "description": "Additional levels of detail for grouping data in aggregate views and\n\nin line and area marks without mapping data to a specific visual channel."
                },
                "label": {
                    "$ref": "#/definitions/FieldDef"
                },
                "opacity": {
                    "$ref": "#/definitions/ChannelDefWithLegend",
                    "description": "Opacity of the marks – either can be a value or in a range."
                },
                "order": {
                    "anyOf": [
                        {
                            "$ref": "#/definitions/OrderChannelDef"
                        },
                        {
                            "items": {
                                "$ref": "#/definitions/OrderChannelDef"
                            },
                            "type": "array"
                        }
                    ],
                    "description": "Layer order for non-stacked marks, or stack order for stacked marks."
                },
                "path": {
                    "anyOf": [
                        {
<<<<<<< HEAD
                            "enum": [
                                "fit"
                            ],
                            "type": "string"
=======
                            "$ref": "#/definitions/OrderChannelDef"
>>>>>>> a7f8c674
                        },
                        {
                            "items": {
                                "$ref": "#/definitions/OrderChannelDef"
                            },
                            "type": "array"
                        }
                    ],
                    "description": "Order of data points in line marks."
                },
                "row": {
                    "$ref": "#/definitions/PositionChannelDef",
                    "description": "Vertical facets for trellis plots."
                },
                "shape": {
                    "$ref": "#/definitions/ChannelDefWithLegend",
                    "description": "The symbol's shape (only for `point` marks). The supported values are\n\n`\"circle\"` (default), `\"square\"`, `\"cross\"`, `\"diamond\"`, `\"triangle-up\"`,\n\nor `\"triangle-down\"`, or else a custom SVG path string."
                },
                "size": {
                    "$ref": "#/definitions/ChannelDefWithLegend",
                    "description": "Size of the mark.\n\n- For `point`, `square` and `circle`\n\n– the symbol size, or pixel area of the mark.\n\n- For `bar` and `tick` – the bar and tick's size.\n\n- For `text` – the text's font size.\n\n- Size is currently unsupported for `line` and `area`."
                },
<<<<<<< HEAD
                "nice": {
                    "description": "If specified, modifies the scale domain to use a more human-friendly value range. If specified as a true boolean, modifies the scale domain to use a more human-friendly number range (e.g., 7 instead of 6.96). If specified as a string, modifies the scale domain to use a more human-friendly value range. For time and utc scale types only, the nice value should be a string indicating the desired time interval.",
                    "enum": [
                        true,
                        false,
                        "year",
                        "month",
                        "day",
                        "second",
                        "minute",
                        "hour",
                        "week"
                    ]
                },
                "exponent": {
                    "description": "Sets the exponent of the scale transformation. For pow scale types only, otherwise ignored.",
                    "type": "number"
                },
                "zero": {
                    "description": "If `true`, ensures that a zero baseline value is included in the scale domain.\n\nDefault value: `true` for `x` and `y` channel if the quantitative field is not binned\n\nand no custom `domain` is provided; `false` otherwise.",
                    "type": "boolean"
                },
                "useRawDomain": {
                    "description": "Uses the source data range as scale domain instead of aggregated data for aggregate axis.\n\nThis property only works with aggregate functions that produce values within the raw data domain (`\"mean\"`, `\"average\"`, `\"stdev\"`, `\"stdevp\"`, `\"median\"`, `\"q1\"`, `\"q3\"`, `\"min\"`, `\"max\"`). For other aggregations that produce values outside of the raw data domain (e.g. `\"count\"`, `\"sum\"`), this property is ignored.",
                    "type": "boolean"
                }
            }
        },
        "ScaleType": {
            "enum": [
                "ordinal",
                "linear",
                "log",
                "pow",
                "sqrt",
                "quantile",
                "quantize",
                "time",
                "utc"
            ],
            "type": "string"
        },
        "SortField": {
            "type": "object",
            "properties": {
=======
                "text": {
                    "$ref": "#/definitions/FieldDef",
                    "description": "Text of the `text` mark."
                },
                "x": {
                    "$ref": "#/definitions/PositionChannelDef",
                    "description": "X coordinates for `point`, `circle`, `square`,\n\n`line`, `rule`, `text`, and `tick`\n\n(or to width and height for `bar` and `area` marks)."
                },
                "x2": {
                    "$ref": "#/definitions/FieldDef",
                    "description": "X2 coordinates for ranged `bar`, `rule`, `area`"
                },
                "y": {
                    "$ref": "#/definitions/PositionChannelDef",
                    "description": "Y coordinates for `point`, `circle`, `square`,\n\n`line`, `rule`, `text`, and `tick`\n\n(or to width and height for `bar` and `area` marks)."
                },
                "y2": {
                    "$ref": "#/definitions/FieldDef",
                    "description": "Y2 coordinates for ranged `bar`, `rule`, `area`"
                }
            },
            "type": "object"
        },
        "EqualFilter": {
            "properties": {
                "equal": {
                    "anyOf": [
                        {
                            "$ref": "#/definitions/DateTime"
                        },
                        {
                            "type": [
                                "string",
                                "number",
                                "boolean"
                            ]
                        }
                    ],
                    "description": "Value that the field should be equal to."
                },
>>>>>>> a7f8c674
                "field": {
                    "description": "Field to be filtered.",
                    "type": "string"
                },
                "timeUnit": {
                    "$ref": "#/definitions/TimeUnit",
                    "description": "Time unit for the field to be filtered."
                }
            },
            "required": [
                "field",
<<<<<<< HEAD
                "op"
            ]
        },
        "AggregateOp": {
            "enum": [
                "argmax",
                "argmin",
                "average",
                "count",
                "distinct",
                "max",
                "mean",
                "median",
                "min",
                "missing",
                "modeskew",
                "q1",
                "q3",
                "stdev",
                "stdevp",
                "sum",
                "valid",
                "values",
                "variance",
                "variancep"
            ],
            "type": "string"
        },
        "SortOrder": {
            "enum": [
                "ascending",
                "descending",
                "none"
            ],
            "type": "string"
        },
        "Type": {
            "enum": [
                "quantitative",
                "ordinal",
                "temporal",
                "nominal"
            ],
            "type": "string"
        },
        "TimeUnit": {
            "enum": [
                "year",
                "month",
                "day",
                "date",
                "hours",
                "minutes",
                "seconds",
                "milliseconds",
                "yearmonth",
                "yearmonthdate",
                "yearmonthdatehours",
                "yearmonthdatehoursminutes",
                "yearmonthdatehoursminutesseconds",
                "monthdate",
                "hoursminutes",
                "hoursminutesseconds",
                "minutesseconds",
                "secondsmilliseconds",
                "quarter",
                "yearquarter",
                "quartermonth",
                "yearquartermonth"
            ],
            "type": "string"
=======
                "equal"
            ],
            "type": "object"
>>>>>>> a7f8c674
        },
        "ExtendedUnitSpec": {
            "description": "Schema for a unit Vega-Lite specification, with the syntactic sugar extensions:\n\n- `row` and `column` are included in the encoding.\n\n- (Future) label, box plot\n\n\n\nNote: the spec could contain facet.",
            "properties": {
                "config": {
                    "$ref": "#/definitions/Config",
                    "description": "Configuration object"
                },
                "data": {
                    "$ref": "#/definitions/Data",
                    "description": "An object describing the data source"
                },
                "description": {
                    "description": "An optional description of this mark for commenting purpose.\n\nThis property has no effect on the output visualization.",
                    "type": "string"
                },
                "encoding": {
                    "$ref": "#/definitions/Encoding",
                    "description": "A key-value mapping between encoding channels and definition of fields."
                },
                "height": {
                    "type": "number"
                },
                "mark": {
                    "$ref": "#/definitions/Mark",
                    "description": "The mark type.\n\nOne of `\"bar\"`, `\"circle\"`, `\"square\"`, `\"tick\"`, `\"line\"`,\n\n`\"area\"`, `\"point\"`, `\"rule\"`, and `\"text\"`."
                },
                "name": {
                    "description": "Name of the visualization for later reference.",
                    "type": "string"
                },
                "transform": {
                    "$ref": "#/definitions/Transform",
                    "description": "An object describing filter and new field calculation."
                },
                "width": {
                    "type": "number"
                }
            },
            "required": [
                "mark"
            ],
            "type": "object"
        },
        "Facet": {
            "properties": {
                "column": {
                    "$ref": "#/definitions/PositionChannelDef"
                },
                "row": {
                    "$ref": "#/definitions/PositionChannelDef"
                }
            },
            "type": "object"
        },
        "FacetConfig": {
            "properties": {
                "axis": {
                    "$ref": "#/definitions/AxisConfig",
                    "description": "Facet Axis Config"
                },
                "cell": {
                    "$ref": "#/definitions/CellConfig",
                    "description": "Facet Cell Config"
                },
                "grid": {
                    "$ref": "#/definitions/FacetGridConfig",
                    "description": "Facet Grid Config"
                }
            },
            "type": "object"
        },
        "FacetGridConfig": {
            "properties": {
                "color": {
                    "format": "color",
                    "type": "string"
                },
                "offset": {
                    "type": "number"
                },
                "opacity": {
                    "type": "number"
                }
            },
            "type": "object"
        },
        "FacetSpec": {
            "properties": {
                "config": {
                    "$ref": "#/definitions/Config",
                    "description": "Configuration object"
                },
                "data": {
                    "$ref": "#/definitions/Data",
                    "description": "An object describing the data source"
                },
                "description": {
                    "description": "An optional description of this mark for commenting purpose.\n\nThis property has no effect on the output visualization.",
                    "type": "string"
                },
                "facet": {
                    "$ref": "#/definitions/Facet"
                },
                "name": {
                    "description": "Name of the visualization for later reference.",
                    "type": "string"
                },
                "spec": {
                    "anyOf": [
                        {
                            "$ref": "#/definitions/UnitSpec"
                        },
                        {
                            "$ref": "#/definitions/LayerSpec"
                        }
                    ]
                },
                "transform": {
                    "$ref": "#/definitions/Transform",
                    "description": "An object describing filter and new field calculation."
                }
            },
            "required": [
                "facet",
                "spec"
            ],
            "type": "object"
        },
        "FieldDef": {
            "properties": {
                "aggregate": {
                    "$ref": "#/definitions/AggregateOp",
                    "description": "Aggregation function for the field\n\n(e.g., `mean`, `sum`, `median`, `min`, `max`, `count`)."
                },
                "bin": {
                    "anyOf": [
                        {
<<<<<<< HEAD
                            "$ref": "#/definitions/SortField"
                        },
                        {
                            "enum": [
                                "ascending",
                                "descending",
                                "none"
                            ],
                            "type": "string"
=======
                            "$ref": "#/definitions/Bin"
                        },
                        {
                            "type": "boolean"
>>>>>>> a7f8c674
                        }
                    ],
                    "description": "Flag for binning a `quantitative` field, or a bin property object\n\nfor binning parameters."
                },
                "field": {
                    "description": "Name of the field from which to pull a data value.",
                    "type": "string"
                },
                "timeUnit": {
                    "$ref": "#/definitions/TimeUnit",
                    "description": "Time unit for a `temporal` field  (e.g., `year`, `yearmonth`, `month`, `hour`)."
                },
                "title": {
                    "description": "Title for axis or legend.",
                    "type": "string"
                },
                "type": {
                    "$ref": "#/definitions/Type",
                    "description": "The encoded field's type of measurement. This can be either a full type\n\nname (`\"quantitative\"`, `\"temporal\"`, `\"ordinal\"`,  and `\"nominal\"`)\n\nor an initial character of the type name (`\"Q\"`, `\"T\"`, `\"O\"`, `\"N\"`).\n\nThis property is case insensitive."
                },
                "value": {
                    "description": "A constant value in visual domain.",
                    "type": [
                        "string",
                        "number",
                        "boolean"
                    ]
                }
            },
            "type": "object"
        },
        "FontStyle": {
            "enum": [
                "normal",
                "italic"
            ],
            "type": "string"
        },
        "FontWeight": {
            "enum": [
                "normal",
                "bold"
            ],
            "type": "string"
        },
        "Formula": {
            "description": "Formula object for calculate.",
            "properties": {
                "expr": {
                    "description": "A string containing an expression for the formula. Use the variable `datum` to to refer to the current data object.",
                    "type": "string"
                },
                "field": {
                    "description": "The field in which to store the computed formula value.",
                    "type": "string"
                }
            },
            "required": [
                "field",
                "expr"
            ],
            "type": "object"
        },
        "HorizontalAlign": {
            "enum": [
                "left",
                "right",
                "center"
            ],
            "type": "string"
        },
        "Interpolate": {
            "enum": [
                "linear",
                "linear-closed",
                "step",
                "step-before",
                "step-after",
                "basis",
                "basis-open",
                "basis-closed",
                "cardinal",
                "cardinal-open",
                "cardinal-closed",
                "bundle",
                "monotone"
            ],
            "type": "string"
        },
        "LayerSpec": {
            "properties": {
                "config": {
                    "$ref": "#/definitions/Config",
                    "description": "Configuration object"
                },
                "data": {
                    "$ref": "#/definitions/Data",
                    "description": "An object describing the data source"
                },
                "description": {
                    "description": "An optional description of this mark for commenting purpose.\n\nThis property has no effect on the output visualization.",
                    "type": "string"
                },
                "height": {
                    "type": "number"
                },
                "layers": {
                    "description": "Unit specs that will be layered.",
                    "items": {
                        "$ref": "#/definitions/UnitSpec"
                    },
                    "type": "array"
                },
                "name": {
                    "description": "Name of the visualization for later reference.",
                    "type": "string"
                },
                "transform": {
                    "$ref": "#/definitions/Transform",
                    "description": "An object describing filter and new field calculation."
                },
                "width": {
                    "type": "number"
                }
            },
            "required": [
                "layers"
            ],
            "type": "object"
        },
        "Legend": {
            "anyOf": [
                {
                    "properties": {
                        "format": {
                            "description": "An optional formatting pattern for legend labels. Vega uses D3\\'s format pattern.",
                            "type": "string"
                        },
<<<<<<< HEAD
                        "title": {
                            "description": "A title for the legend. (Shows field name and its function by default.)",
                            "type": "string"
                        },
                        "values": {
                            "description": "Explicitly set the visible legend values.",
                            "anyOf": [
                                {
                                    "type": "array",
                                    "items": {
                                        "type": "string"
                                    }
                                },
                                {
                                    "type": "array",
                                    "items": {
                                        "type": "number"
                                    }
                                },
                                {
                                    "type": "array",
                                    "items": {
                                        "$ref": "#/definitions/DateTime"
                                    }
                                }
                            ]
                        },
                        "shape": {
                            "$ref": "#/definitions/Shape"
                        },
                        "orient": {
                            "description": "The orientation of the legend. One of \"left\" or \"right\". This determines how the legend is positioned within the scene. The default is \"right\".",
                            "type": "string"
                        },
                        "offset": {
                            "description": "The offset, in pixels, by which to displace the legend from the edge of the enclosing group or data rectangle.",
                            "type": "number"
                        },
                        "padding": {
                            "description": "The padding, in pixels, between the legend and axis.",
                            "type": "number"
                        },
                        "margin": {
                            "description": "The margin around the legend, in pixels",
=======
                        "gradientHeight": {
                            "description": "The height of the gradient, in pixels.",
>>>>>>> a7f8c674
                            "type": "number"
                        },
                        "gradientStrokeColor": {
                            "description": "The color of the gradient stroke, can be in hex color code or regular color name.",
                            "type": "string"
                        },
                        "gradientStrokeWidth": {
                            "description": "The width of the gradient stroke, in pixels.",
                            "type": "number"
                        },
                        "gradientWidth": {
                            "description": "The width of the gradient, in pixels.",
                            "type": "number"
                        },
                        "labelAlign": {
                            "description": "The alignment of the legend label, can be left, middle or right.",
                            "type": "string"
                        },
                        "labelBaseline": {
                            "description": "The position of the baseline of legend label, can be top, middle or bottom.",
                            "type": "string"
                        },
                        "labelColor": {
                            "description": "The color of the legend label, can be in hex color code or regular color name.",
                            "type": "string"
                        },
                        "labelFont": {
                            "description": "The font of the legend label.",
                            "type": "string"
                        },
                        "labelFontSize": {
                            "description": "The font size of legend label.",
                            "type": "number"
                        },
                        "labelOffset": {
                            "description": "The offset of the legend label.",
                            "type": "number"
                        },
                        "margin": {
                            "description": "The margin around the legend, in pixels",
                            "type": "number"
                        },
                        "offset": {
                            "description": "The offset, in pixels, by which to displace the legend from the edge of the enclosing group or data rectangle.",
                            "type": "number"
                        },
                        "orient": {
                            "description": "The orientation of the legend. One of \"left\" or \"right\". This determines how the legend is positioned within the scene. The default is \"right\".",
                            "type": "string"
                        },
                        "padding": {
                            "description": "The padding, in pixels, between the legend and axis.",
                            "type": "number"
                        },
                        "properties": {
                            "description": "Optional mark property definitions for custom legend styling."
                        },
                        "shortTimeLabels": {
                            "description": "Whether month names and weekday names should be abbreviated.",
                            "type": "boolean"
                        },
                        "symbolColor": {
                            "description": "The color of the legend symbol,",
                            "type": "string"
                        },
                        "symbolShape": {
                            "description": "The shape of the legend symbol, can be the 'circle', 'square', 'cross', 'diamond',\n\n'triangle-up', 'triangle-down', or else a custom SVG path string.",
                            "type": "string"
                        },
                        "symbolSize": {
                            "description": "The size of the legend symbol, in pixels.",
                            "type": "number"
                        },
                        "symbolStrokeWidth": {
                            "description": "The width of the symbol's stroke.",
                            "minimum": 0,
                            "type": "number"
                        },
                        "title": {
                            "description": "A title for the legend. (Shows field name and its function by default.)",
                            "type": "string"
                        },
                        "titleColor": {
                            "description": "Optional mark property definitions for custom legend styling.\n\nThe color of the legend title, can be in hex color code or regular color name.",
                            "type": "string"
                        },
                        "titleFont": {
                            "description": "The font of the legend title.",
                            "type": "string"
                        },
                        "titleFontSize": {
                            "description": "The font size of the legend title.",
                            "type": "number"
                        },
                        "titleFontWeight": {
                            "description": "The font weight of the legend title.",
                            "type": [
                                "string",
                                "number"
                            ]
                        },
<<<<<<< HEAD
                        "properties": {
                            "description": "Optional mark property definitions for custom legend styling."
                        }
                    }
                },
                {
                    "type": "null"
                }
            ]
        },
        "Shape": {
            "enum": [
                "circle",
                "square",
                "cross",
                "diamond",
                "triangle-up",
                "triangle-down"
            ],
            "type": "string"
        },
        "OrderChannelDef": {
            "type": "object",
            "properties": {
                "sort": {
                    "$ref": "#/definitions/SortOrder"
                },
                "field": {
                    "description": "Name of the field from which to pull a data value.",
                    "type": "string"
                },
                "type": {
                    "$ref": "#/definitions/Type",
                    "description": "The encoded field's type of measurement. This can be either a full type\n\nname (`\"quantitative\"`, `\"temporal\"`, `\"ordinal\"`,  and `\"nominal\"`)\n\nor an initial character of the type name (`\"Q\"`, `\"T\"`, `\"O\"`, `\"N\"`).\n\nThis property is case insensitive."
                },
                "value": {
                    "description": "A constant value in visual domain.",
                    "type": [
                        "string",
                        "number",
                        "boolean"
                    ]
                },
                "timeUnit": {
                    "$ref": "#/definitions/TimeUnit",
                    "description": "Time unit for a `temporal` field  (e.g., `year`, `yearmonth`, `month`, `hour`)."
                },
                "bin": {
                    "description": "Flag for binning a `quantitative` field, or a bin property object\n\nfor binning parameters.",
                    "anyOf": [
                        {
                            "$ref": "#/definitions/Bin"
                        },
                        {
                            "type": "boolean"
=======
                        "values": {
                            "anyOf": [
                                {
                                    "items": {
                                        "type": "string"
                                    },
                                    "type": "array"
                                },
                                {
                                    "items": {
                                        "type": "number"
                                    },
                                    "type": "array"
                                },
                                {
                                    "items": {
                                        "$ref": "#/definitions/DateTime"
                                    },
                                    "type": "array"
                                }
                            ],
                            "description": "Explicitly set the visible legend values."
>>>>>>> a7f8c674
                        }
                    },
                    "type": "object"
                },
                {
                    "type": "null"
                }
            ]
        },
        "LegendConfig": {
            "properties": {
                "gradientHeight": {
                    "description": "The height of the gradient, in pixels.",
                    "type": "number"
                },
                "gradientStrokeColor": {
                    "description": "The color of the gradient stroke, can be in hex color code or regular color name.",
                    "type": "string"
                },
                "gradientStrokeWidth": {
                    "description": "The width of the gradient stroke, in pixels.",
                    "type": "number"
                },
                "gradientWidth": {
                    "description": "The width of the gradient, in pixels.",
                    "type": "number"
                },
                "labelAlign": {
                    "description": "The alignment of the legend label, can be left, middle or right.",
                    "type": "string"
                },
                "labelBaseline": {
                    "description": "The position of the baseline of legend label, can be top, middle or bottom.",
                    "type": "string"
                },
                "labelColor": {
                    "description": "The color of the legend label, can be in hex color code or regular color name.",
                    "type": "string"
<<<<<<< HEAD
                }
            }
        },
        "DataFormatType": {
            "enum": [
                "json",
                "csv",
                "tsv",
                "topojson"
            ],
            "type": "string"
        },
        "Transform": {
            "type": "object",
            "properties": {
                "filter": {
                    "description": "A string containing the filter Vega expression. Use `datum` to refer to the current data object.",
                    "anyOf": [
                        {
                            "$ref": "#/definitions/EqualFilter"
                        },
                        {
                            "$ref": "#/definitions/RangeFilter"
                        },
                        {
                            "$ref": "#/definitions/OneOfFilter"
                        },
                        {
                            "type": "array",
                            "items": {
                                "anyOf": [
                                    {
                                        "$ref": "#/definitions/EqualFilter"
                                    },
                                    {
                                        "$ref": "#/definitions/RangeFilter"
                                    },
                                    {
                                        "$ref": "#/definitions/OneOfFilter"
                                    },
                                    {
                                        "type": "string"
                                    }
                                ]
                            }
                        },
                        {
                            "type": "string"
                        }
                    ]
                },
                "filterInvalid": {
                    "description": "Whether to filter invalid values (`null` and `NaN`) from the data. By default (`undefined`), only quantitative and temporal fields are filtered. If set to `true`, all data items with null values are filtered. If `false`, all data items are included.",
                    "type": "boolean"
                },
                "calculate": {
                    "description": "Calculate new field(s) using the provided expresssion(s). Calculation are applied before filter.",
                    "type": "array",
                    "items": {
                        "$ref": "#/definitions/Formula"
                    }
                }
            }
        },
        "EqualFilter": {
            "type": "object",
            "properties": {
                "timeUnit": {
                    "$ref": "#/definitions/TimeUnit",
                    "description": "Time unit for the field to be filtered."
=======
>>>>>>> a7f8c674
                },
                "labelFont": {
                    "description": "The font of the legend label.",
                    "type": "string"
                },
                "labelFontSize": {
                    "description": "The font size of legend label.",
                    "type": "number"
                },
                "labelOffset": {
                    "description": "The offset of the legend label.",
                    "type": "number"
                },
                "margin": {
                    "description": "The margin around the legend, in pixels",
                    "type": "number"
                },
                "offset": {
                    "description": "The offset, in pixels, by which to displace the legend from the edge of the enclosing group or data rectangle.",
                    "type": "number"
                },
                "orient": {
                    "description": "The orientation of the legend. One of \"left\" or \"right\". This determines how the legend is positioned within the scene. The default is \"right\".",
                    "type": "string"
                },
                "padding": {
                    "description": "The padding, in pixels, between the legend and axis.",
                    "type": "number"
                },
                "properties": {
                    "description": "Optional mark property definitions for custom legend styling."
                },
                "shortTimeLabels": {
                    "description": "Whether month names and weekday names should be abbreviated.",
                    "type": "boolean"
                },
                "symbolColor": {
                    "description": "The color of the legend symbol,",
                    "type": "string"
                },
                "symbolShape": {
                    "description": "The shape of the legend symbol, can be the 'circle', 'square', 'cross', 'diamond',\n\n'triangle-up', 'triangle-down', or else a custom SVG path string.",
                    "type": "string"
                },
                "symbolSize": {
                    "description": "The size of the legend symbol, in pixels.",
                    "type": "number"
                },
                "symbolStrokeWidth": {
                    "description": "The width of the symbol's stroke.",
                    "minimum": 0,
                    "type": "number"
                },
                "titleColor": {
                    "description": "Optional mark property definitions for custom legend styling.\n\nThe color of the legend title, can be in hex color code or regular color name.",
                    "type": "string"
                },
                "titleFont": {
                    "description": "The font of the legend title.",
                    "type": "string"
                },
                "titleFontSize": {
                    "description": "The font size of the legend title.",
                    "type": "number"
                },
                "titleFontWeight": {
                    "description": "The font weight of the legend title.",
                    "type": "string"
                }
            },
            "type": "object"
        },
        "Mark": {
            "enum": [
                "area",
                "bar",
                "line",
                "point",
                "text",
                "tick",
                "rect",
                "rule",
                "circle",
                "square",
                "errorBar"
            ],
            "type": "string"
        },
        "MarkConfig": {
            "properties": {
                "align": {
                    "$ref": "#/definitions/HorizontalAlign",
                    "description": "The horizontal alignment of the text. One of left, right, center."
                },
                "angle": {
                    "description": "The rotation angle of the text, in degrees.",
                    "type": "number"
                },
                "applyColorToBackground": {
                    "description": "Apply color field to background color instead of the text.",
                    "type": "boolean"
                },
                "barBinSpacing": {
                    "description": "Offset between bar for binned field",
                    "minimum": 0,
                    "type": "number"
                },
                "barSize": {
                    "description": "The size of the bars.  If unspecified, the default size is  `bandSize-1`,\n\nwhich provides 1 pixel offset between bars.",
                    "type": "number"
                },
                "barThinSize": {
                    "description": "The size of the bars on continuous scales.",
                    "type": "number"
                },
                "baseline": {
                    "$ref": "#/definitions/VerticalAlign",
                    "description": "The vertical alignment of the text. One of top, middle, bottom."
                },
                "color": {
                    "description": "Default color.",
                    "format": "color",
                    "type": "string"
                },
                "dx": {
                    "description": "The horizontal offset, in pixels, between the text label and its anchor point. The offset is applied after rotation by the angle property.",
                    "type": "number"
                },
                "dy": {
                    "description": "The vertical offset, in pixels, between the text label and its anchor point. The offset is applied after rotation by the angle property.",
                    "type": "number"
                },
                "fill": {
                    "description": "Default Fill Color.  This has higher precedence than config.color",
                    "format": "color",
                    "type": "string"
                },
                "fillOpacity": {
                    "maximum": 1,
                    "minimum": 0,
                    "type": "number"
                },
                "filled": {
                    "description": "Whether the shape\\'s color should be used as fill color instead of stroke color.\n\nThis is only applicable for \"bar\", \"point\", and \"area\".\n\nAll marks except \"point\" marks are filled by default.\n\nSee Mark Documentation (http://vega.github.io/vega-lite/docs/marks.html)\n\nfor usage example.",
                    "type": "boolean"
                },
                "font": {
                    "description": "The typeface to set the text in (e.g., Helvetica Neue).",
                    "type": "string"
                },
                "fontSize": {
                    "description": "The font size, in pixels.",
                    "type": "number"
                },
                "fontStyle": {
                    "$ref": "#/definitions/FontStyle",
                    "description": "The font style (e.g., italic)."
                },
                "fontWeight": {
                    "$ref": "#/definitions/FontWeight",
                    "description": "The font weight (e.g., bold)."
                },
                "format": {
                    "description": "The formatting pattern for text value. If not defined, this will be determined automatically.",
                    "type": "string"
                },
                "interpolate": {
                    "$ref": "#/definitions/Interpolate",
                    "description": "The line interpolation method to use. One of linear, step-before, step-after, basis, basis-open, cardinal, cardinal-open, monotone."
                },
                "lineSize": {
                    "description": "Size of line mark.",
                    "type": "number"
                },
                "opacity": {
                    "maximum": 1,
                    "minimum": 0,
                    "type": "number"
                },
                "orient": {
                    "$ref": "#/definitions/Orient",
                    "description": "The orientation of a non-stacked bar, tick, area, and line charts.\n\nThe value is either horizontal (default) or vertical.\n\n- For bar, rule and tick, this determines whether the size of the bar and tick\n\nshould be applied to x or y dimension.\n\n- For area, this property determines the orient property of the Vega output.\n\n- For line, this property determines the sort order of the points in the line\n\nif `config.sortLineBy` is not specified.\n\nFor stacked charts, this is always determined by the orientation of the stack;\n\ntherefore explicitly specified value will be ignored."
                },
                "radius": {
                    "description": "Polar coordinate radial offset, in pixels, of the text label from the origin determined by the x and y properties.",
                    "type": "number"
                },
                "ruleSize": {
                    "description": "Size of rule mark.",
                    "type": "number"
                },
                "shape": {
                    "anyOf": [
                        {
                            "enum": [
                                "circle",
                                "square",
                                "cross",
                                "diamond",
                                "triangle-up",
                                "triangle-down"
                            ],
                            "type": "string"
                        },
                        {
                            "type": "string"
                        }
                    ],
                    "description": "The symbol shape to use. One of circle (default), square, cross, diamond, triangle-up, or triangle-down, or a custom SVG path."
                },
                "shortTimeLabels": {
                    "description": "Whether month names and weekday names should be abbreviated.",
                    "type": "boolean"
                },
                "size": {
                    "description": "The pixel area each the point. For example: in the case of circles, the radius is determined in part by the square root of the size value.",
                    "type": "number"
                },
                "stacked": {
                    "$ref": "#/definitions/StackOffset"
                },
                "stroke": {
                    "description": "Default Stroke Color.  This has higher precedence than config.color",
                    "format": "color",
                    "type": "string"
                },
                "strokeDash": {
                    "description": "An array of alternating stroke, space lengths for creating dashed or dotted lines.",
                    "items": {
                        "type": "number"
                    },
                    "type": "array"
                },
                "strokeDashOffset": {
                    "description": "The offset (in pixels) into which to begin drawing with the stroke dash array.",
                    "type": "number"
                },
                "strokeOpacity": {
                    "maximum": 1,
                    "minimum": 0,
                    "type": "number"
                },
                "strokeWidth": {
                    "minimum": 0,
                    "type": "number"
                },
                "tension": {
                    "description": "Depending on the interpolation type, sets the tension parameter.",
                    "type": "number"
                },
                "text": {
                    "description": "Placeholder Text",
                    "type": "string"
                },
                "theta": {
                    "description": "Polar coordinate angle, in radians, of the text label from the origin determined by the x and y properties. Values for theta follow the same convention of arc mark startAngle and endAngle properties: angles are measured in radians, with 0 indicating \"north\".",
                    "type": "number"
                },
                "tickSize": {
                    "description": "The width of the ticks.",
                    "type": "number"
                },
                "tickThickness": {
                    "description": "Thickness of the tick mark.",
                    "type": "number"
                }
            },
            "type": "object"
        },
        "NiceTime": {
            "enum": [
                "second",
                "minute",
                "hour",
                "day",
                "week",
                "month",
                "year"
            ],
            "type": "string"
        },
        "OneOfFilter": {
            "properties": {
                "field": {
                    "description": "Field to be filtered",
                    "type": "string"
                },
                "oneOf": {
                    "description": "A set of values that the `field`'s value should be a member of,\n\nfor a data item included in the filtered data.",
                    "items": {
                        "anyOf": [
                            {
                                "$ref": "#/definitions/DateTime"
                            },
                            {
                                "type": [
                                    "string",
                                    "number",
                                    "boolean"
                                ]
                            }
                        ]
                    },
                    "type": "array"
                },
                "timeUnit": {
                    "$ref": "#/definitions/TimeUnit",
                    "description": "time unit for the field to be filtered."
                }
            },
            "required": [
                "field",
                "oneOf"
            ],
            "type": "object"
        },
        "OrderChannelDef": {
            "properties": {
                "aggregate": {
                    "$ref": "#/definitions/AggregateOp",
                    "description": "Aggregation function for the field\n\n(e.g., `mean`, `sum`, `median`, `min`, `max`, `count`)."
                },
                "bin": {
                    "anyOf": [
                        {
                            "$ref": "#/definitions/Bin"
                        },
                        {
                            "type": "boolean"
                        }
                    ],
                    "description": "Flag for binning a `quantitative` field, or a bin property object\n\nfor binning parameters."
                },
                "field": {
                    "description": "Name of the field from which to pull a data value.",
                    "type": "string"
                },
                "sort": {
                    "$ref": "#/definitions/SortOrder"
                },
                "timeUnit": {
                    "$ref": "#/definitions/TimeUnit",
                    "description": "Time unit for a `temporal` field  (e.g., `year`, `yearmonth`, `month`, `hour`)."
                },
                "title": {
                    "description": "Title for axis or legend.",
                    "type": "string"
                },
                "type": {
                    "$ref": "#/definitions/Type",
                    "description": "The encoded field's type of measurement. This can be either a full type\n\nname (`\"quantitative\"`, `\"temporal\"`, `\"ordinal\"`,  and `\"nominal\"`)\n\nor an initial character of the type name (`\"Q\"`, `\"T\"`, `\"O\"`, `\"N\"`).\n\nThis property is case insensitive."
                },
                "value": {
                    "description": "A constant value in visual domain.",
                    "type": [
                        "string",
                        "number",
                        "boolean"
                    ]
                }
<<<<<<< HEAD
            }
        },
        "StackOffset": {
            "enum": [
                "center",
                "none",
                "zero",
                "normalize"
            ],
            "type": "string"
=======
            },
            "type": "object"
>>>>>>> a7f8c674
        },
        "Orient": {
            "enum": [
                "horizontal",
                "vertical"
            ],
            "type": "string"
<<<<<<< HEAD
        },
        "Interpolate": {
            "enum": [
                "linear",
                "linear-closed",
                "step",
                "step-before",
                "step-after",
                "basis",
                "basis-open",
                "basis-closed",
                "cardinal",
                "cardinal-open",
                "cardinal-closed",
                "bundle",
                "monotone"
            ],
            "type": "string"
        },
        "HorizontalAlign": {
            "enum": [
                "center",
                "right",
                "left"
            ],
            "type": "string"
        },
        "VerticalAlign": {
            "enum": [
                "top",
                "bottom",
                "middle"
            ],
            "type": "string"
        },
        "FontStyle": {
            "enum": [
                "normal",
                "italic"
            ],
            "type": "string"
        },
        "FontWeight": {
            "enum": [
                "normal",
                "bold"
            ],
            "type": "string"
=======
>>>>>>> a7f8c674
        },
        "OverlayConfig": {
            "properties": {
                "area": {
                    "$ref": "#/definitions/AreaOverlay",
                    "description": "Type of overlay for area mark (line or linepoint)"
                },
                "line": {
                    "description": "Whether to overlay line with point.",
                    "type": "boolean"
                },
                "lineStyle": {
                    "$ref": "#/definitions/MarkConfig",
                    "description": "Default style for the overlayed point."
                },
                "pointStyle": {
                    "$ref": "#/definitions/MarkConfig",
                    "description": "Default style for the overlayed point."
                }
            },
            "type": "object"
        },
<<<<<<< HEAD
        "AreaOverlay": {
            "enum": [
                "line",
                "none",
                "linepoint"
            ],
            "type": "string"
=======
        "PositionChannelDef": {
            "properties": {
                "aggregate": {
                    "$ref": "#/definitions/AggregateOp",
                    "description": "Aggregation function for the field\n\n(e.g., `mean`, `sum`, `median`, `min`, `max`, `count`)."
                },
                "axis": {
                    "$ref": "#/definitions/Axis"
                },
                "bin": {
                    "anyOf": [
                        {
                            "$ref": "#/definitions/Bin"
                        },
                        {
                            "type": "boolean"
                        }
                    ],
                    "description": "Flag for binning a `quantitative` field, or a bin property object\n\nfor binning parameters."
                },
                "field": {
                    "description": "Name of the field from which to pull a data value.",
                    "type": "string"
                },
                "scale": {
                    "$ref": "#/definitions/Scale"
                },
                "sort": {
                    "anyOf": [
                        {
                            "$ref": "#/definitions/SortOrder"
                        },
                        {
                            "$ref": "#/definitions/SortField"
                        }
                    ]
                },
                "timeUnit": {
                    "$ref": "#/definitions/TimeUnit",
                    "description": "Time unit for a `temporal` field  (e.g., `year`, `yearmonth`, `month`, `hour`)."
                },
                "title": {
                    "description": "Title for axis or legend.",
                    "type": "string"
                },
                "type": {
                    "$ref": "#/definitions/Type",
                    "description": "The encoded field's type of measurement. This can be either a full type\n\nname (`\"quantitative\"`, `\"temporal\"`, `\"ordinal\"`,  and `\"nominal\"`)\n\nor an initial character of the type name (`\"Q\"`, `\"T\"`, `\"O\"`, `\"N\"`).\n\nThis property is case insensitive."
                },
                "value": {
                    "description": "A constant value in visual domain.",
                    "type": [
                        "string",
                        "number",
                        "boolean"
                    ]
                }
            },
            "type": "object"
        },
        "RangeFilter": {
            "properties": {
                "field": {
                    "description": "Field to be filtered",
                    "type": "string"
                },
                "range": {
                    "description": "Array of inclusive minimum and maximum values\n\nfor a field value of a data item to be included in the filtered data.",
                    "items": {
                        "anyOf": [
                            {
                                "$ref": "#/definitions/DateTime"
                            },
                            {
                                "type": "number"
                            }
                        ]
                    },
                    "maxItems": 2,
                    "minItems": 2,
                    "type": "array"
                },
                "timeUnit": {
                    "$ref": "#/definitions/TimeUnit",
                    "description": "time unit for the field to be filtered."
                }
            },
            "required": [
                "field",
                "range"
            ],
            "type": "object"
>>>>>>> a7f8c674
        },
        "Scale": {
            "properties": {
                "bandSize": {
                    "anyOf": [
                        {
                            "enum": [
                                "fit"
                            ],
                            "type": "string"
                        },
                        {
                            "type": "number"
                        }
                    ],
                    "minimum": 0
                },
                "clamp": {
                    "description": "If true, values that exceed the data domain are clamped to either the minimum or maximum range value",
                    "type": "boolean"
                },
                "domain": {
                    "anyOf": [
                        {
                            "items": {
                                "type": "string"
                            },
                            "type": "array"
                        },
                        {
                            "items": {
                                "type": "number"
                            },
                            "type": "array"
                        },
                        {
                            "items": {
                                "$ref": "#/definitions/DateTime"
                            },
                            "type": "array"
                        }
                    ],
                    "description": "The domain of the scale, representing the set of data values. For quantitative data, this can take the form of a two-element array with minimum and maximum values. For ordinal/categorical data, this may be an array of valid input values."
                },
                "exponent": {
                    "description": "Sets the exponent of the scale transformation. For pow scale types only, otherwise ignored.",
                    "type": "number"
                },
                "nice": {
                    "anyOf": [
                        {
                            "$ref": "#/definitions/NiceTime"
                        },
                        {
                            "type": "boolean"
                        }
                    ],
                    "description": "If specified, modifies the scale domain to use a more human-friendly value range. If specified as a true boolean, modifies the scale domain to use a more human-friendly number range (e.g., 7 instead of 6.96). If specified as a string, modifies the scale domain to use a more human-friendly value range. For time and utc scale types only, the nice value should be a string indicating the desired time interval."
                },
                "padding": {
                    "description": "Applies spacing among ordinal elements in the scale range. The actual effect depends on how the scale is configured. If the __points__ parameter is `true`, the padding value is interpreted as a multiple of the spacing between points. A reasonable value is 1.0, such that the first and last point will be offset from the minimum and maximum value by half the distance between points. Otherwise, padding is typically in the range [0, 1] and corresponds to the fraction of space in the range interval to allocate to padding. A value of 0.5 means that the range band width will be equal to the padding width. For more, see the [D3 ordinal scale documentation](https://github.com/mbostock/d3/wiki/Ordinal-Scales).",
                    "type": "number"
                },
                "points": {
                    "type": "boolean"
                },
                "range": {
                    "anyOf": [
                        {
                            "items": {
                                "type": "string"
                            },
                            "type": "array"
                        },
                        {
                            "items": {
                                "type": "number"
                            },
                            "type": "array"
                        },
                        {
                            "type": "string"
                        }
                    ],
                    "description": "The range of the scale, representing the set of visual values. For numeric values, the range can take the form of a two-element array with minimum and maximum values. For ordinal or quantized data, the range may by an array of desired output values, which are mapped to elements in the specified domain. For ordinal scales only, the range can be defined using a DataRef: the range values are then drawn dynamically from a backing data set."
                },
                "round": {
                    "description": "If true, rounds numeric output values to integers. This can be helpful for snapping to the pixel grid.",
                    "type": "boolean"
                },
<<<<<<< HEAD
                "subdivide": {
                    "description": "If provided, sets the number of minor ticks between major ticks (the value 9 results in decimal subdivision). Only applicable for axes visualizing quantitative scales.",
                    "type": "number"
                },
                "ticks": {
                    "description": "A desired number of ticks, for axes visualizing quantitative scales. The resulting number may be different so that values are \"nice\" (multiples of 2, 5, 10) and lie within the underlying scale's range.",
                    "minimum": 0,
                    "type": "number"
                },
                "tickColor": {
                    "description": "The color of the axis's tick.",
                    "type": "string"
                },
                "tickLabelColor": {
                    "description": "The color of the tick label, can be in hex color code or regular color name.",
                    "type": "string"
                },
                "tickLabelFont": {
                    "description": "The font of the tick label.",
                    "type": "string"
                },
                "tickLabelFontSize": {
                    "description": "The font size of label, in pixels.",
                    "type": "number"
                },
                "tickPadding": {
                    "description": "The padding, in pixels, between ticks and text labels.",
                    "type": "number"
                },
                "tickSize": {
                    "description": "The size, in pixels, of major, minor and end ticks.",
                    "minimum": 0,
                    "type": "number"
                },
                "tickSizeMajor": {
                    "description": "The size, in pixels, of major ticks.",
                    "minimum": 0,
                    "type": "number"
                },
                "tickSizeMinor": {
                    "description": "The size, in pixels, of minor ticks.",
                    "minimum": 0,
                    "type": "number"
                },
                "tickSizeEnd": {
                    "description": "The size, in pixels, of end ticks.",
                    "minimum": 0,
                    "type": "number"
                },
                "tickWidth": {
                    "description": "The width, in pixels, of ticks.",
                    "type": "number"
                },
                "titleColor": {
                    "description": "Color of the title, can be in hex color code or regular color name.",
                    "type": "string"
                },
                "titleFont": {
                    "description": "Font of the title.",
                    "type": "string"
                },
                "titleFontSize": {
                    "description": "Size of the title.",
                    "type": "number"
                },
                "titleFontWeight": {
                    "description": "Weight of the title.",
                    "type": [
                        "string",
                        "number"
                    ]
                },
                "titleOffset": {
                    "description": "A title offset value for the axis.",
                    "type": "number"
                },
                "titleMaxLength": {
                    "description": "Max length for axis title if the title is automatically generated from the field's description. By default, this is automatically based on cell size and characterWidth property.",
                    "minimum": 0,
                    "type": "number"
=======
                "type": {
                    "$ref": "#/definitions/ScaleType"
>>>>>>> a7f8c674
                },
                "useRawDomain": {
                    "description": "Uses the source data range as scale domain instead of aggregated data for aggregate axis.\n\nThis property only works with aggregate functions that produce values within the raw data domain (`\"mean\"`, `\"average\"`, `\"stdev\"`, `\"stdevp\"`, `\"median\"`, `\"q1\"`, `\"q3\"`, `\"min\"`, `\"max\"`). For other aggregations that produce values outside of the raw data domain (e.g. `\"count\"`, `\"sum\"`), this property is ignored.",
                    "type": "boolean"
                },
                "zero": {
                    "description": "If `true`, ensures that a zero baseline value is included in the scale domain.\n\nDefault value: `true` for `x` and `y` channel if the quantitative field is not binned\n\nand no custom `domain` is provided; `false` otherwise.",
                    "type": "boolean"
                }
            },
            "type": "object"
        },
        "ScaleConfig": {
            "properties": {
                "bandPadding": {
                    "description": "Default padding for `x` and `y` band-ordinal scales.",
                    "maximum": 1,
                    "minimum": 0,
                    "type": "number"
                },
                "bandSize": {
                    "anyOf": [
                        {
                            "$ref": "#/definitions/BandSize"
                        },
                        {
                            "type": "number"
                        }
                    ],
                    "description": "Default band size for (1) `y` ordinal scale,\n\nand (2) `x` ordinal scale when the mark is not `text`.",
                    "minimum": 0
                },
                "barSizeRange": {
                    "description": "Default range for bar size scale",
                    "items": {
                        "type": "number"
                    },
                    "type": "array"
                },
                "clamp": {
                    "description": "If true, values that exceed the data domain are clamped to either the minimum or maximum range value",
                    "type": "boolean"
                },
                "facetSpacing": {
                    "description": "Default spacing between faceted plots.",
                    "minimum": 0,
                    "type": "number"
                },
                "fontSizeRange": {
                    "description": "Default range for font size scale",
                    "items": {
                        "type": "number"
                    },
                    "type": "array"
                },
                "nominalColorRange": {
                    "anyOf": [
                        {
                            "items": {
                                "type": "string"
                            },
                            "type": "array"
                        },
                        {
                            "type": "string"
                        }
                    ],
                    "description": "Default range for nominal color scale"
                },
                "opacity": {
                    "description": "Default range for opacity.",
                    "items": {
                        "type": "number"
                    },
                    "type": "array"
                },
                "pointPadding": {
                    "description": "Default padding for `x` and `y` point-ordinal scales.",
                    "maximum": 1,
                    "minimum": 0,
                    "type": "number"
                },
                "pointSizeRange": {
                    "description": "Default range for bar size scale",
                    "items": {
                        "type": "number"
                    },
                    "type": "array"
                },
                "round": {
                    "description": "If true, rounds numeric output values to integers.\n\nThis can be helpful for snapping to the pixel grid.\n\n(Only available for `x`, `y`, `size`, `row`, and `column` scales.)",
                    "type": "boolean"
                },
                "ruleSizeRange": {
                    "description": "Default range for rule stroke widths",
                    "items": {
                        "type": "number"
                    },
                    "type": "array"
                },
                "sequentialColorRange": {
                    "anyOf": [
                        {
                            "items": {
                                "type": "string"
                            },
                            "type": "array"
                        },
                        {
                            "type": "string"
                        }
                    ],
                    "description": "Default range for ordinal / continuous color scale"
                },
                "shapeRange": {
                    "anyOf": [
                        {
                            "items": {
                                "type": "string"
                            },
                            "type": "array"
                        },
                        {
                            "type": "string"
                        }
                    ],
                    "description": "Default range for shape"
                },
                "textBandWidth": {
                    "description": "Default band width for `x` ordinal scale when is mark is `text`.",
                    "minimum": 0,
                    "type": "number"
                },
<<<<<<< HEAD
                "titleColor": {
                    "description": "Optional mark property definitions for custom legend styling.\n\nThe color of the legend title, can be in hex color code or regular color name.",
                    "type": "string"
                },
                "titleFont": {
                    "description": "The font of the legend title.",
                    "type": "string"
                },
                "titleFontSize": {
                    "description": "The font size of the legend title.",
                    "type": "number"
                },
                "titleFontWeight": {
                    "description": "The font weight of the legend title.",
                    "type": [
                        "string",
                        "number"
                    ]
=======
                "tickSizeRange": {
                    "description": "Default range for tick spans",
                    "items": {
                        "type": "number"
                    },
                    "type": "array"
>>>>>>> a7f8c674
                },
                "useRawDomain": {
                    "description": "Uses the source data range as scale domain instead of aggregated data for aggregate axis.\n\nThis property only works with aggregate functions that produce values within the raw data domain (`\"mean\"`, `\"average\"`, `\"stdev\"`, `\"stdevp\"`, `\"median\"`, `\"q1\"`, `\"q3\"`, `\"min\"`, `\"max\"`). For other aggregations that produce values outside of the raw data domain (e.g. `\"count\"`, `\"sum\"`), this property is ignored.",
                    "type": "boolean"
                }
            },
            "type": "object"
        },
        "ScaleType": {
            "enum": [
                "linear",
                "log",
                "pow",
                "sqrt",
                "quantile",
                "quantize",
                "ordinal",
                "time",
                "utc"
            ],
            "type": "string"
        },
        "Shape": {
            "enum": [
                "circle",
                "square",
                "cross",
                "diamond",
                "triangle-up",
                "triangle-down"
            ],
            "type": "string"
        },
        "SortField": {
            "properties": {
                "field": {
                    "description": "The field name to aggregate over.",
                    "type": "string"
                },
                "op": {
                    "$ref": "#/definitions/AggregateOp",
                    "description": "The sort aggregation operator"
                },
                "order": {
                    "$ref": "#/definitions/SortOrder"
                }
            },
            "required": [
                "field",
                "op"
            ],
            "type": "object"
        },
        "SortOrder": {
            "enum": [
                "ascending",
                "descending",
                "none"
            ],
            "type": "string"
        },
        "StackOffset": {
            "enum": [
                "zero",
                "center",
                "normalize",
                "none"
            ],
            "type": "string"
        },
        "TimeUnit": {
            "enum": [
                "year",
                "month",
                "day",
                "date",
                "hours",
                "minutes",
                "seconds",
                "milliseconds",
                "yearmonth",
                "yearmonthdate",
                "yearmonthdatehours",
                "yearmonthdatehoursminutes",
                "yearmonthdatehoursminutesseconds",
                "monthdate",
                "hoursminutes",
                "hoursminutesseconds",
                "minutesseconds",
                "secondsmilliseconds",
                "quarter",
                "yearquarter",
                "quartermonth",
                "yearquartermonth"
            ],
            "type": "string"
        },
        "Transform": {
            "properties": {
                "calculate": {
                    "description": "Calculate new field(s) using the provided expresssion(s). Calculation are applied before filter.",
                    "items": {
                        "$ref": "#/definitions/Formula"
                    },
                    "type": "array"
                },
                "filter": {
                    "anyOf": [
                        {
                            "$ref": "#/definitions/EqualFilter"
                        },
                        {
                            "$ref": "#/definitions/RangeFilter"
                        },
                        {
                            "$ref": "#/definitions/OneOfFilter"
                        },
                        {
                            "items": {
                                "anyOf": [
                                    {
                                        "$ref": "#/definitions/EqualFilter"
                                    },
                                    {
                                        "$ref": "#/definitions/RangeFilter"
                                    },
                                    {
                                        "$ref": "#/definitions/OneOfFilter"
                                    },
                                    {
                                        "type": "string"
                                    }
                                ]
                            },
                            "type": "array"
                        },
                        {
                            "type": "string"
                        }
                    ],
                    "description": "A string containing the filter Vega expression. Use `datum` to refer to the current data object."
                },
                "filterInvalid": {
                    "description": "Whether to filter invalid values (`null` and `NaN`) from the data. By default (`undefined`), only quantitative and temporal fields are filtered. If set to `true`, all data items with null values are filtered. If `false`, all data items are included.",
                    "type": "boolean"
                }
            },
            "type": "object"
        },
        "Type": {
            "enum": [
                "quantitative",
                "ordinal",
                "temporal",
                "nominal"
            ],
            "type": "string"
        },
        "UnitEncoding": {
            "properties": {
                "color": {
                    "$ref": "#/definitions/ChannelDefWithLegend",
                    "description": "Color of the marks – either fill or stroke color based on mark type.\n\n(By default, fill color for `area`, `bar`, `tick`, `text`, `circle`, and `square` /\n\nstroke color for `line` and `point`.)"
                },
                "detail": {
                    "anyOf": [
                        {
                            "$ref": "#/definitions/FieldDef"
                        },
                        {
                            "items": {
                                "$ref": "#/definitions/FieldDef"
                            },
                            "type": "array"
                        }
                    ],
                    "description": "Additional levels of detail for grouping data in aggregate views and\n\nin line and area marks without mapping data to a specific visual channel."
                },
                "label": {
                    "$ref": "#/definitions/FieldDef"
                },
                "opacity": {
                    "$ref": "#/definitions/ChannelDefWithLegend",
                    "description": "Opacity of the marks – either can be a value or in a range."
                },
                "order": {
                    "anyOf": [
                        {
                            "$ref": "#/definitions/OrderChannelDef"
                        },
                        {
                            "items": {
                                "$ref": "#/definitions/OrderChannelDef"
                            },
                            "type": "array"
                        }
                    ],
                    "description": "Layer order for non-stacked marks, or stack order for stacked marks."
                },
                "path": {
                    "anyOf": [
                        {
                            "$ref": "#/definitions/OrderChannelDef"
                        },
                        {
                            "items": {
                                "$ref": "#/definitions/OrderChannelDef"
                            },
                            "type": "array"
                        }
                    ],
                    "description": "Order of data points in line marks."
                },
                "shape": {
                    "$ref": "#/definitions/ChannelDefWithLegend",
                    "description": "The symbol's shape (only for `point` marks). The supported values are\n\n`\"circle\"` (default), `\"square\"`, `\"cross\"`, `\"diamond\"`, `\"triangle-up\"`,\n\nor `\"triangle-down\"`, or else a custom SVG path string."
                },
                "size": {
                    "$ref": "#/definitions/ChannelDefWithLegend",
                    "description": "Size of the mark.\n\n- For `point`, `square` and `circle`\n\n– the symbol size, or pixel area of the mark.\n\n- For `bar` and `tick` – the bar and tick's size.\n\n- For `text` – the text's font size.\n\n- Size is currently unsupported for `line` and `area`."
                },
                "text": {
                    "$ref": "#/definitions/FieldDef",
                    "description": "Text of the `text` mark."
                },
                "x": {
                    "$ref": "#/definitions/PositionChannelDef",
                    "description": "X coordinates for `point`, `circle`, `square`,\n\n`line`, `rule`, `text`, and `tick`\n\n(or to width and height for `bar` and `area` marks)."
                },
                "x2": {
                    "$ref": "#/definitions/FieldDef",
                    "description": "X2 coordinates for ranged `bar`, `rule`, `area`"
                },
                "y": {
                    "$ref": "#/definitions/PositionChannelDef",
                    "description": "Y coordinates for `point`, `circle`, `square`,\n\n`line`, `rule`, `text`, and `tick`\n\n(or to width and height for `bar` and `area` marks)."
                },
                "y2": {
                    "$ref": "#/definitions/FieldDef",
                    "description": "Y2 coordinates for ranged `bar`, `rule`, `area`"
                }
            },
            "type": "object"
        },
        "UnitSpec": {
            "properties": {
                "config": {
                    "$ref": "#/definitions/Config",
                    "description": "Configuration object"
                },
                "data": {
                    "$ref": "#/definitions/Data",
                    "description": "An object describing the data source"
                },
                "description": {
                    "description": "An optional description of this mark for commenting purpose.\n\nThis property has no effect on the output visualization.",
                    "type": "string"
                },
                "encoding": {
                    "$ref": "#/definitions/UnitEncoding",
                    "description": "A key-value mapping between encoding channels and definition of fields."
                },
                "height": {
                    "type": "number"
                },
                "mark": {
                    "$ref": "#/definitions/Mark",
                    "description": "The mark type.\n\nOne of `\"bar\"`, `\"circle\"`, `\"square\"`, `\"tick\"`, `\"line\"`,\n\n`\"area\"`, `\"point\"`, `\"rule\"`, and `\"text\"`."
                },
                "name": {
                    "description": "Name of the visualization for later reference.",
                    "type": "string"
                },
                "transform": {
                    "$ref": "#/definitions/Transform",
                    "description": "An object describing filter and new field calculation."
                },
                "width": {
                    "type": "number"
                }
            },
            "required": [
                "mark"
            ],
            "type": "object"
        },
        "VerticalAlign": {
            "enum": [
                "top",
                "middle",
                "bottom"
            ],
            "type": "string"
        }
    }
}
<|MERGE_RESOLUTION|>--- conflicted
+++ resolved
@@ -12,1121 +12,6 @@
         }
     ],
     "definitions": {
-        "AggregateOp": {
-            "enum": [
-                "values",
-                "count",
-                "valid",
-                "missing",
-                "distinct",
-                "sum",
-                "mean",
-                "average",
-                "variance",
-                "variancep",
-                "stdev",
-                "stdevp",
-                "median",
-                "q1",
-                "q3",
-                "modeskew",
-                "min",
-                "max",
-                "argmin",
-                "argmax"
-            ],
-            "type": "string"
-        },
-        "AreaOverlay": {
-            "enum": [
-                "line",
-                "linepoint",
-                "none"
-            ],
-            "type": "string"
-        },
-        "Axis": {
-            "anyOf": [
-                {
-                    "properties": {
-                        "axisColor": {
-                            "description": "Color of axis line.",
-                            "type": "string"
-                        },
-                        "axisWidth": {
-                            "description": "Width of the axis line",
-                            "type": "number"
-                        },
-                        "characterWidth": {
-                            "description": "Character width for automatically determining title max length.",
-                            "type": "number"
-                        },
-                        "format": {
-                            "description": "The formatting pattern for axis labels.",
-                            "type": "string"
-                        },
-                        "grid": {
-                            "description": "A flag indicate if gridlines should be created in addition to ticks. If `grid` is unspecified, the default value is `true` for ROW and COL. For X and Y, the default value is `true` for quantitative and time fields and `false` otherwise.",
-                            "type": "boolean"
-                        },
-                        "gridColor": {
-                            "description": "Color of gridlines.",
-                            "type": "string"
-                        },
-                        "gridDash": {
-                            "description": "The offset (in pixels) into which to begin drawing with the grid dash array.",
-                            "items": {
-                                "type": "number"
-                            },
-                            "type": "array"
-                        },
-                        "gridOpacity": {
-                            "description": "The stroke opacity of grid (value between [0,1])",
-                            "type": "number"
-                        },
-                        "gridWidth": {
-                            "description": "The grid width, in pixels.",
-                            "type": "number"
-                        },
-                        "labelAlign": {
-                            "description": "Text alignment for the Label.",
-                            "type": "string"
-                        },
-                        "labelAngle": {
-                            "description": "The rotation angle of the axis labels.",
-                            "maximum": 360,
-                            "minimum": 0,
-                            "type": "number"
-                        },
-                        "labelBaseline": {
-                            "description": "Text baseline for the label.",
-                            "type": "string"
-                        },
-                        "labelMaxLength": {
-                            "description": "Truncate labels that are too long.",
-                            "minimum": 1,
-                            "type": "number"
-                        },
-                        "labels": {
-                            "description": "Enable or disable labels.",
-                            "type": "boolean"
-                        },
-                        "layer": {
-                            "description": "A string indicating if the axis (and any gridlines) should be placed above or below the data marks.",
-                            "type": "string"
-                        },
-                        "offset": {
-                            "description": "The offset, in pixels, by which to displace the axis from the edge of the enclosing group or data rectangle.",
-                            "type": "number"
-                        },
-                        "orient": {
-                            "$ref": "#/definitions/AxisOrient",
-                            "description": "The orientation of the axis. One of top, bottom, left or right. The orientation can be used to further specialize the axis type (e.g., a y axis oriented for the right edge of the chart)."
-                        },
-                        "properties": {
-                            "description": "Optional mark property definitions for custom axis styling."
-                        },
-                        "shortTimeLabels": {
-                            "description": "Whether month and day names should be abbreviated.",
-                            "type": "boolean"
-                        },
-                        "subdivide": {
-                            "description": "If provided, sets the number of minor ticks between major ticks (the value 9 results in decimal subdivision). Only applicable for axes visualizing quantitative scales.",
-                            "type": "number"
-                        },
-                        "tickColor": {
-                            "description": "The color of the axis's tick.",
-                            "type": "string"
-                        },
-                        "tickLabelColor": {
-                            "description": "The color of the tick label, can be in hex color code or regular color name.",
-                            "type": "string"
-                        },
-                        "tickLabelFont": {
-                            "description": "The font of the tick label.",
-                            "type": "string"
-                        },
-                        "tickLabelFontSize": {
-                            "description": "The font size of label, in pixels.",
-                            "type": "number"
-                        },
-                        "tickPadding": {
-                            "description": "The padding, in pixels, between ticks and text labels.",
-                            "type": "number"
-                        },
-                        "tickSize": {
-                            "description": "The size, in pixels, of major, minor and end ticks.",
-                            "minimum": 0,
-                            "type": "number"
-                        },
-                        "tickSizeEnd": {
-                            "description": "The size, in pixels, of end ticks.",
-                            "minimum": 0,
-                            "type": "number"
-                        },
-                        "tickSizeMajor": {
-                            "description": "The size, in pixels, of major ticks.",
-                            "minimum": 0,
-                            "type": "number"
-                        },
-                        "tickSizeMinor": {
-                            "description": "The size, in pixels, of minor ticks.",
-                            "minimum": 0,
-                            "type": "number"
-                        },
-                        "tickWidth": {
-                            "description": "The width, in pixels, of ticks.",
-                            "type": "number"
-                        },
-                        "ticks": {
-                            "description": "A desired number of ticks, for axes visualizing quantitative scales. The resulting number may be different so that values are \"nice\" (multiples of 2, 5, 10) and lie within the underlying scale's range.",
-                            "minimum": 0,
-                            "type": "number"
-                        },
-                        "title": {
-                            "description": "A title for the axis. Shows field name and its function by default.",
-                            "type": "string"
-                        },
-                        "titleColor": {
-                            "description": "Color of the title, can be in hex color code or regular color name.",
-                            "type": "string"
-                        },
-                        "titleFont": {
-                            "description": "Font of the title.",
-                            "type": "string"
-                        },
-                        "titleFontSize": {
-                            "description": "Size of the title.",
-                            "type": "number"
-                        },
-                        "titleFontWeight": {
-                            "description": "Weight of the title.",
-                            "type": "string"
-                        },
-                        "titleMaxLength": {
-                            "description": "Max length for axis title if the title is automatically generated from the field's description. By default, this is automatically based on cell size and characterWidth property.",
-                            "minimum": 0,
-                            "type": "number"
-                        },
-                        "titleOffset": {
-                            "description": "A title offset value for the axis.",
-                            "type": "number"
-                        },
-                        "values": {
-                            "anyOf": [
-                                {
-                                    "items": {
-                                        "type": "number"
-                                    },
-                                    "type": "array"
-                                },
-                                {
-                                    "items": {
-                                        "$ref": "#/definitions/DateTime"
-                                    },
-                                    "type": "array"
-                                }
-                            ]
-                        }
-                    },
-                    "type": "object"
-                },
-                {
-                    "type": "null"
-                }
-            ]
-        },
-        "AxisConfig": {
-            "properties": {
-                "axisColor": {
-                    "description": "Color of axis line.",
-                    "type": "string"
-                },
-                "axisWidth": {
-                    "description": "Width of the axis line",
-                    "type": "number"
-                },
-                "characterWidth": {
-                    "description": "Character width for automatically determining title max length.",
-                    "type": "number"
-                },
-                "grid": {
-                    "description": "A flag indicate if gridlines should be created in addition to ticks. If `grid` is unspecified, the default value is `true` for ROW and COL. For X and Y, the default value is `true` for quantitative and time fields and `false` otherwise.",
-                    "type": "boolean"
-                },
-                "gridColor": {
-                    "description": "Color of gridlines.",
-                    "type": "string"
-                },
-                "gridDash": {
-                    "description": "The offset (in pixels) into which to begin drawing with the grid dash array.",
-                    "items": {
-                        "type": "number"
-                    },
-                    "type": "array"
-                },
-                "gridOpacity": {
-                    "description": "The stroke opacity of grid (value between [0,1])",
-                    "type": "number"
-                },
-                "gridWidth": {
-                    "description": "The grid width, in pixels.",
-                    "type": "number"
-                },
-                "labelAlign": {
-                    "description": "Text alignment for the Label.",
-                    "type": "string"
-                },
-                "labelAngle": {
-                    "description": "The rotation angle of the axis labels.",
-                    "type": "number"
-                },
-                "labelBaseline": {
-                    "description": "Text baseline for the label.",
-                    "type": "string"
-                },
-                "labelMaxLength": {
-                    "description": "Truncate labels that are too long.",
-                    "minimum": 1,
-                    "type": "number"
-                },
-                "labels": {
-                    "description": "Enable or disable labels.",
-                    "type": "boolean"
-                },
-                "layer": {
-                    "description": "A string indicating if the axis (and any gridlines) should be placed above or below the data marks.",
-                    "type": "string"
-                },
-                "offset": {
-                    "description": "The offset, in pixels, by which to displace the axis from the edge of the enclosing group or data rectangle.",
-                    "type": "number"
-                },
-                "properties": {
-                    "description": "Optional mark property definitions for custom axis styling."
-                },
-                "shortTimeLabels": {
-                    "description": "Whether month and day names should be abbreviated.",
-                    "type": "boolean"
-                },
-                "subdivide": {
-                    "description": "If provided, sets the number of minor ticks between major ticks (the value 9 results in decimal subdivision). Only applicable for axes visualizing quantitative scales.",
-                    "type": "number"
-                },
-                "tickColor": {
-                    "description": "The color of the axis's tick.",
-                    "type": "string"
-                },
-                "tickLabelColor": {
-                    "description": "The color of the tick label, can be in hex color code or regular color name.",
-                    "type": "string"
-                },
-                "tickLabelFont": {
-                    "description": "The font of the tick label.",
-                    "type": "string"
-                },
-                "tickLabelFontSize": {
-                    "description": "The font size of label, in pixels.",
-                    "type": "number"
-                },
-                "tickPadding": {
-                    "description": "The padding, in pixels, between ticks and text labels.",
-                    "type": "number"
-                },
-                "tickSize": {
-                    "description": "The size, in pixels, of major, minor and end ticks.",
-                    "minimum": 0,
-                    "type": "number"
-                },
-                "tickSizeEnd": {
-                    "description": "The size, in pixels, of end ticks.",
-                    "minimum": 0,
-                    "type": "number"
-                },
-                "tickSizeMajor": {
-                    "description": "The size, in pixels, of major ticks.",
-                    "minimum": 0,
-                    "type": "number"
-                },
-                "tickSizeMinor": {
-                    "description": "The size, in pixels, of minor ticks.",
-                    "minimum": 0,
-                    "type": "number"
-                },
-                "tickWidth": {
-                    "description": "The width, in pixels, of ticks.",
-                    "type": "number"
-                },
-                "ticks": {
-                    "description": "A desired number of ticks, for axes visualizing quantitative scales. The resulting number may be different so that values are \"nice\" (multiples of 2, 5, 10) and lie within the underlying scale's range.",
-                    "minimum": 0,
-                    "type": "number"
-                },
-                "titleColor": {
-                    "description": "Color of the title, can be in hex color code or regular color name.",
-                    "type": "string"
-                },
-                "titleFont": {
-                    "description": "Font of the title.",
-                    "type": "string"
-                },
-                "titleFontSize": {
-                    "description": "Size of the title.",
-                    "type": "number"
-                },
-                "titleFontWeight": {
-                    "description": "Weight of the title.",
-                    "type": "string"
-                },
-                "titleMaxLength": {
-                    "description": "Max length for axis title if the title is automatically generated from the field's description. By default, this is automatically based on cell size and characterWidth property.",
-                    "minimum": 0,
-                    "type": "number"
-                },
-                "titleOffset": {
-                    "description": "A title offset value for the axis.",
-                    "type": "number"
-                }
-<<<<<<< HEAD
-            }
-        },
-        "Mark": {
-            "enum": [
-                "area",
-                "bar",
-                "line",
-                "point",
-                "text",
-                "tick",
-                "rect",
-                "rule",
-                "circle",
-                "square",
-                "errorBar"
-=======
-            },
-            "type": "object"
-        },
-        "AxisOrient": {
-            "enum": [
-                "top",
-                "right",
-                "left",
-                "bottom"
->>>>>>> a7f8c674
-            ],
-            "type": "string"
-        },
-        "BandSize": {
-            "enum": [
-                "fit"
-            ],
-            "type": "string"
-        },
-        "Bin": {
-            "description": "Binning properties or boolean flag for determining whether to bin data or not.",
-            "properties": {
-                "base": {
-                    "description": "The number base to use for automatic bin determination (default is base 10).",
-                    "type": "number"
-                },
-                "div": {
-                    "description": "Scale factors indicating allowable subdivisions. The default value is [5, 2], which indicates that for base 10 numbers (the default base), the method may consider dividing bin sizes by 5 and/or 2. For example, for an initial step size of 10, the method can check if bin sizes of 2 (= 10/5), 5 (= 10/2), or 1 (= 10/(5*2)) might also satisfy the given constraints.",
-                    "items": {
-                        "type": "number"
-                    },
-                    "type": "array"
-                },
-                "max": {
-                    "description": "The maximum bin value to consider. If unspecified, the maximum value of the specified field is used.",
-                    "type": "number"
-                },
-                "maxbins": {
-                    "description": "Maximum number of bins.",
-                    "minimum": 2,
-                    "type": "number"
-                },
-                "min": {
-                    "description": "The minimum bin value to consider. If unspecified, the minimum value of the specified field is used.",
-                    "type": "number"
-                },
-                "minstep": {
-                    "description": "A minimum allowable step size (particularly useful for integer values).",
-                    "type": "number"
-                },
-                "step": {
-                    "description": "An exact step size to use between bins. If provided, options such as maxbins will be ignored.",
-                    "type": "number"
-                },
-                "steps": {
-                    "description": "An array of allowable step sizes to choose from.",
-                    "items": {
-                        "type": "number"
-                    },
-                    "type": "array"
-                }
-            },
-            "type": "object"
-        },
-        "CellConfig": {
-            "properties": {
-                "clip": {
-                    "type": "boolean"
-                },
-                "fill": {
-                    "description": "The fill color.",
-                    "format": "color",
-                    "type": "string"
-                },
-                "fillOpacity": {
-                    "description": "The fill opacity (value between [0,1]).",
-                    "type": "number"
-                },
-                "height": {
-                    "type": "number"
-                },
-                "stroke": {
-                    "description": "The stroke color.",
-                    "type": "string"
-                },
-                "strokeDash": {
-                    "description": "An array of alternating stroke, space lengths for creating dashed or dotted lines.",
-                    "items": {
-                        "type": "number"
-                    },
-                    "type": "array"
-                },
-                "strokeDashOffset": {
-                    "description": "The offset (in pixels) into which to begin drawing with the stroke dash array.",
-                    "type": "number"
-                },
-                "strokeOpacity": {
-                    "description": "The stroke opacity (value between [0,1]).",
-                    "type": "number"
-                },
-                "strokeWidth": {
-                    "description": "The stroke width, in pixels.",
-                    "type": "number"
-                },
-                "width": {
-                    "type": "number"
-                }
-            },
-            "type": "object"
-        },
-        "ChannelDefWithLegend": {
-            "properties": {
-                "aggregate": {
-                    "$ref": "#/definitions/AggregateOp",
-                    "description": "Aggregation function for the field\n\n(e.g., `mean`, `sum`, `median`, `min`, `max`, `count`)."
-                },
-                "bin": {
-                    "anyOf": [
-                        {
-                            "$ref": "#/definitions/Bin"
-                        },
-                        {
-                            "type": "boolean"
-                        }
-                    ],
-                    "description": "Flag for binning a `quantitative` field, or a bin property object\n\nfor binning parameters."
-                },
-                "field": {
-                    "description": "Name of the field from which to pull a data value.",
-                    "type": "string"
-                },
-                "legend": {
-                    "$ref": "#/definitions/Legend"
-                },
-                "scale": {
-                    "$ref": "#/definitions/Scale"
-                },
-                "sort": {
-                    "anyOf": [
-                        {
-                            "$ref": "#/definitions/SortField"
-                        },
-                        {
-                            "enum": [
-                                "ascending",
-                                "descending",
-                                "none"
-                            ],
-                            "type": "string"
-                        }
-                    ]
-                },
-                "timeUnit": {
-                    "$ref": "#/definitions/TimeUnit",
-                    "description": "Time unit for a `temporal` field  (e.g., `year`, `yearmonth`, `month`, `hour`)."
-                },
-                "title": {
-                    "description": "Title for axis or legend.",
-                    "type": "string"
-                },
-                "type": {
-                    "$ref": "#/definitions/Type",
-                    "description": "The encoded field's type of measurement. This can be either a full type\n\nname (`\"quantitative\"`, `\"temporal\"`, `\"ordinal\"`,  and `\"nominal\"`)\n\nor an initial character of the type name (`\"Q\"`, `\"T\"`, `\"O\"`, `\"N\"`).\n\nThis property is case insensitive."
-                },
-                "value": {
-                    "description": "A constant value in visual domain.",
-                    "type": [
-                        "string",
-                        "number",
-                        "boolean"
-                    ]
-                }
-            },
-            "type": "object"
-        },
-<<<<<<< HEAD
-        "Axis": {
-            "anyOf": [
-                {
-                    "type": "object",
-                    "properties": {
-                        "labelAngle": {
-                            "description": "The rotation angle of the axis labels.",
-                            "minimum": 0,
-                            "maximum": 360,
-                            "type": "number"
-                        },
-                        "format": {
-                            "description": "The formatting pattern for axis labels.",
-                            "type": "string"
-                        },
-                        "orient": {
-                            "$ref": "#/definitions/AxisOrient",
-                            "description": "The orientation of the axis. One of top, bottom, left or right. The orientation can be used to further specialize the axis type (e.g., a y axis oriented for the right edge of the chart)."
-                        },
-                        "title": {
-                            "description": "A title for the axis. Shows field name and its function by default.",
-                            "type": "string"
-                        },
-                        "values": {
-                            "anyOf": [
-                                {
-                                    "type": "array",
-                                    "items": {
-                                        "type": "number"
-                                    }
-                                },
-                                {
-                                    "type": "array",
-                                    "items": {
-                                        "$ref": "#/definitions/DateTime"
-                                    }
-                                }
-                            ]
-                        },
-                        "axisWidth": {
-                            "description": "Width of the axis line",
-                            "type": "number"
-                        },
-                        "layer": {
-                            "description": "A string indicating if the axis (and any gridlines) should be placed above or below the data marks.",
-                            "type": "string"
-                        },
-                        "offset": {
-                            "description": "The offset, in pixels, by which to displace the axis from the edge of the enclosing group or data rectangle.",
-                            "type": "number"
-                        },
-                        "axisColor": {
-                            "description": "Color of axis line.",
-                            "type": "string"
-                        },
-                        "grid": {
-                            "description": "A flag indicate if gridlines should be created in addition to ticks. If `grid` is unspecified, the default value is `true` for ROW and COL. For X and Y, the default value is `true` for quantitative and time fields and `false` otherwise.",
-                            "type": "boolean"
-                        },
-                        "gridColor": {
-                            "description": "Color of gridlines.",
-                            "type": "string"
-                        },
-                        "gridDash": {
-                            "description": "The offset (in pixels) into which to begin drawing with the grid dash array.",
-                            "type": "array",
-                            "items": {
-                                "type": "number"
-                            }
-                        },
-                        "gridOpacity": {
-                            "description": "The stroke opacity of grid (value between [0,1])",
-                            "type": "number"
-                        },
-                        "gridWidth": {
-                            "description": "The grid width, in pixels.",
-                            "type": "number"
-                        },
-                        "labels": {
-                            "description": "Enable or disable labels.",
-                            "type": "boolean"
-                        },
-                        "labelAlign": {
-                            "description": "Text alignment for the Label.",
-                            "type": "string"
-                        },
-                        "labelBaseline": {
-                            "description": "Text baseline for the label.",
-                            "type": "string"
-                        },
-                        "labelMaxLength": {
-                            "description": "Truncate labels that are too long.",
-                            "minimum": 1,
-                            "type": "number"
-                        },
-                        "shortTimeLabels": {
-                            "description": "Whether month and day names should be abbreviated.",
-                            "type": "boolean"
-                        },
-                        "subdivide": {
-                            "description": "If provided, sets the number of minor ticks between major ticks (the value 9 results in decimal subdivision). Only applicable for axes visualizing quantitative scales.",
-                            "type": "number"
-                        },
-                        "ticks": {
-                            "description": "A desired number of ticks, for axes visualizing quantitative scales. The resulting number may be different so that values are \"nice\" (multiples of 2, 5, 10) and lie within the underlying scale's range.",
-                            "minimum": 0,
-                            "type": "number"
-                        },
-                        "tickColor": {
-                            "description": "The color of the axis's tick.",
-                            "type": "string"
-                        },
-                        "tickLabelColor": {
-                            "description": "The color of the tick label, can be in hex color code or regular color name.",
-                            "type": "string"
-                        },
-                        "tickLabelFont": {
-                            "description": "The font of the tick label.",
-                            "type": "string"
-                        },
-                        "tickLabelFontSize": {
-                            "description": "The font size of label, in pixels.",
-                            "type": "number"
-                        },
-                        "tickPadding": {
-                            "description": "The padding, in pixels, between ticks and text labels.",
-                            "type": "number"
-                        },
-                        "tickSize": {
-                            "description": "The size, in pixels, of major, minor and end ticks.",
-                            "minimum": 0,
-                            "type": "number"
-                        },
-                        "tickSizeMajor": {
-                            "description": "The size, in pixels, of major ticks.",
-                            "minimum": 0,
-                            "type": "number"
-                        },
-                        "tickSizeMinor": {
-                            "description": "The size, in pixels, of minor ticks.",
-                            "minimum": 0,
-                            "type": "number"
-                        },
-                        "tickSizeEnd": {
-                            "description": "The size, in pixels, of end ticks.",
-                            "minimum": 0,
-                            "type": "number"
-                        },
-                        "tickWidth": {
-                            "description": "The width, in pixels, of ticks.",
-                            "type": "number"
-                        },
-                        "titleColor": {
-                            "description": "Color of the title, can be in hex color code or regular color name.",
-                            "type": "string"
-                        },
-                        "titleFont": {
-                            "description": "Font of the title.",
-                            "type": "string"
-                        },
-                        "titleFontSize": {
-                            "description": "Size of the title.",
-                            "type": "number"
-                        },
-                        "titleFontWeight": {
-                            "description": "Weight of the title.",
-                            "type": [
-                                "string",
-                                "number"
-                            ]
-                        },
-                        "titleOffset": {
-                            "description": "A title offset value for the axis.",
-                            "type": "number"
-                        },
-                        "titleMaxLength": {
-                            "description": "Max length for axis title if the title is automatically generated from the field's description. By default, this is automatically based on cell size and characterWidth property.",
-                            "minimum": 0,
-                            "type": "number"
-                        },
-                        "characterWidth": {
-                            "description": "Character width for automatically determining title max length.",
-                            "type": "number"
-                        },
-                        "properties": {
-                            "description": "Optional mark property definitions for custom axis styling."
-                        }
-                    }
-=======
-        "Config": {
-            "properties": {
-                "axis": {
-                    "$ref": "#/definitions/AxisConfig",
-                    "description": "Axis Config"
->>>>>>> a7f8c674
-                },
-                "background": {
-                    "description": "CSS color property to use as background of visualization. Default is `\"transparent\"`.",
-                    "type": "string"
-                },
-                "cell": {
-                    "$ref": "#/definitions/CellConfig",
-                    "description": "Cell Config"
-                },
-                "countTitle": {
-                    "description": "Default axis and legend title for count fields.",
-                    "type": "string"
-                },
-                "facet": {
-                    "$ref": "#/definitions/FacetConfig",
-                    "description": "Facet Config"
-                },
-                "legend": {
-                    "$ref": "#/definitions/LegendConfig",
-                    "description": "Legend Config"
-                },
-                "mark": {
-                    "$ref": "#/definitions/MarkConfig",
-                    "description": "Mark Config"
-                },
-                "numberFormat": {
-                    "description": "D3 Number format for axis labels and text tables. For example \"s\" for SI units.",
-                    "type": "string"
-                },
-                "overlay": {
-                    "$ref": "#/definitions/OverlayConfig",
-                    "description": "Mark Overlay Config"
-                },
-                "scale": {
-                    "$ref": "#/definitions/ScaleConfig",
-                    "description": "Scale Config"
-                },
-                "timeFormat": {
-                    "description": "Default datetime format for axis and legend labels. The format can be set directly on each axis and legend.",
-                    "type": "string"
-                },
-                "viewport": {
-                    "description": "The width and height of the on-screen viewport, in pixels. If necessary, clipping and scrolling will be applied.",
-                    "type": "number"
-                }
-            },
-            "type": "object"
-        },
-<<<<<<< HEAD
-        "AxisOrient": {
-            "enum": [
-                "top",
-                "right",
-                "left",
-                "bottom"
-            ],
-            "type": "string"
-=======
-        "Data": {
-            "properties": {
-                "format": {
-                    "$ref": "#/definitions/DataFormat",
-                    "description": "An object that specifies the format for the data file or values."
-                },
-                "url": {
-                    "description": "A URL from which to load the data set. Use the format.type property\n\nto ensure the loaded data is correctly parsed.",
-                    "type": "string"
-                },
-                "values": {
-                    "description": "Pass array of objects instead of a url to a file.",
-                    "items": {
-                    },
-                    "type": "array"
-                }
-            },
-            "type": "object"
->>>>>>> a7f8c674
-        },
-        "DataFormat": {
-            "properties": {
-                "feature": {
-                    "description": "The name of the TopoJSON object set to convert to a GeoJSON feature collection.\n\nFor example, in a map of the world, there may be an object set named `\"countries\"`.\n\nUsing the feature property, we can extract this set and generate a GeoJSON feature object for each country.",
-                    "type": "string"
-                },
-                "mesh": {
-                    "description": "The name of the TopoJSON object set to convert to a mesh.\n\nSimilar to the `feature` option, `mesh` extracts a named TopoJSON object set.\n\nUnlike the `feature` option, the corresponding geo data is returned as a single, unified mesh instance, not as individual GeoJSON features.\n\nExtracting a mesh is useful for more efficiently drawing borders or other geographic elements that you do not need to associate with specific regions such as individual countries, states or counties.",
-                    "type": "string"
-                },
-                "parse": {
-                    "description": "A collection of parsing instructions can be used to define the data types of string-valued attributes in the JSON file. Each instruction is a name-value pair, where the name is the name of the attribute, and the value is the desired data type (one of `\"number\"`, `\"boolean\"` or `\"date\"`). For example, `\"parse\": {\"modified_on\":\"date\"}` ensures that the `modified_on` value in each row of the input data is parsed as a Date value. (See Datalib's [`dl.read.types` method](https://github.com/vega/datalib/wiki/Import#dl_read_types) for more information.)"
-                },
-                "property": {
-                    "description": "JSON only) The JSON property containing the desired data.\n\nThis parameter can be used when the loaded JSON file may have surrounding structure or meta-data.\n\nFor example `\"property\": \"values.features\"` is equivalent to retrieving `json.values.features`\n\nfrom the loaded JSON object.",
-                    "type": "string"
-                },
-                "type": {
-                    "$ref": "#/definitions/DataFormatType",
-                    "description": "Type of input data: `\"json\"`, `\"csv\"`, `\"tsv\"`.\n\nThe default format type is determined by the extension of the file url.\n\nIf no extension is detected, `\"json\"` will be used by default."
-                }
-            },
-            "type": "object"
-        },
-        "DataFormatType": {
-            "enum": [
-                "json",
-                "csv",
-                "tsv",
-                "topojson"
-            ],
-            "type": "string"
-        },
-        "DateTime": {
-            "description": "Object for defining datetime in Vega-Lite Filter.\n\nIf both month and quarter are provided, month has higher precedence.\n\n`day` cannot be combined with other date.\n\nWe accept string for month and day names.",
-            "properties": {
-                "date": {
-                    "description": "Integer value representing the date from 1-31.",
-                    "maximum": 31,
-                    "minimum": 1,
-                    "type": "number"
-                },
-                "day": {
-                    "description": "Value representing the day of week.  This can be one of: (1) integer value -- `1` represents Monday; (2) case-insensitive day name (e.g., `\"Monday\"`);  (3) case-insensitive, 3-character short day name (e.g., `\"Mon\"`).   <br/> **Warning:** A DateTime definition object with `day`** should not be combined with `year`, `quarter`, `month`, or `date`.",
-                    "type": [
-                        "string",
-                        "number"
-                    ]
-                },
-                "hours": {
-                    "description": "Integer value representing the hour of day from 0-23.",
-                    "maximum": 23,
-                    "minimum": 0,
-                    "type": "number"
-                },
-                "milliseconds": {
-                    "description": "Integer value representing millisecond segment of a time.",
-                    "maximum": 999,
-                    "minimum": 0,
-                    "type": "number"
-                },
-                "minutes": {
-                    "description": "Integer value representing minute segment of a time from 0-59.",
-                    "maximum": 59,
-                    "minimum": 0,
-                    "type": "number"
-                },
-                "month": {
-                    "description": "One of: (1) integer value representing the month from `1`-`12`. `1` represents January;  (2) case-insensitive month name (e.g., `\"January\"`);  (3) case-insensitive, 3-character short month name (e.g., `\"Jan\"`).",
-                    "type": [
-                        "string",
-                        "number"
-                    ]
-                },
-                "quarter": {
-                    "description": "Integer value representing the quarter of the year (from 1-4).",
-                    "maximum": 4,
-                    "minimum": 1,
-                    "type": "number"
-                },
-                "seconds": {
-                    "description": "Integer value representing second segment of a time from 0-59.",
-                    "maximum": 59,
-                    "minimum": 0,
-                    "type": "number"
-                },
-                "year": {
-                    "description": "Integer value representing the year.",
-                    "type": "number"
-                }
-            },
-            "type": "object"
-        },
-        "Encoding": {
-            "properties": {
-                "color": {
-                    "$ref": "#/definitions/ChannelDefWithLegend",
-                    "description": "Color of the marks – either fill or stroke color based on mark type.\n\n(By default, fill color for `area`, `bar`, `tick`, `text`, `circle`, and `square` /\n\nstroke color for `line` and `point`.)"
-                },
-                "column": {
-                    "$ref": "#/definitions/PositionChannelDef",
-                    "description": "Horizontal facets for trellis plots."
-                },
-                "detail": {
-                    "anyOf": [
-                        {
-                            "$ref": "#/definitions/FieldDef"
-                        },
-                        {
-                            "items": {
-                                "$ref": "#/definitions/FieldDef"
-                            },
-                            "type": "array"
-                        }
-                    ],
-                    "description": "Additional levels of detail for grouping data in aggregate views and\n\nin line and area marks without mapping data to a specific visual channel."
-                },
-                "label": {
-                    "$ref": "#/definitions/FieldDef"
-                },
-                "opacity": {
-                    "$ref": "#/definitions/ChannelDefWithLegend",
-                    "description": "Opacity of the marks – either can be a value or in a range."
-                },
-                "order": {
-                    "anyOf": [
-                        {
-                            "$ref": "#/definitions/OrderChannelDef"
-                        },
-                        {
-                            "items": {
-                                "$ref": "#/definitions/OrderChannelDef"
-                            },
-                            "type": "array"
-                        }
-                    ],
-                    "description": "Layer order for non-stacked marks, or stack order for stacked marks."
-                },
-                "path": {
-                    "anyOf": [
-                        {
-<<<<<<< HEAD
-                            "enum": [
-                                "fit"
-                            ],
-                            "type": "string"
-=======
-                            "$ref": "#/definitions/OrderChannelDef"
->>>>>>> a7f8c674
-                        },
-                        {
-                            "items": {
-                                "$ref": "#/definitions/OrderChannelDef"
-                            },
-                            "type": "array"
-                        }
-                    ],
-                    "description": "Order of data points in line marks."
-                },
-                "row": {
-                    "$ref": "#/definitions/PositionChannelDef",
-                    "description": "Vertical facets for trellis plots."
-                },
-                "shape": {
-                    "$ref": "#/definitions/ChannelDefWithLegend",
-                    "description": "The symbol's shape (only for `point` marks). The supported values are\n\n`\"circle\"` (default), `\"square\"`, `\"cross\"`, `\"diamond\"`, `\"triangle-up\"`,\n\nor `\"triangle-down\"`, or else a custom SVG path string."
-                },
-                "size": {
-                    "$ref": "#/definitions/ChannelDefWithLegend",
-                    "description": "Size of the mark.\n\n- For `point`, `square` and `circle`\n\n– the symbol size, or pixel area of the mark.\n\n- For `bar` and `tick` – the bar and tick's size.\n\n- For `text` – the text's font size.\n\n- Size is currently unsupported for `line` and `area`."
-                },
-<<<<<<< HEAD
-                "nice": {
-                    "description": "If specified, modifies the scale domain to use a more human-friendly value range. If specified as a true boolean, modifies the scale domain to use a more human-friendly number range (e.g., 7 instead of 6.96). If specified as a string, modifies the scale domain to use a more human-friendly value range. For time and utc scale types only, the nice value should be a string indicating the desired time interval.",
-                    "enum": [
-                        true,
-                        false,
-                        "year",
-                        "month",
-                        "day",
-                        "second",
-                        "minute",
-                        "hour",
-                        "week"
-                    ]
-                },
-                "exponent": {
-                    "description": "Sets the exponent of the scale transformation. For pow scale types only, otherwise ignored.",
-                    "type": "number"
-                },
-                "zero": {
-                    "description": "If `true`, ensures that a zero baseline value is included in the scale domain.\n\nDefault value: `true` for `x` and `y` channel if the quantitative field is not binned\n\nand no custom `domain` is provided; `false` otherwise.",
-                    "type": "boolean"
-                },
-                "useRawDomain": {
-                    "description": "Uses the source data range as scale domain instead of aggregated data for aggregate axis.\n\nThis property only works with aggregate functions that produce values within the raw data domain (`\"mean\"`, `\"average\"`, `\"stdev\"`, `\"stdevp\"`, `\"median\"`, `\"q1\"`, `\"q3\"`, `\"min\"`, `\"max\"`). For other aggregations that produce values outside of the raw data domain (e.g. `\"count\"`, `\"sum\"`), this property is ignored.",
-                    "type": "boolean"
-                }
-            }
-        },
-        "ScaleType": {
-            "enum": [
-                "ordinal",
-                "linear",
-                "log",
-                "pow",
-                "sqrt",
-                "quantile",
-                "quantize",
-                "time",
-                "utc"
-            ],
-            "type": "string"
-        },
-        "SortField": {
-            "type": "object",
-            "properties": {
-=======
-                "text": {
-                    "$ref": "#/definitions/FieldDef",
-                    "description": "Text of the `text` mark."
-                },
-                "x": {
-                    "$ref": "#/definitions/PositionChannelDef",
-                    "description": "X coordinates for `point`, `circle`, `square`,\n\n`line`, `rule`, `text`, and `tick`\n\n(or to width and height for `bar` and `area` marks)."
-                },
-                "x2": {
-                    "$ref": "#/definitions/FieldDef",
-                    "description": "X2 coordinates for ranged `bar`, `rule`, `area`"
-                },
-                "y": {
-                    "$ref": "#/definitions/PositionChannelDef",
-                    "description": "Y coordinates for `point`, `circle`, `square`,\n\n`line`, `rule`, `text`, and `tick`\n\n(or to width and height for `bar` and `area` marks)."
-                },
-                "y2": {
-                    "$ref": "#/definitions/FieldDef",
-                    "description": "Y2 coordinates for ranged `bar`, `rule`, `area`"
-                }
-            },
-            "type": "object"
-        },
-        "EqualFilter": {
-            "properties": {
-                "equal": {
-                    "anyOf": [
-                        {
-                            "$ref": "#/definitions/DateTime"
-                        },
-                        {
-                            "type": [
-                                "string",
-                                "number",
-                                "boolean"
-                            ]
-                        }
-                    ],
-                    "description": "Value that the field should be equal to."
-                },
->>>>>>> a7f8c674
-                "field": {
-                    "description": "Field to be filtered.",
-                    "type": "string"
-                },
-                "timeUnit": {
-                    "$ref": "#/definitions/TimeUnit",
-                    "description": "Time unit for the field to be filtered."
-                }
-            },
-            "required": [
-                "field",
-<<<<<<< HEAD
-                "op"
-            ]
-        },
         "AggregateOp": {
             "enum": [
                 "argmax",
@@ -1152,6 +37,2032 @@
             ],
             "type": "string"
         },
+        "AreaOverlay": {
+            "enum": [
+                "line",
+                "none",
+                "linepoint"
+            ],
+            "type": "string"
+        },
+        "Axis": {
+            "anyOf": [
+                {
+                    "properties": {
+                        "axisColor": {
+                            "description": "Color of axis line.",
+                            "type": "string"
+                        },
+                        "axisWidth": {
+                            "description": "Width of the axis line",
+                            "type": "number"
+                        },
+                        "characterWidth": {
+                            "description": "Character width for automatically determining title max length.",
+                            "type": "number"
+                        },
+                        "format": {
+                            "description": "The formatting pattern for axis labels.",
+                            "type": "string"
+                        },
+                        "grid": {
+                            "description": "A flag indicate if gridlines should be created in addition to ticks. If `grid` is unspecified, the default value is `true` for ROW and COL. For X and Y, the default value is `true` for quantitative and time fields and `false` otherwise.",
+                            "type": "boolean"
+                        },
+                        "gridColor": {
+                            "description": "Color of gridlines.",
+                            "type": "string"
+                        },
+                        "gridDash": {
+                            "description": "The offset (in pixels) into which to begin drawing with the grid dash array.",
+                            "items": {
+                                "type": "number"
+                            },
+                            "type": "array"
+                        },
+                        "gridOpacity": {
+                            "description": "The stroke opacity of grid (value between [0,1])",
+                            "type": "number"
+                        },
+                        "gridWidth": {
+                            "description": "The grid width, in pixels.",
+                            "type": "number"
+                        },
+                        "labelAlign": {
+                            "description": "Text alignment for the Label.",
+                            "type": "string"
+                        },
+                        "labelAngle": {
+                            "description": "The rotation angle of the axis labels.",
+                            "maximum": 360,
+                            "minimum": 0,
+                            "type": "number"
+                        },
+                        "labelBaseline": {
+                            "description": "Text baseline for the label.",
+                            "type": "string"
+                        },
+                        "labelMaxLength": {
+                            "description": "Truncate labels that are too long.",
+                            "minimum": 1,
+                            "type": "number"
+                        },
+                        "labels": {
+                            "description": "Enable or disable labels.",
+                            "type": "boolean"
+                        },
+                        "layer": {
+                            "description": "A string indicating if the axis (and any gridlines) should be placed above or below the data marks.",
+                            "type": "string"
+                        },
+                        "offset": {
+                            "description": "The offset, in pixels, by which to displace the axis from the edge of the enclosing group or data rectangle.",
+                            "type": "number"
+                        },
+                        "orient": {
+                            "$ref": "#/definitions/AxisOrient",
+                            "description": "The orientation of the axis. One of top, bottom, left or right. The orientation can be used to further specialize the axis type (e.g., a y axis oriented for the right edge of the chart)."
+                        },
+                        "properties": {
+                            "description": "Optional mark property definitions for custom axis styling."
+                        },
+                        "shortTimeLabels": {
+                            "description": "Whether month and day names should be abbreviated.",
+                            "type": "boolean"
+                        },
+                        "subdivide": {
+                            "description": "If provided, sets the number of minor ticks between major ticks (the value 9 results in decimal subdivision). Only applicable for axes visualizing quantitative scales.",
+                            "type": "number"
+                        },
+                        "tickColor": {
+                            "description": "The color of the axis's tick.",
+                            "type": "string"
+                        },
+                        "tickLabelColor": {
+                            "description": "The color of the tick label, can be in hex color code or regular color name.",
+                            "type": "string"
+                        },
+                        "tickLabelFont": {
+                            "description": "The font of the tick label.",
+                            "type": "string"
+                        },
+                        "tickLabelFontSize": {
+                            "description": "The font size of label, in pixels.",
+                            "type": "number"
+                        },
+                        "tickPadding": {
+                            "description": "The padding, in pixels, between ticks and text labels.",
+                            "type": "number"
+                        },
+                        "tickSize": {
+                            "description": "The size, in pixels, of major, minor and end ticks.",
+                            "minimum": 0,
+                            "type": "number"
+                        },
+                        "tickSizeEnd": {
+                            "description": "The size, in pixels, of end ticks.",
+                            "minimum": 0,
+                            "type": "number"
+                        },
+                        "tickSizeMajor": {
+                            "description": "The size, in pixels, of major ticks.",
+                            "minimum": 0,
+                            "type": "number"
+                        },
+                        "tickSizeMinor": {
+                            "description": "The size, in pixels, of minor ticks.",
+                            "minimum": 0,
+                            "type": "number"
+                        },
+                        "tickWidth": {
+                            "description": "The width, in pixels, of ticks.",
+                            "type": "number"
+                        },
+                        "ticks": {
+                            "description": "A desired number of ticks, for axes visualizing quantitative scales. The resulting number may be different so that values are \"nice\" (multiples of 2, 5, 10) and lie within the underlying scale's range.",
+                            "minimum": 0,
+                            "type": "number"
+                        },
+                        "title": {
+                            "description": "A title for the axis. Shows field name and its function by default.",
+                            "type": "string"
+                        },
+                        "titleColor": {
+                            "description": "Color of the title, can be in hex color code or regular color name.",
+                            "type": "string"
+                        },
+                        "titleFont": {
+                            "description": "Font of the title.",
+                            "type": "string"
+                        },
+                        "titleFontSize": {
+                            "description": "Size of the title.",
+                            "type": "number"
+                        },
+                        "titleFontWeight": {
+                            "description": "Weight of the title.",
+                            "type": [
+                                "string",
+                                "number"
+                            ]
+                        },
+                        "titleMaxLength": {
+                            "description": "Max length for axis title if the title is automatically generated from the field's description. By default, this is automatically based on cell size and characterWidth property.",
+                            "minimum": 0,
+                            "type": "number"
+                        },
+                        "titleOffset": {
+                            "description": "A title offset value for the axis.",
+                            "type": "number"
+                        },
+                        "values": {
+                            "anyOf": [
+                                {
+                                    "items": {
+                                        "type": "number"
+                                    },
+                                    "type": "array"
+                                },
+                                {
+                                    "items": {
+                                        "$ref": "#/definitions/DateTime"
+                                    },
+                                    "type": "array"
+                                }
+                            ]
+                        }
+                    },
+                    "type": "object"
+                },
+                {
+                    "type": "null"
+                }
+            ]
+        },
+        "AxisConfig": {
+            "properties": {
+                "axisColor": {
+                    "description": "Color of axis line.",
+                    "type": "string"
+                },
+                "axisWidth": {
+                    "description": "Width of the axis line",
+                    "type": "number"
+                },
+                "characterWidth": {
+                    "description": "Character width for automatically determining title max length.",
+                    "type": "number"
+                },
+                "grid": {
+                    "description": "A flag indicate if gridlines should be created in addition to ticks. If `grid` is unspecified, the default value is `true` for ROW and COL. For X and Y, the default value is `true` for quantitative and time fields and `false` otherwise.",
+                    "type": "boolean"
+                },
+                "gridColor": {
+                    "description": "Color of gridlines.",
+                    "type": "string"
+                },
+                "gridDash": {
+                    "description": "The offset (in pixels) into which to begin drawing with the grid dash array.",
+                    "items": {
+                        "type": "number"
+                    },
+                    "type": "array"
+                },
+                "gridOpacity": {
+                    "description": "The stroke opacity of grid (value between [0,1])",
+                    "type": "number"
+                },
+                "gridWidth": {
+                    "description": "The grid width, in pixels.",
+                    "type": "number"
+                },
+                "labelAlign": {
+                    "description": "Text alignment for the Label.",
+                    "type": "string"
+                },
+                "labelAngle": {
+                    "description": "The rotation angle of the axis labels.",
+                    "type": "number"
+                },
+                "labelBaseline": {
+                    "description": "Text baseline for the label.",
+                    "type": "string"
+                },
+                "labelMaxLength": {
+                    "description": "Truncate labels that are too long.",
+                    "minimum": 1,
+                    "type": "number"
+                },
+                "labels": {
+                    "description": "Enable or disable labels.",
+                    "type": "boolean"
+                },
+                "layer": {
+                    "description": "A string indicating if the axis (and any gridlines) should be placed above or below the data marks.",
+                    "type": "string"
+                },
+                "offset": {
+                    "description": "The offset, in pixels, by which to displace the axis from the edge of the enclosing group or data rectangle.",
+                    "type": "number"
+                },
+                "properties": {
+                    "description": "Optional mark property definitions for custom axis styling."
+                },
+                "shortTimeLabels": {
+                    "description": "Whether month and day names should be abbreviated.",
+                    "type": "boolean"
+                },
+                "subdivide": {
+                    "description": "If provided, sets the number of minor ticks between major ticks (the value 9 results in decimal subdivision). Only applicable for axes visualizing quantitative scales.",
+                    "type": "number"
+                },
+                "tickColor": {
+                    "description": "The color of the axis's tick.",
+                    "type": "string"
+                },
+                "tickLabelColor": {
+                    "description": "The color of the tick label, can be in hex color code or regular color name.",
+                    "type": "string"
+                },
+                "tickLabelFont": {
+                    "description": "The font of the tick label.",
+                    "type": "string"
+                },
+                "tickLabelFontSize": {
+                    "description": "The font size of label, in pixels.",
+                    "type": "number"
+                },
+                "tickPadding": {
+                    "description": "The padding, in pixels, between ticks and text labels.",
+                    "type": "number"
+                },
+                "tickSize": {
+                    "description": "The size, in pixels, of major, minor and end ticks.",
+                    "minimum": 0,
+                    "type": "number"
+                },
+                "tickSizeEnd": {
+                    "description": "The size, in pixels, of end ticks.",
+                    "minimum": 0,
+                    "type": "number"
+                },
+                "tickSizeMajor": {
+                    "description": "The size, in pixels, of major ticks.",
+                    "minimum": 0,
+                    "type": "number"
+                },
+                "tickSizeMinor": {
+                    "description": "The size, in pixels, of minor ticks.",
+                    "minimum": 0,
+                    "type": "number"
+                },
+                "tickWidth": {
+                    "description": "The width, in pixels, of ticks.",
+                    "type": "number"
+                },
+                "ticks": {
+                    "description": "A desired number of ticks, for axes visualizing quantitative scales. The resulting number may be different so that values are \"nice\" (multiples of 2, 5, 10) and lie within the underlying scale's range.",
+                    "minimum": 0,
+                    "type": "number"
+                },
+                "titleColor": {
+                    "description": "Color of the title, can be in hex color code or regular color name.",
+                    "type": "string"
+                },
+                "titleFont": {
+                    "description": "Font of the title.",
+                    "type": "string"
+                },
+                "titleFontSize": {
+                    "description": "Size of the title.",
+                    "type": "number"
+                },
+                "titleFontWeight": {
+                    "description": "Weight of the title.",
+                    "type": [
+                        "string",
+                        "number"
+                    ]
+                },
+                "titleMaxLength": {
+                    "description": "Max length for axis title if the title is automatically generated from the field's description. By default, this is automatically based on cell size and characterWidth property.",
+                    "minimum": 0,
+                    "type": "number"
+                },
+                "titleOffset": {
+                    "description": "A title offset value for the axis.",
+                    "type": "number"
+                }
+            },
+            "type": "object"
+        },
+        "AxisOrient": {
+            "enum": [
+                "top",
+                "right",
+                "left",
+                "bottom"
+            ],
+            "type": "string"
+        },
+        "Bin": {
+            "description": "Binning properties or boolean flag for determining whether to bin data or not.",
+            "properties": {
+                "base": {
+                    "description": "The number base to use for automatic bin determination (default is base 10).",
+                    "type": "number"
+                },
+                "div": {
+                    "description": "Scale factors indicating allowable subdivisions. The default value is [5, 2], which indicates that for base 10 numbers (the default base), the method may consider dividing bin sizes by 5 and/or 2. For example, for an initial step size of 10, the method can check if bin sizes of 2 (= 10/5), 5 (= 10/2), or 1 (= 10/(5*2)) might also satisfy the given constraints.",
+                    "items": {
+                        "type": "number"
+                    },
+                    "type": "array"
+                },
+                "max": {
+                    "description": "The maximum bin value to consider. If unspecified, the maximum value of the specified field is used.",
+                    "type": "number"
+                },
+                "maxbins": {
+                    "description": "Maximum number of bins.",
+                    "minimum": 2,
+                    "type": "number"
+                },
+                "min": {
+                    "description": "The minimum bin value to consider. If unspecified, the minimum value of the specified field is used.",
+                    "type": "number"
+                },
+                "minstep": {
+                    "description": "A minimum allowable step size (particularly useful for integer values).",
+                    "type": "number"
+                },
+                "step": {
+                    "description": "An exact step size to use between bins. If provided, options such as maxbins will be ignored.",
+                    "type": "number"
+                },
+                "steps": {
+                    "description": "An array of allowable step sizes to choose from.",
+                    "items": {
+                        "type": "number"
+                    },
+                    "type": "array"
+                }
+            },
+            "type": "object"
+        },
+        "CellConfig": {
+            "properties": {
+                "clip": {
+                    "type": "boolean"
+                },
+                "fill": {
+                    "description": "The fill color.",
+                    "format": "color",
+                    "type": "string"
+                },
+                "fillOpacity": {
+                    "description": "The fill opacity (value between [0,1]).",
+                    "type": "number"
+                },
+                "height": {
+                    "type": "number"
+                },
+                "stroke": {
+                    "description": "The stroke color.",
+                    "type": "string"
+                },
+                "strokeDash": {
+                    "description": "An array of alternating stroke, space lengths for creating dashed or dotted lines.",
+                    "items": {
+                        "type": "number"
+                    },
+                    "type": "array"
+                },
+                "strokeDashOffset": {
+                    "description": "The offset (in pixels) into which to begin drawing with the stroke dash array.",
+                    "type": "number"
+                },
+                "strokeOpacity": {
+                    "description": "The stroke opacity (value between [0,1]).",
+                    "type": "number"
+                },
+                "strokeWidth": {
+                    "description": "The stroke width, in pixels.",
+                    "type": "number"
+                },
+                "width": {
+                    "type": "number"
+                }
+            },
+            "type": "object"
+        },
+        "ChannelDefWithLegend": {
+            "properties": {
+                "aggregate": {
+                    "$ref": "#/definitions/AggregateOp",
+                    "description": "Aggregation function for the field\n\n(e.g., `mean`, `sum`, `median`, `min`, `max`, `count`)."
+                },
+                "bin": {
+                    "anyOf": [
+                        {
+                            "$ref": "#/definitions/Bin"
+                        },
+                        {
+                            "type": "boolean"
+                        }
+                    ],
+                    "description": "Flag for binning a `quantitative` field, or a bin property object\n\nfor binning parameters."
+                },
+                "field": {
+                    "description": "Name of the field from which to pull a data value.",
+                    "type": "string"
+                },
+                "legend": {
+                    "$ref": "#/definitions/Legend"
+                },
+                "scale": {
+                    "$ref": "#/definitions/Scale"
+                },
+                "sort": {
+                    "anyOf": [
+                        {
+                            "$ref": "#/definitions/SortField"
+                        },
+                        {
+                            "enum": [
+                                "ascending",
+                                "descending",
+                                "none"
+                            ],
+                            "type": "string"
+                        }
+                    ]
+                },
+                "timeUnit": {
+                    "$ref": "#/definitions/TimeUnit",
+                    "description": "Time unit for a `temporal` field  (e.g., `year`, `yearmonth`, `month`, `hour`)."
+                },
+                "title": {
+                    "description": "Title for axis or legend.",
+                    "type": "string"
+                },
+                "type": {
+                    "$ref": "#/definitions/Type",
+                    "description": "The encoded field's type of measurement. This can be either a full type\n\nname (`\"quantitative\"`, `\"temporal\"`, `\"ordinal\"`,  and `\"nominal\"`)\n\nor an initial character of the type name (`\"Q\"`, `\"T\"`, `\"O\"`, `\"N\"`).\n\nThis property is case insensitive."
+                },
+                "value": {
+                    "description": "A constant value in visual domain.",
+                    "type": [
+                        "string",
+                        "number",
+                        "boolean"
+                    ]
+                }
+            },
+            "type": "object"
+        },
+        "Config": {
+            "properties": {
+                "axis": {
+                    "$ref": "#/definitions/AxisConfig",
+                    "description": "Axis Config"
+                },
+                "background": {
+                    "description": "CSS color property to use as background of visualization. Default is `\"transparent\"`.",
+                    "type": "string"
+                },
+                "cell": {
+                    "$ref": "#/definitions/CellConfig",
+                    "description": "Cell Config"
+                },
+                "countTitle": {
+                    "description": "Default axis and legend title for count fields.",
+                    "type": "string"
+                },
+                "facet": {
+                    "$ref": "#/definitions/FacetConfig",
+                    "description": "Facet Config"
+                },
+                "legend": {
+                    "$ref": "#/definitions/LegendConfig",
+                    "description": "Legend Config"
+                },
+                "mark": {
+                    "$ref": "#/definitions/MarkConfig",
+                    "description": "Mark Config"
+                },
+                "numberFormat": {
+                    "description": "D3 Number format for axis labels and text tables. For example \"s\" for SI units.",
+                    "type": "string"
+                },
+                "overlay": {
+                    "$ref": "#/definitions/OverlayConfig",
+                    "description": "Mark Overlay Config"
+                },
+                "scale": {
+                    "$ref": "#/definitions/ScaleConfig",
+                    "description": "Scale Config"
+                },
+                "timeFormat": {
+                    "description": "Default datetime format for axis and legend labels. The format can be set directly on each axis and legend.",
+                    "type": "string"
+                },
+                "viewport": {
+                    "description": "The width and height of the on-screen viewport, in pixels. If necessary, clipping and scrolling will be applied.",
+                    "type": "number"
+                }
+            },
+            "type": "object"
+        },
+        "Data": {
+            "properties": {
+                "format": {
+                    "$ref": "#/definitions/DataFormat",
+                    "description": "An object that specifies the format for the data file or values."
+                },
+                "url": {
+                    "description": "A URL from which to load the data set. Use the format.type property\n\nto ensure the loaded data is correctly parsed.",
+                    "type": "string"
+                },
+                "values": {
+                    "description": "Pass array of objects instead of a url to a file.",
+                    "items": {
+                    },
+                    "type": "array"
+                }
+            },
+            "type": "object"
+        },
+        "DataFormat": {
+            "properties": {
+                "feature": {
+                    "description": "The name of the TopoJSON object set to convert to a GeoJSON feature collection.\n\nFor example, in a map of the world, there may be an object set named `\"countries\"`.\n\nUsing the feature property, we can extract this set and generate a GeoJSON feature object for each country.",
+                    "type": "string"
+                },
+                "mesh": {
+                    "description": "The name of the TopoJSON object set to convert to a mesh.\n\nSimilar to the `feature` option, `mesh` extracts a named TopoJSON object set.\n\nUnlike the `feature` option, the corresponding geo data is returned as a single, unified mesh instance, not as individual GeoJSON features.\n\nExtracting a mesh is useful for more efficiently drawing borders or other geographic elements that you do not need to associate with specific regions such as individual countries, states or counties.",
+                    "type": "string"
+                },
+                "parse": {
+                    "description": "A collection of parsing instructions can be used to define the data types of string-valued attributes in the JSON file. Each instruction is a name-value pair, where the name is the name of the attribute, and the value is the desired data type (one of `\"number\"`, `\"boolean\"` or `\"date\"`). For example, `\"parse\": {\"modified_on\":\"date\"}` ensures that the `modified_on` value in each row of the input data is parsed as a Date value. (See Datalib's [`dl.read.types` method](https://github.com/vega/datalib/wiki/Import#dl_read_types) for more information.)"
+                },
+                "property": {
+                    "description": "JSON only) The JSON property containing the desired data.\n\nThis parameter can be used when the loaded JSON file may have surrounding structure or meta-data.\n\nFor example `\"property\": \"values.features\"` is equivalent to retrieving `json.values.features`\n\nfrom the loaded JSON object.",
+                    "type": "string"
+                },
+                "type": {
+                    "$ref": "#/definitions/DataFormatType",
+                    "description": "Type of input data: `\"json\"`, `\"csv\"`, `\"tsv\"`.\n\nThe default format type is determined by the extension of the file url.\n\nIf no extension is detected, `\"json\"` will be used by default."
+                }
+            },
+            "type": "object"
+        },
+        "DataFormatType": {
+            "enum": [
+                "json",
+                "csv",
+                "tsv",
+                "topojson"
+            ],
+            "type": "string"
+        },
+        "DateTime": {
+            "description": "Object for defining datetime in Vega-Lite Filter.\n\nIf both month and quarter are provided, month has higher precedence.\n\n`day` cannot be combined with other date.\n\nWe accept string for month and day names.",
+            "properties": {
+                "date": {
+                    "description": "Integer value representing the date from 1-31.",
+                    "maximum": 31,
+                    "minimum": 1,
+                    "type": "number"
+                },
+                "day": {
+                    "description": "Value representing the day of week.  This can be one of: (1) integer value -- `1` represents Monday; (2) case-insensitive day name (e.g., `\"Monday\"`);  (3) case-insensitive, 3-character short day name (e.g., `\"Mon\"`).   <br/> **Warning:** A DateTime definition object with `day`** should not be combined with `year`, `quarter`, `month`, or `date`.",
+                    "type": [
+                        "string",
+                        "number"
+                    ]
+                },
+                "hours": {
+                    "description": "Integer value representing the hour of day from 0-23.",
+                    "maximum": 23,
+                    "minimum": 0,
+                    "type": "number"
+                },
+                "milliseconds": {
+                    "description": "Integer value representing millisecond segment of a time.",
+                    "maximum": 999,
+                    "minimum": 0,
+                    "type": "number"
+                },
+                "minutes": {
+                    "description": "Integer value representing minute segment of a time from 0-59.",
+                    "maximum": 59,
+                    "minimum": 0,
+                    "type": "number"
+                },
+                "month": {
+                    "description": "One of: (1) integer value representing the month from `1`-`12`. `1` represents January;  (2) case-insensitive month name (e.g., `\"January\"`);  (3) case-insensitive, 3-character short month name (e.g., `\"Jan\"`).",
+                    "type": [
+                        "string",
+                        "number"
+                    ]
+                },
+                "quarter": {
+                    "description": "Integer value representing the quarter of the year (from 1-4).",
+                    "maximum": 4,
+                    "minimum": 1,
+                    "type": "number"
+                },
+                "seconds": {
+                    "description": "Integer value representing second segment of a time from 0-59.",
+                    "maximum": 59,
+                    "minimum": 0,
+                    "type": "number"
+                },
+                "year": {
+                    "description": "Integer value representing the year.",
+                    "type": "number"
+                }
+            },
+            "type": "object"
+        },
+        "Encoding": {
+            "properties": {
+                "color": {
+                    "$ref": "#/definitions/ChannelDefWithLegend",
+                    "description": "Color of the marks – either fill or stroke color based on mark type.\n\n(By default, fill color for `area`, `bar`, `tick`, `text`, `circle`, and `square` /\n\nstroke color for `line` and `point`.)"
+                },
+                "column": {
+                    "$ref": "#/definitions/PositionChannelDef",
+                    "description": "Horizontal facets for trellis plots."
+                },
+                "detail": {
+                    "anyOf": [
+                        {
+                            "$ref": "#/definitions/FieldDef"
+                        },
+                        {
+                            "items": {
+                                "$ref": "#/definitions/FieldDef"
+                            },
+                            "type": "array"
+                        }
+                    ],
+                    "description": "Additional levels of detail for grouping data in aggregate views and\n\nin line and area marks without mapping data to a specific visual channel."
+                },
+                "label": {
+                    "$ref": "#/definitions/FieldDef"
+                },
+                "opacity": {
+                    "$ref": "#/definitions/ChannelDefWithLegend",
+                    "description": "Opacity of the marks – either can be a value or in a range."
+                },
+                "order": {
+                    "anyOf": [
+                        {
+                            "$ref": "#/definitions/OrderChannelDef"
+                        },
+                        {
+                            "items": {
+                                "$ref": "#/definitions/OrderChannelDef"
+                            },
+                            "type": "array"
+                        }
+                    ],
+                    "description": "Layer order for non-stacked marks, or stack order for stacked marks."
+                },
+                "path": {
+                    "anyOf": [
+                        {
+                            "$ref": "#/definitions/OrderChannelDef"
+                        },
+                        {
+                            "items": {
+                                "$ref": "#/definitions/OrderChannelDef"
+                            },
+                            "type": "array"
+                        }
+                    ],
+                    "description": "Order of data points in line marks."
+                },
+                "row": {
+                    "$ref": "#/definitions/PositionChannelDef",
+                    "description": "Vertical facets for trellis plots."
+                },
+                "shape": {
+                    "$ref": "#/definitions/ChannelDefWithLegend",
+                    "description": "The symbol's shape (only for `point` marks). The supported values are\n\n`\"circle\"` (default), `\"square\"`, `\"cross\"`, `\"diamond\"`, `\"triangle-up\"`,\n\nor `\"triangle-down\"`, or else a custom SVG path string."
+                },
+                "size": {
+                    "$ref": "#/definitions/ChannelDefWithLegend",
+                    "description": "Size of the mark.\n\n- For `point`, `square` and `circle`\n\n– the symbol size, or pixel area of the mark.\n\n- For `bar` and `tick` – the bar and tick's size.\n\n- For `text` – the text's font size.\n\n- Size is currently unsupported for `line` and `area`."
+                },
+                "text": {
+                    "$ref": "#/definitions/FieldDef",
+                    "description": "Text of the `text` mark."
+                },
+                "x": {
+                    "$ref": "#/definitions/PositionChannelDef",
+                    "description": "X coordinates for `point`, `circle`, `square`,\n\n`line`, `rule`, `text`, and `tick`\n\n(or to width and height for `bar` and `area` marks)."
+                },
+                "x2": {
+                    "$ref": "#/definitions/FieldDef",
+                    "description": "X2 coordinates for ranged `bar`, `rule`, `area`"
+                },
+                "y": {
+                    "$ref": "#/definitions/PositionChannelDef",
+                    "description": "Y coordinates for `point`, `circle`, `square`,\n\n`line`, `rule`, `text`, and `tick`\n\n(or to width and height for `bar` and `area` marks)."
+                },
+                "y2": {
+                    "$ref": "#/definitions/FieldDef",
+                    "description": "Y2 coordinates for ranged `bar`, `rule`, `area`"
+                }
+            },
+            "type": "object"
+        },
+        "EqualFilter": {
+            "properties": {
+                "equal": {
+                    "anyOf": [
+                        {
+                            "$ref": "#/definitions/DateTime"
+                        },
+                        {
+                            "type": [
+                                "string",
+                                "number",
+                                "boolean"
+                            ]
+                        }
+                    ],
+                    "description": "Value that the field should be equal to."
+                },
+                "field": {
+                    "description": "Field to be filtered.",
+                    "type": "string"
+                },
+                "timeUnit": {
+                    "$ref": "#/definitions/TimeUnit",
+                    "description": "Time unit for the field to be filtered."
+                }
+            },
+            "required": [
+                "field",
+                "equal"
+            ],
+            "type": "object"
+        },
+        "ExtendedUnitSpec": {
+            "description": "Schema for a unit Vega-Lite specification, with the syntactic sugar extensions:\n\n- `row` and `column` are included in the encoding.\n\n- (Future) label, box plot\n\n\n\nNote: the spec could contain facet.",
+            "properties": {
+                "config": {
+                    "$ref": "#/definitions/Config",
+                    "description": "Configuration object"
+                },
+                "data": {
+                    "$ref": "#/definitions/Data",
+                    "description": "An object describing the data source"
+                },
+                "description": {
+                    "description": "An optional description of this mark for commenting purpose.\n\nThis property has no effect on the output visualization.",
+                    "type": "string"
+                },
+                "encoding": {
+                    "$ref": "#/definitions/Encoding",
+                    "description": "A key-value mapping between encoding channels and definition of fields."
+                },
+                "height": {
+                    "type": "number"
+                },
+                "mark": {
+                    "$ref": "#/definitions/Mark",
+                    "description": "The mark type.\n\nOne of `\"bar\"`, `\"circle\"`, `\"square\"`, `\"tick\"`, `\"line\"`,\n\n`\"area\"`, `\"point\"`, `\"rule\"`, and `\"text\"`."
+                },
+                "name": {
+                    "description": "Name of the visualization for later reference.",
+                    "type": "string"
+                },
+                "transform": {
+                    "$ref": "#/definitions/Transform",
+                    "description": "An object describing filter and new field calculation."
+                },
+                "width": {
+                    "type": "number"
+                }
+            },
+            "type": "object"
+        },
+        "Facet": {
+            "properties": {
+                "column": {
+                    "$ref": "#/definitions/PositionChannelDef"
+                },
+                "row": {
+                    "$ref": "#/definitions/PositionChannelDef"
+                }
+            },
+            "type": "object"
+        },
+        "FacetConfig": {
+            "properties": {
+                "axis": {
+                    "$ref": "#/definitions/AxisConfig",
+                    "description": "Facet Axis Config"
+                },
+                "cell": {
+                    "$ref": "#/definitions/CellConfig",
+                    "description": "Facet Cell Config"
+                },
+                "grid": {
+                    "$ref": "#/definitions/FacetGridConfig",
+                    "description": "Facet Grid Config"
+                }
+            },
+            "type": "object"
+        },
+        "FacetGridConfig": {
+            "properties": {
+                "color": {
+                    "format": "color",
+                    "type": "string"
+                },
+                "offset": {
+                    "type": "number"
+                },
+                "opacity": {
+                    "type": "number"
+                }
+            },
+            "type": "object"
+        },
+        "FacetSpec": {
+            "properties": {
+                "config": {
+                    "$ref": "#/definitions/Config",
+                    "description": "Configuration object"
+                },
+                "data": {
+                    "$ref": "#/definitions/Data",
+                    "description": "An object describing the data source"
+                },
+                "description": {
+                    "description": "An optional description of this mark for commenting purpose.\n\nThis property has no effect on the output visualization.",
+                    "type": "string"
+                },
+                "facet": {
+                    "$ref": "#/definitions/Facet"
+                },
+                "name": {
+                    "description": "Name of the visualization for later reference.",
+                    "type": "string"
+                },
+                "spec": {
+                    "anyOf": [
+                        {
+                            "$ref": "#/definitions/UnitSpec"
+                        },
+                        {
+                            "$ref": "#/definitions/LayerSpec"
+                        }
+                    ]
+                },
+                "transform": {
+                    "$ref": "#/definitions/Transform",
+                    "description": "An object describing filter and new field calculation."
+                }
+            },
+            "required": [
+                "facet",
+                "spec"
+            ],
+            "type": "object"
+        },
+        "FieldDef": {
+            "properties": {
+                "aggregate": {
+                    "$ref": "#/definitions/AggregateOp",
+                    "description": "Aggregation function for the field\n\n(e.g., `mean`, `sum`, `median`, `min`, `max`, `count`)."
+                },
+                "bin": {
+                    "anyOf": [
+                        {
+                            "$ref": "#/definitions/Bin"
+                        },
+                        {
+                            "type": "boolean"
+                        }
+                    ],
+                    "description": "Flag for binning a `quantitative` field, or a bin property object\n\nfor binning parameters."
+                },
+                "field": {
+                    "description": "Name of the field from which to pull a data value.",
+                    "type": "string"
+                },
+                "timeUnit": {
+                    "$ref": "#/definitions/TimeUnit",
+                    "description": "Time unit for a `temporal` field  (e.g., `year`, `yearmonth`, `month`, `hour`)."
+                },
+                "title": {
+                    "description": "Title for axis or legend.",
+                    "type": "string"
+                },
+                "type": {
+                    "$ref": "#/definitions/Type",
+                    "description": "The encoded field's type of measurement. This can be either a full type\n\nname (`\"quantitative\"`, `\"temporal\"`, `\"ordinal\"`,  and `\"nominal\"`)\n\nor an initial character of the type name (`\"Q\"`, `\"T\"`, `\"O\"`, `\"N\"`).\n\nThis property is case insensitive."
+                },
+                "value": {
+                    "description": "A constant value in visual domain.",
+                    "type": [
+                        "string",
+                        "number",
+                        "boolean"
+                    ]
+                }
+            },
+            "type": "object"
+        },
+        "FontStyle": {
+            "enum": [
+                "normal",
+                "italic"
+            ],
+            "type": "string"
+        },
+        "FontWeight": {
+            "enum": [
+                "normal",
+                "bold"
+            ],
+            "type": "string"
+        },
+        "Formula": {
+            "description": "Formula object for calculate.",
+            "properties": {
+                "expr": {
+                    "description": "A string containing an expression for the formula. Use the variable `datum` to to refer to the current data object.",
+                    "type": "string"
+                },
+                "field": {
+                    "description": "The field in which to store the computed formula value.",
+                    "type": "string"
+                }
+            },
+            "required": [
+                "field",
+                "expr"
+            ],
+            "type": "object"
+        },
+        "HorizontalAlign": {
+            "enum": [
+                "center",
+                "right",
+                "left"
+            ],
+            "type": "string"
+        },
+        "Interpolate": {
+            "enum": [
+                "linear",
+                "linear-closed",
+                "step",
+                "step-before",
+                "step-after",
+                "basis",
+                "basis-open",
+                "basis-closed",
+                "cardinal",
+                "cardinal-open",
+                "cardinal-closed",
+                "bundle",
+                "monotone"
+            ],
+            "type": "string"
+        },
+        "LayerSpec": {
+            "properties": {
+                "config": {
+                    "$ref": "#/definitions/Config",
+                    "description": "Configuration object"
+                },
+                "data": {
+                    "$ref": "#/definitions/Data",
+                    "description": "An object describing the data source"
+                },
+                "description": {
+                    "description": "An optional description of this mark for commenting purpose.\n\nThis property has no effect on the output visualization.",
+                    "type": "string"
+                },
+                "height": {
+                    "type": "number"
+                },
+                "layers": {
+                    "description": "Unit specs that will be layered.",
+                    "items": {
+                        "$ref": "#/definitions/UnitSpec"
+                    },
+                    "type": "array"
+                },
+                "name": {
+                    "description": "Name of the visualization for later reference.",
+                    "type": "string"
+                },
+                "transform": {
+                    "$ref": "#/definitions/Transform",
+                    "description": "An object describing filter and new field calculation."
+                },
+                "width": {
+                    "type": "number"
+                }
+            },
+            "required": [
+                "layers"
+            ],
+            "type": "object"
+        },
+        "Legend": {
+            "anyOf": [
+                {
+                    "properties": {
+                        "format": {
+                            "description": "An optional formatting pattern for legend labels. Vega uses D3\\'s format pattern.",
+                            "type": "string"
+                        },
+                        "gradientHeight": {
+                            "description": "The height of the gradient, in pixels.",
+                            "type": "number"
+                        },
+                        "gradientStrokeColor": {
+                            "description": "The color of the gradient stroke, can be in hex color code or regular color name.",
+                            "type": "string"
+                        },
+                        "gradientStrokeWidth": {
+                            "description": "The width of the gradient stroke, in pixels.",
+                            "type": "number"
+                        },
+                        "gradientWidth": {
+                            "description": "The width of the gradient, in pixels.",
+                            "type": "number"
+                        },
+                        "labelAlign": {
+                            "description": "The alignment of the legend label, can be left, middle or right.",
+                            "type": "string"
+                        },
+                        "labelBaseline": {
+                            "description": "The position of the baseline of legend label, can be top, middle or bottom.",
+                            "type": "string"
+                        },
+                        "labelColor": {
+                            "description": "The color of the legend label, can be in hex color code or regular color name.",
+                            "type": "string"
+                        },
+                        "labelFont": {
+                            "description": "The font of the legend label.",
+                            "type": "string"
+                        },
+                        "labelFontSize": {
+                            "description": "The font size of legend label.",
+                            "type": "number"
+                        },
+                        "labelOffset": {
+                            "description": "The offset of the legend label.",
+                            "type": "number"
+                        },
+                        "margin": {
+                            "description": "The margin around the legend, in pixels",
+                            "type": "number"
+                        },
+                        "offset": {
+                            "description": "The offset, in pixels, by which to displace the legend from the edge of the enclosing group or data rectangle.",
+                            "type": "number"
+                        },
+                        "orient": {
+                            "description": "The orientation of the legend. One of \"left\" or \"right\". This determines how the legend is positioned within the scene. The default is \"right\".",
+                            "type": "string"
+                        },
+                        "padding": {
+                            "description": "The padding, in pixels, between the legend and axis.",
+                            "type": "number"
+                        },
+                        "properties": {
+                            "description": "Optional mark property definitions for custom legend styling."
+                        },
+                        "shape": {
+                            "$ref": "#/definitions/Shape"
+                        },
+                        "shortTimeLabels": {
+                            "description": "Whether month names and weekday names should be abbreviated.",
+                            "type": "boolean"
+                        },
+                        "symbolColor": {
+                            "description": "The color of the legend symbol,",
+                            "type": "string"
+                        },
+                        "symbolShape": {
+                            "description": "The shape of the legend symbol, can be the 'circle', 'square', 'cross', 'diamond',\n\n'triangle-up', 'triangle-down', or else a custom SVG path string.",
+                            "type": "string"
+                        },
+                        "symbolSize": {
+                            "description": "The size of the legend symbol, in pixels.",
+                            "type": "number"
+                        },
+                        "symbolStrokeWidth": {
+                            "description": "The width of the symbol's stroke.",
+                            "minimum": 0,
+                            "type": "number"
+                        },
+                        "title": {
+                            "description": "A title for the legend. (Shows field name and its function by default.)",
+                            "type": "string"
+                        },
+                        "titleColor": {
+                            "description": "Optional mark property definitions for custom legend styling.\n\nThe color of the legend title, can be in hex color code or regular color name.",
+                            "type": "string"
+                        },
+                        "titleFont": {
+                            "description": "The font of the legend title.",
+                            "type": "string"
+                        },
+                        "titleFontSize": {
+                            "description": "The font size of the legend title.",
+                            "type": "number"
+                        },
+                        "titleFontWeight": {
+                            "description": "The font weight of the legend title.",
+                            "type": [
+                                "string",
+                                "number"
+                            ]
+                        },
+                        "values": {
+                            "anyOf": [
+                                {
+                                    "items": {
+                                        "type": "string"
+                                    },
+                                    "type": "array"
+                                },
+                                {
+                                    "items": {
+                                        "type": "number"
+                                    },
+                                    "type": "array"
+                                },
+                                {
+                                    "items": {
+                                        "$ref": "#/definitions/DateTime"
+                                    },
+                                    "type": "array"
+                                }
+                            ],
+                            "description": "Explicitly set the visible legend values."
+                        }
+                    },
+                    "type": "object"
+                },
+                {
+                    "type": "null"
+                }
+            ]
+        },
+        "LegendConfig": {
+            "properties": {
+                "gradientHeight": {
+                    "description": "The height of the gradient, in pixels.",
+                    "type": "number"
+                },
+                "gradientStrokeColor": {
+                    "description": "The color of the gradient stroke, can be in hex color code or regular color name.",
+                    "type": "string"
+                },
+                "gradientStrokeWidth": {
+                    "description": "The width of the gradient stroke, in pixels.",
+                    "type": "number"
+                },
+                "gradientWidth": {
+                    "description": "The width of the gradient, in pixels.",
+                    "type": "number"
+                },
+                "labelAlign": {
+                    "description": "The alignment of the legend label, can be left, middle or right.",
+                    "type": "string"
+                },
+                "labelBaseline": {
+                    "description": "The position of the baseline of legend label, can be top, middle or bottom.",
+                    "type": "string"
+                },
+                "labelColor": {
+                    "description": "The color of the legend label, can be in hex color code or regular color name.",
+                    "type": "string"
+                },
+                "labelFont": {
+                    "description": "The font of the legend label.",
+                    "type": "string"
+                },
+                "labelFontSize": {
+                    "description": "The font size of legend label.",
+                    "type": "number"
+                },
+                "labelOffset": {
+                    "description": "The offset of the legend label.",
+                    "type": "number"
+                },
+                "margin": {
+                    "description": "The margin around the legend, in pixels",
+                    "type": "number"
+                },
+                "offset": {
+                    "description": "The offset, in pixels, by which to displace the legend from the edge of the enclosing group or data rectangle.",
+                    "type": "number"
+                },
+                "orient": {
+                    "description": "The orientation of the legend. One of \"left\" or \"right\". This determines how the legend is positioned within the scene. The default is \"right\".",
+                    "type": "string"
+                },
+                "padding": {
+                    "description": "The padding, in pixels, between the legend and axis.",
+                    "type": "number"
+                },
+                "properties": {
+                    "description": "Optional mark property definitions for custom legend styling."
+                },
+                "shortTimeLabels": {
+                    "description": "Whether month names and weekday names should be abbreviated.",
+                    "type": "boolean"
+                },
+                "symbolColor": {
+                    "description": "The color of the legend symbol,",
+                    "type": "string"
+                },
+                "symbolShape": {
+                    "description": "The shape of the legend symbol, can be the 'circle', 'square', 'cross', 'diamond',\n\n'triangle-up', 'triangle-down', or else a custom SVG path string.",
+                    "type": "string"
+                },
+                "symbolSize": {
+                    "description": "The size of the legend symbol, in pixels.",
+                    "type": "number"
+                },
+                "symbolStrokeWidth": {
+                    "description": "The width of the symbol's stroke.",
+                    "minimum": 0,
+                    "type": "number"
+                },
+                "titleColor": {
+                    "description": "Optional mark property definitions for custom legend styling.\n\nThe color of the legend title, can be in hex color code or regular color name.",
+                    "type": "string"
+                },
+                "titleFont": {
+                    "description": "The font of the legend title.",
+                    "type": "string"
+                },
+                "titleFontSize": {
+                    "description": "The font size of the legend title.",
+                    "type": "number"
+                },
+                "titleFontWeight": {
+                    "description": "The font weight of the legend title.",
+                    "type": [
+                        "string",
+                        "number"
+                    ]
+                }
+            },
+            "type": "object"
+        },
+        "Mark": {
+            "enum": [
+                "area",
+                "bar",
+                "line",
+                "point",
+                "text",
+                "tick",
+                "rect",
+                "rule",
+                "circle",
+                "square",
+                "errorBar"
+            ],
+            "type": "string"
+        },
+        "MarkConfig": {
+            "properties": {
+                "align": {
+                    "$ref": "#/definitions/HorizontalAlign",
+                    "description": "The horizontal alignment of the text. One of left, right, center."
+                },
+                "angle": {
+                    "description": "The rotation angle of the text, in degrees.",
+                    "type": "number"
+                },
+                "applyColorToBackground": {
+                    "description": "Apply color field to background color instead of the text.",
+                    "type": "boolean"
+                },
+                "barBinSpacing": {
+                    "description": "Offset between bar for binned field",
+                    "minimum": 0,
+                    "type": "number"
+                },
+                "barSize": {
+                    "description": "The size of the bars.  If unspecified, the default size is  `bandSize-1`,\n\nwhich provides 1 pixel offset between bars.",
+                    "type": "number"
+                },
+                "barThinSize": {
+                    "description": "The size of the bars on continuous scales.",
+                    "type": "number"
+                },
+                "baseline": {
+                    "$ref": "#/definitions/VerticalAlign",
+                    "description": "The vertical alignment of the text. One of top, middle, bottom."
+                },
+                "color": {
+                    "description": "Default color.",
+                    "format": "color",
+                    "type": "string"
+                },
+                "dx": {
+                    "description": "The horizontal offset, in pixels, between the text label and its anchor point. The offset is applied after rotation by the angle property.",
+                    "type": "number"
+                },
+                "dy": {
+                    "description": "The vertical offset, in pixels, between the text label and its anchor point. The offset is applied after rotation by the angle property.",
+                    "type": "number"
+                },
+                "fill": {
+                    "description": "Default Fill Color.  This has higher precedence than config.color",
+                    "format": "color",
+                    "type": "string"
+                },
+                "fillOpacity": {
+                    "maximum": 1,
+                    "minimum": 0,
+                    "type": "number"
+                },
+                "filled": {
+                    "description": "Whether the shape\\'s color should be used as fill color instead of stroke color.\n\nThis is only applicable for \"bar\", \"point\", and \"area\".\n\nAll marks except \"point\" marks are filled by default.\n\nSee Mark Documentation (http://vega.github.io/vega-lite/docs/marks.html)\n\nfor usage example.",
+                    "type": "boolean"
+                },
+                "font": {
+                    "description": "The typeface to set the text in (e.g., Helvetica Neue).",
+                    "type": "string"
+                },
+                "fontSize": {
+                    "description": "The font size, in pixels.",
+                    "type": "number"
+                },
+                "fontStyle": {
+                    "$ref": "#/definitions/FontStyle",
+                    "description": "The font style (e.g., italic)."
+                },
+                "fontWeight": {
+                    "$ref": "#/definitions/FontWeight",
+                    "description": "The font weight (e.g., bold)."
+                },
+                "format": {
+                    "description": "The formatting pattern for text value. If not defined, this will be determined automatically.",
+                    "type": "string"
+                },
+                "interpolate": {
+                    "$ref": "#/definitions/Interpolate",
+                    "description": "The line interpolation method to use. One of linear, step-before, step-after, basis, basis-open, cardinal, cardinal-open, monotone."
+                },
+                "lineSize": {
+                    "description": "Size of line mark.",
+                    "type": "number"
+                },
+                "opacity": {
+                    "maximum": 1,
+                    "minimum": 0,
+                    "type": "number"
+                },
+                "orient": {
+                    "$ref": "#/definitions/Orient",
+                    "description": "The orientation of a non-stacked bar, tick, area, and line charts.\n\nThe value is either horizontal (default) or vertical.\n\n- For bar, rule and tick, this determines whether the size of the bar and tick\n\nshould be applied to x or y dimension.\n\n- For area, this property determines the orient property of the Vega output.\n\n- For line, this property determines the sort order of the points in the line\n\nif `config.sortLineBy` is not specified.\n\nFor stacked charts, this is always determined by the orientation of the stack;\n\ntherefore explicitly specified value will be ignored."
+                },
+                "radius": {
+                    "description": "Polar coordinate radial offset, in pixels, of the text label from the origin determined by the x and y properties.",
+                    "type": "number"
+                },
+                "ruleSize": {
+                    "description": "Size of rule mark.",
+                    "type": "number"
+                },
+                "shape": {
+                    "anyOf": [
+                        {
+                            "enum": [
+                                "circle",
+                                "square",
+                                "cross",
+                                "diamond",
+                                "triangle-up",
+                                "triangle-down"
+                            ],
+                            "type": "string"
+                        },
+                        {
+                            "type": "string"
+                        }
+                    ],
+                    "description": "The symbol shape to use. One of circle (default), square, cross, diamond, triangle-up, or triangle-down, or a custom SVG path."
+                },
+                "shortTimeLabels": {
+                    "description": "Whether month names and weekday names should be abbreviated.",
+                    "type": "boolean"
+                },
+                "size": {
+                    "description": "The pixel area each the point. For example: in the case of circles, the radius is determined in part by the square root of the size value.",
+                    "type": "number"
+                },
+                "stacked": {
+                    "$ref": "#/definitions/StackOffset"
+                },
+                "stroke": {
+                    "description": "Default Stroke Color.  This has higher precedence than config.color",
+                    "format": "color",
+                    "type": "string"
+                },
+                "strokeDash": {
+                    "description": "An array of alternating stroke, space lengths for creating dashed or dotted lines.",
+                    "items": {
+                        "type": "number"
+                    },
+                    "type": "array"
+                },
+                "strokeDashOffset": {
+                    "description": "The offset (in pixels) into which to begin drawing with the stroke dash array.",
+                    "type": "number"
+                },
+                "strokeOpacity": {
+                    "maximum": 1,
+                    "minimum": 0,
+                    "type": "number"
+                },
+                "strokeWidth": {
+                    "minimum": 0,
+                    "type": "number"
+                },
+                "tension": {
+                    "description": "Depending on the interpolation type, sets the tension parameter.",
+                    "type": "number"
+                },
+                "text": {
+                    "description": "Placeholder Text",
+                    "type": "string"
+                },
+                "theta": {
+                    "description": "Polar coordinate angle, in radians, of the text label from the origin determined by the x and y properties. Values for theta follow the same convention of arc mark startAngle and endAngle properties: angles are measured in radians, with 0 indicating \"north\".",
+                    "type": "number"
+                },
+                "tickSize": {
+                    "description": "The width of the ticks.",
+                    "type": "number"
+                },
+                "tickThickness": {
+                    "description": "Thickness of the tick mark.",
+                    "type": "number"
+                }
+            },
+            "type": "object"
+        },
+        "OneOfFilter": {
+            "properties": {
+                "field": {
+                    "description": "Field to be filtered",
+                    "type": "string"
+                },
+                "oneOf": {
+                    "description": "A set of values that the `field`'s value should be a member of,\n\nfor a data item included in the filtered data.",
+                    "items": {
+                        "anyOf": [
+                            {
+                                "$ref": "#/definitions/DateTime"
+                            },
+                            {
+                                "type": [
+                                    "string",
+                                    "number",
+                                    "boolean"
+                                ]
+                            }
+                        ]
+                    },
+                    "type": "array"
+                },
+                "timeUnit": {
+                    "$ref": "#/definitions/TimeUnit",
+                    "description": "time unit for the field to be filtered."
+                }
+            },
+            "required": [
+                "field",
+                "oneOf"
+            ],
+            "type": "object"
+        },
+        "OrderChannelDef": {
+            "properties": {
+                "aggregate": {
+                    "$ref": "#/definitions/AggregateOp",
+                    "description": "Aggregation function for the field\n\n(e.g., `mean`, `sum`, `median`, `min`, `max`, `count`)."
+                },
+                "bin": {
+                    "anyOf": [
+                        {
+                            "$ref": "#/definitions/Bin"
+                        },
+                        {
+                            "type": "boolean"
+                        }
+                    ],
+                    "description": "Flag for binning a `quantitative` field, or a bin property object\n\nfor binning parameters."
+                },
+                "field": {
+                    "description": "Name of the field from which to pull a data value.",
+                    "type": "string"
+                },
+                "sort": {
+                    "$ref": "#/definitions/SortOrder"
+                },
+                "timeUnit": {
+                    "$ref": "#/definitions/TimeUnit",
+                    "description": "Time unit for a `temporal` field  (e.g., `year`, `yearmonth`, `month`, `hour`)."
+                },
+                "title": {
+                    "description": "Title for axis or legend.",
+                    "type": "string"
+                },
+                "type": {
+                    "$ref": "#/definitions/Type",
+                    "description": "The encoded field's type of measurement. This can be either a full type\n\nname (`\"quantitative\"`, `\"temporal\"`, `\"ordinal\"`,  and `\"nominal\"`)\n\nor an initial character of the type name (`\"Q\"`, `\"T\"`, `\"O\"`, `\"N\"`).\n\nThis property is case insensitive."
+                },
+                "value": {
+                    "description": "A constant value in visual domain.",
+                    "type": [
+                        "string",
+                        "number",
+                        "boolean"
+                    ]
+                }
+            },
+            "type": "object"
+        },
+        "Orient": {
+            "enum": [
+                "horizontal",
+                "vertical"
+            ],
+            "type": "string"
+        },
+        "OverlayConfig": {
+            "properties": {
+                "area": {
+                    "$ref": "#/definitions/AreaOverlay",
+                    "description": "Type of overlay for area mark (line or linepoint)"
+                },
+                "line": {
+                    "description": "Whether to overlay line with point.",
+                    "type": "boolean"
+                },
+                "lineStyle": {
+                    "$ref": "#/definitions/MarkConfig",
+                    "description": "Default style for the overlayed point."
+                },
+                "pointStyle": {
+                    "$ref": "#/definitions/MarkConfig",
+                    "description": "Default style for the overlayed point."
+                }
+            },
+            "type": "object"
+        },
+        "PositionChannelDef": {
+            "properties": {
+                "aggregate": {
+                    "$ref": "#/definitions/AggregateOp",
+                    "description": "Aggregation function for the field\n\n(e.g., `mean`, `sum`, `median`, `min`, `max`, `count`)."
+                },
+                "axis": {
+                    "$ref": "#/definitions/Axis"
+                },
+                "bin": {
+                    "anyOf": [
+                        {
+                            "$ref": "#/definitions/Bin"
+                        },
+                        {
+                            "type": "boolean"
+                        }
+                    ],
+                    "description": "Flag for binning a `quantitative` field, or a bin property object\n\nfor binning parameters."
+                },
+                "field": {
+                    "description": "Name of the field from which to pull a data value.",
+                    "type": "string"
+                },
+                "scale": {
+                    "$ref": "#/definitions/Scale"
+                },
+                "sort": {
+                    "anyOf": [
+                        {
+                            "$ref": "#/definitions/SortField"
+                        },
+                        {
+                            "enum": [
+                                "ascending",
+                                "descending",
+                                "none"
+                            ],
+                            "type": "string"
+                        }
+                    ]
+                },
+                "timeUnit": {
+                    "$ref": "#/definitions/TimeUnit",
+                    "description": "Time unit for a `temporal` field  (e.g., `year`, `yearmonth`, `month`, `hour`)."
+                },
+                "title": {
+                    "description": "Title for axis or legend.",
+                    "type": "string"
+                },
+                "type": {
+                    "$ref": "#/definitions/Type",
+                    "description": "The encoded field's type of measurement. This can be either a full type\n\nname (`\"quantitative\"`, `\"temporal\"`, `\"ordinal\"`,  and `\"nominal\"`)\n\nor an initial character of the type name (`\"Q\"`, `\"T\"`, `\"O\"`, `\"N\"`).\n\nThis property is case insensitive."
+                },
+                "value": {
+                    "description": "A constant value in visual domain.",
+                    "type": [
+                        "string",
+                        "number",
+                        "boolean"
+                    ]
+                }
+            },
+            "type": "object"
+        },
+        "RangeFilter": {
+            "properties": {
+                "field": {
+                    "description": "Field to be filtered",
+                    "type": "string"
+                },
+                "range": {
+                    "description": "Array of inclusive minimum and maximum values\n\nfor a field value of a data item to be included in the filtered data.",
+                    "items": {
+                        "anyOf": [
+                            {
+                                "$ref": "#/definitions/DateTime"
+                            },
+                            {
+                                "type": "number"
+                            }
+                        ]
+                    },
+                    "maxItems": 2,
+                    "minItems": 2,
+                    "type": "array"
+                },
+                "timeUnit": {
+                    "$ref": "#/definitions/TimeUnit",
+                    "description": "time unit for the field to be filtered."
+                }
+            },
+            "required": [
+                "field",
+                "range"
+            ],
+            "type": "object"
+        },
+        "Scale": {
+            "properties": {
+                "bandSize": {
+                    "anyOf": [
+                        {
+                            "enum": [
+                                "fit"
+                            ],
+                            "type": "string"
+                        },
+                        {
+                            "type": "number"
+                        }
+                    ],
+                    "minimum": 0
+                },
+                "clamp": {
+                    "description": "If true, values that exceed the data domain are clamped to either the minimum or maximum range value",
+                    "type": "boolean"
+                },
+                "domain": {
+                    "anyOf": [
+                        {
+                            "items": {
+                                "type": "string"
+                            },
+                            "type": "array"
+                        },
+                        {
+                            "items": {
+                                "type": "number"
+                            },
+                            "type": "array"
+                        },
+                        {
+                            "items": {
+                                "$ref": "#/definitions/DateTime"
+                            },
+                            "type": "array"
+                        }
+                    ],
+                    "description": "The domain of the scale, representing the set of data values. For quantitative data, this can take the form of a two-element array with minimum and maximum values. For ordinal/categorical data, this may be an array of valid input values."
+                },
+                "exponent": {
+                    "description": "Sets the exponent of the scale transformation. For pow scale types only, otherwise ignored.",
+                    "type": "number"
+                },
+                "nice": {
+                    "description": "If specified, modifies the scale domain to use a more human-friendly value range. If specified as a true boolean, modifies the scale domain to use a more human-friendly number range (e.g., 7 instead of 6.96). If specified as a string, modifies the scale domain to use a more human-friendly value range. For time and utc scale types only, the nice value should be a string indicating the desired time interval.",
+                    "enum": [
+                        true,
+                        false,
+                        "year",
+                        "month",
+                        "day",
+                        "second",
+                        "minute",
+                        "hour",
+                        "week"
+                    ]
+                },
+                "padding": {
+                    "description": "Applies spacing among ordinal elements in the scale range. The actual effect depends on how the scale is configured. If the __points__ parameter is `true`, the padding value is interpreted as a multiple of the spacing between points. A reasonable value is 1.0, such that the first and last point will be offset from the minimum and maximum value by half the distance between points. Otherwise, padding is typically in the range [0, 1] and corresponds to the fraction of space in the range interval to allocate to padding. A value of 0.5 means that the range band width will be equal to the padding width. For more, see the [D3 ordinal scale documentation](https://github.com/mbostock/d3/wiki/Ordinal-Scales).",
+                    "type": "number"
+                },
+                "points": {
+                    "type": "boolean"
+                },
+                "range": {
+                    "anyOf": [
+                        {
+                            "items": {
+                                "type": "string"
+                            },
+                            "type": "array"
+                        },
+                        {
+                            "items": {
+                                "type": "number"
+                            },
+                            "type": "array"
+                        },
+                        {
+                            "type": "string"
+                        }
+                    ],
+                    "description": "The range of the scale, representing the set of visual values. For numeric values, the range can take the form of a two-element array with minimum and maximum values. For ordinal or quantized data, the range may by an array of desired output values, which are mapped to elements in the specified domain. For ordinal scales only, the range can be defined using a DataRef: the range values are then drawn dynamically from a backing data set."
+                },
+                "round": {
+                    "description": "If true, rounds numeric output values to integers. This can be helpful for snapping to the pixel grid.",
+                    "type": "boolean"
+                },
+                "type": {
+                    "$ref": "#/definitions/ScaleType"
+                },
+                "useRawDomain": {
+                    "description": "Uses the source data range as scale domain instead of aggregated data for aggregate axis.\n\nThis property only works with aggregate functions that produce values within the raw data domain (`\"mean\"`, `\"average\"`, `\"stdev\"`, `\"stdevp\"`, `\"median\"`, `\"q1\"`, `\"q3\"`, `\"min\"`, `\"max\"`). For other aggregations that produce values outside of the raw data domain (e.g. `\"count\"`, `\"sum\"`), this property is ignored.",
+                    "type": "boolean"
+                },
+                "zero": {
+                    "description": "If `true`, ensures that a zero baseline value is included in the scale domain.\n\nDefault value: `true` for `x` and `y` channel if the quantitative field is not binned\n\nand no custom `domain` is provided; `false` otherwise.",
+                    "type": "boolean"
+                }
+            },
+            "type": "object"
+        },
+        "ScaleConfig": {
+            "properties": {
+                "bandPadding": {
+                    "description": "Default padding for `x` and `y` band-ordinal scales.",
+                    "maximum": 1,
+                    "minimum": 0,
+                    "type": "number"
+                },
+                "bandSize": {
+                    "anyOf": [
+                        {
+                            "enum": [
+                                "fit"
+                            ],
+                            "type": "string"
+                        },
+                        {
+                            "type": "number"
+                        }
+                    ],
+                    "description": "Default band size for (1) `y` ordinal scale,\n\nand (2) `x` ordinal scale when the mark is not `text`.",
+                    "minimum": 0
+                },
+                "barSizeRange": {
+                    "description": "Default range for bar size scale",
+                    "items": {
+                        "type": "number"
+                    },
+                    "type": "array"
+                },
+                "clamp": {
+                    "description": "If true, values that exceed the data domain are clamped to either the minimum or maximum range value",
+                    "type": "boolean"
+                },
+                "facetSpacing": {
+                    "description": "Default spacing between faceted plots.",
+                    "minimum": 0,
+                    "type": "number"
+                },
+                "fontSizeRange": {
+                    "description": "Default range for font size scale",
+                    "items": {
+                        "type": "number"
+                    },
+                    "type": "array"
+                },
+                "nominalColorRange": {
+                    "anyOf": [
+                        {
+                            "items": {
+                                "type": "string"
+                            },
+                            "type": "array"
+                        },
+                        {
+                            "type": "string"
+                        }
+                    ],
+                    "description": "Default range for nominal color scale"
+                },
+                "opacity": {
+                    "description": "Default range for opacity.",
+                    "items": {
+                        "type": "number"
+                    },
+                    "type": "array"
+                },
+                "pointPadding": {
+                    "description": "Default padding for `x` and `y` point-ordinal scales.",
+                    "maximum": 1,
+                    "minimum": 0,
+                    "type": "number"
+                },
+                "pointSizeRange": {
+                    "description": "Default range for bar size scale",
+                    "items": {
+                        "type": "number"
+                    },
+                    "type": "array"
+                },
+                "round": {
+                    "description": "If true, rounds numeric output values to integers.\n\nThis can be helpful for snapping to the pixel grid.\n\n(Only available for `x`, `y`, `size`, `row`, and `column` scales.)",
+                    "type": "boolean"
+                },
+                "ruleSizeRange": {
+                    "description": "Default range for rule stroke widths",
+                    "items": {
+                        "type": "number"
+                    },
+                    "type": "array"
+                },
+                "sequentialColorRange": {
+                    "anyOf": [
+                        {
+                            "items": {
+                                "type": "string"
+                            },
+                            "type": "array"
+                        },
+                        {
+                            "type": "string"
+                        }
+                    ],
+                    "description": "Default range for ordinal / continuous color scale"
+                },
+                "shapeRange": {
+                    "anyOf": [
+                        {
+                            "items": {
+                                "type": "string"
+                            },
+                            "type": "array"
+                        },
+                        {
+                            "type": "string"
+                        }
+                    ],
+                    "description": "Default range for shape"
+                },
+                "textBandWidth": {
+                    "description": "Default band width for `x` ordinal scale when is mark is `text`.",
+                    "minimum": 0,
+                    "type": "number"
+                },
+                "tickSizeRange": {
+                    "description": "Default range for tick spans",
+                    "items": {
+                        "type": "number"
+                    },
+                    "type": "array"
+                },
+                "useRawDomain": {
+                    "description": "Uses the source data range as scale domain instead of aggregated data for aggregate axis.\n\nThis property only works with aggregate functions that produce values within the raw data domain (`\"mean\"`, `\"average\"`, `\"stdev\"`, `\"stdevp\"`, `\"median\"`, `\"q1\"`, `\"q3\"`, `\"min\"`, `\"max\"`). For other aggregations that produce values outside of the raw data domain (e.g. `\"count\"`, `\"sum\"`), this property is ignored.",
+                    "type": "boolean"
+                }
+            },
+            "type": "object"
+        },
+        "ScaleType": {
+            "enum": [
+                "ordinal",
+                "linear",
+                "log",
+                "pow",
+                "sqrt",
+                "quantile",
+                "quantize",
+                "time",
+                "utc"
+            ],
+            "type": "string"
+        },
+        "Shape": {
+            "enum": [
+                "circle",
+                "square",
+                "cross",
+                "diamond",
+                "triangle-up",
+                "triangle-down"
+            ],
+            "type": "string"
+        },
+        "SortField": {
+            "properties": {
+                "field": {
+                    "description": "The field name to aggregate over.",
+                    "type": "string"
+                },
+                "op": {
+                    "$ref": "#/definitions/AggregateOp",
+                    "description": "The sort aggregation operator"
+                },
+                "order": {
+                    "$ref": "#/definitions/SortOrder"
+                }
+            },
+            "required": [
+                "field",
+                "op"
+            ],
+            "type": "object"
+        },
         "SortOrder": {
             "enum": [
                 "ascending",
@@ -1160,12 +2071,12 @@
             ],
             "type": "string"
         },
-        "Type": {
+        "StackOffset": {
             "enum": [
-                "quantitative",
-                "ordinal",
-                "temporal",
-                "nominal"
+                "center",
+                "none",
+                "zero",
+                "normalize"
             ],
             "type": "string"
         },
@@ -1195,1632 +2106,6 @@
                 "yearquartermonth"
             ],
             "type": "string"
-=======
-                "equal"
-            ],
-            "type": "object"
->>>>>>> a7f8c674
-        },
-        "ExtendedUnitSpec": {
-            "description": "Schema for a unit Vega-Lite specification, with the syntactic sugar extensions:\n\n- `row` and `column` are included in the encoding.\n\n- (Future) label, box plot\n\n\n\nNote: the spec could contain facet.",
-            "properties": {
-                "config": {
-                    "$ref": "#/definitions/Config",
-                    "description": "Configuration object"
-                },
-                "data": {
-                    "$ref": "#/definitions/Data",
-                    "description": "An object describing the data source"
-                },
-                "description": {
-                    "description": "An optional description of this mark for commenting purpose.\n\nThis property has no effect on the output visualization.",
-                    "type": "string"
-                },
-                "encoding": {
-                    "$ref": "#/definitions/Encoding",
-                    "description": "A key-value mapping between encoding channels and definition of fields."
-                },
-                "height": {
-                    "type": "number"
-                },
-                "mark": {
-                    "$ref": "#/definitions/Mark",
-                    "description": "The mark type.\n\nOne of `\"bar\"`, `\"circle\"`, `\"square\"`, `\"tick\"`, `\"line\"`,\n\n`\"area\"`, `\"point\"`, `\"rule\"`, and `\"text\"`."
-                },
-                "name": {
-                    "description": "Name of the visualization for later reference.",
-                    "type": "string"
-                },
-                "transform": {
-                    "$ref": "#/definitions/Transform",
-                    "description": "An object describing filter and new field calculation."
-                },
-                "width": {
-                    "type": "number"
-                }
-            },
-            "required": [
-                "mark"
-            ],
-            "type": "object"
-        },
-        "Facet": {
-            "properties": {
-                "column": {
-                    "$ref": "#/definitions/PositionChannelDef"
-                },
-                "row": {
-                    "$ref": "#/definitions/PositionChannelDef"
-                }
-            },
-            "type": "object"
-        },
-        "FacetConfig": {
-            "properties": {
-                "axis": {
-                    "$ref": "#/definitions/AxisConfig",
-                    "description": "Facet Axis Config"
-                },
-                "cell": {
-                    "$ref": "#/definitions/CellConfig",
-                    "description": "Facet Cell Config"
-                },
-                "grid": {
-                    "$ref": "#/definitions/FacetGridConfig",
-                    "description": "Facet Grid Config"
-                }
-            },
-            "type": "object"
-        },
-        "FacetGridConfig": {
-            "properties": {
-                "color": {
-                    "format": "color",
-                    "type": "string"
-                },
-                "offset": {
-                    "type": "number"
-                },
-                "opacity": {
-                    "type": "number"
-                }
-            },
-            "type": "object"
-        },
-        "FacetSpec": {
-            "properties": {
-                "config": {
-                    "$ref": "#/definitions/Config",
-                    "description": "Configuration object"
-                },
-                "data": {
-                    "$ref": "#/definitions/Data",
-                    "description": "An object describing the data source"
-                },
-                "description": {
-                    "description": "An optional description of this mark for commenting purpose.\n\nThis property has no effect on the output visualization.",
-                    "type": "string"
-                },
-                "facet": {
-                    "$ref": "#/definitions/Facet"
-                },
-                "name": {
-                    "description": "Name of the visualization for later reference.",
-                    "type": "string"
-                },
-                "spec": {
-                    "anyOf": [
-                        {
-                            "$ref": "#/definitions/UnitSpec"
-                        },
-                        {
-                            "$ref": "#/definitions/LayerSpec"
-                        }
-                    ]
-                },
-                "transform": {
-                    "$ref": "#/definitions/Transform",
-                    "description": "An object describing filter and new field calculation."
-                }
-            },
-            "required": [
-                "facet",
-                "spec"
-            ],
-            "type": "object"
-        },
-        "FieldDef": {
-            "properties": {
-                "aggregate": {
-                    "$ref": "#/definitions/AggregateOp",
-                    "description": "Aggregation function for the field\n\n(e.g., `mean`, `sum`, `median`, `min`, `max`, `count`)."
-                },
-                "bin": {
-                    "anyOf": [
-                        {
-<<<<<<< HEAD
-                            "$ref": "#/definitions/SortField"
-                        },
-                        {
-                            "enum": [
-                                "ascending",
-                                "descending",
-                                "none"
-                            ],
-                            "type": "string"
-=======
-                            "$ref": "#/definitions/Bin"
-                        },
-                        {
-                            "type": "boolean"
->>>>>>> a7f8c674
-                        }
-                    ],
-                    "description": "Flag for binning a `quantitative` field, or a bin property object\n\nfor binning parameters."
-                },
-                "field": {
-                    "description": "Name of the field from which to pull a data value.",
-                    "type": "string"
-                },
-                "timeUnit": {
-                    "$ref": "#/definitions/TimeUnit",
-                    "description": "Time unit for a `temporal` field  (e.g., `year`, `yearmonth`, `month`, `hour`)."
-                },
-                "title": {
-                    "description": "Title for axis or legend.",
-                    "type": "string"
-                },
-                "type": {
-                    "$ref": "#/definitions/Type",
-                    "description": "The encoded field's type of measurement. This can be either a full type\n\nname (`\"quantitative\"`, `\"temporal\"`, `\"ordinal\"`,  and `\"nominal\"`)\n\nor an initial character of the type name (`\"Q\"`, `\"T\"`, `\"O\"`, `\"N\"`).\n\nThis property is case insensitive."
-                },
-                "value": {
-                    "description": "A constant value in visual domain.",
-                    "type": [
-                        "string",
-                        "number",
-                        "boolean"
-                    ]
-                }
-            },
-            "type": "object"
-        },
-        "FontStyle": {
-            "enum": [
-                "normal",
-                "italic"
-            ],
-            "type": "string"
-        },
-        "FontWeight": {
-            "enum": [
-                "normal",
-                "bold"
-            ],
-            "type": "string"
-        },
-        "Formula": {
-            "description": "Formula object for calculate.",
-            "properties": {
-                "expr": {
-                    "description": "A string containing an expression for the formula. Use the variable `datum` to to refer to the current data object.",
-                    "type": "string"
-                },
-                "field": {
-                    "description": "The field in which to store the computed formula value.",
-                    "type": "string"
-                }
-            },
-            "required": [
-                "field",
-                "expr"
-            ],
-            "type": "object"
-        },
-        "HorizontalAlign": {
-            "enum": [
-                "left",
-                "right",
-                "center"
-            ],
-            "type": "string"
-        },
-        "Interpolate": {
-            "enum": [
-                "linear",
-                "linear-closed",
-                "step",
-                "step-before",
-                "step-after",
-                "basis",
-                "basis-open",
-                "basis-closed",
-                "cardinal",
-                "cardinal-open",
-                "cardinal-closed",
-                "bundle",
-                "monotone"
-            ],
-            "type": "string"
-        },
-        "LayerSpec": {
-            "properties": {
-                "config": {
-                    "$ref": "#/definitions/Config",
-                    "description": "Configuration object"
-                },
-                "data": {
-                    "$ref": "#/definitions/Data",
-                    "description": "An object describing the data source"
-                },
-                "description": {
-                    "description": "An optional description of this mark for commenting purpose.\n\nThis property has no effect on the output visualization.",
-                    "type": "string"
-                },
-                "height": {
-                    "type": "number"
-                },
-                "layers": {
-                    "description": "Unit specs that will be layered.",
-                    "items": {
-                        "$ref": "#/definitions/UnitSpec"
-                    },
-                    "type": "array"
-                },
-                "name": {
-                    "description": "Name of the visualization for later reference.",
-                    "type": "string"
-                },
-                "transform": {
-                    "$ref": "#/definitions/Transform",
-                    "description": "An object describing filter and new field calculation."
-                },
-                "width": {
-                    "type": "number"
-                }
-            },
-            "required": [
-                "layers"
-            ],
-            "type": "object"
-        },
-        "Legend": {
-            "anyOf": [
-                {
-                    "properties": {
-                        "format": {
-                            "description": "An optional formatting pattern for legend labels. Vega uses D3\\'s format pattern.",
-                            "type": "string"
-                        },
-<<<<<<< HEAD
-                        "title": {
-                            "description": "A title for the legend. (Shows field name and its function by default.)",
-                            "type": "string"
-                        },
-                        "values": {
-                            "description": "Explicitly set the visible legend values.",
-                            "anyOf": [
-                                {
-                                    "type": "array",
-                                    "items": {
-                                        "type": "string"
-                                    }
-                                },
-                                {
-                                    "type": "array",
-                                    "items": {
-                                        "type": "number"
-                                    }
-                                },
-                                {
-                                    "type": "array",
-                                    "items": {
-                                        "$ref": "#/definitions/DateTime"
-                                    }
-                                }
-                            ]
-                        },
-                        "shape": {
-                            "$ref": "#/definitions/Shape"
-                        },
-                        "orient": {
-                            "description": "The orientation of the legend. One of \"left\" or \"right\". This determines how the legend is positioned within the scene. The default is \"right\".",
-                            "type": "string"
-                        },
-                        "offset": {
-                            "description": "The offset, in pixels, by which to displace the legend from the edge of the enclosing group or data rectangle.",
-                            "type": "number"
-                        },
-                        "padding": {
-                            "description": "The padding, in pixels, between the legend and axis.",
-                            "type": "number"
-                        },
-                        "margin": {
-                            "description": "The margin around the legend, in pixels",
-=======
-                        "gradientHeight": {
-                            "description": "The height of the gradient, in pixels.",
->>>>>>> a7f8c674
-                            "type": "number"
-                        },
-                        "gradientStrokeColor": {
-                            "description": "The color of the gradient stroke, can be in hex color code or regular color name.",
-                            "type": "string"
-                        },
-                        "gradientStrokeWidth": {
-                            "description": "The width of the gradient stroke, in pixels.",
-                            "type": "number"
-                        },
-                        "gradientWidth": {
-                            "description": "The width of the gradient, in pixels.",
-                            "type": "number"
-                        },
-                        "labelAlign": {
-                            "description": "The alignment of the legend label, can be left, middle or right.",
-                            "type": "string"
-                        },
-                        "labelBaseline": {
-                            "description": "The position of the baseline of legend label, can be top, middle or bottom.",
-                            "type": "string"
-                        },
-                        "labelColor": {
-                            "description": "The color of the legend label, can be in hex color code or regular color name.",
-                            "type": "string"
-                        },
-                        "labelFont": {
-                            "description": "The font of the legend label.",
-                            "type": "string"
-                        },
-                        "labelFontSize": {
-                            "description": "The font size of legend label.",
-                            "type": "number"
-                        },
-                        "labelOffset": {
-                            "description": "The offset of the legend label.",
-                            "type": "number"
-                        },
-                        "margin": {
-                            "description": "The margin around the legend, in pixels",
-                            "type": "number"
-                        },
-                        "offset": {
-                            "description": "The offset, in pixels, by which to displace the legend from the edge of the enclosing group or data rectangle.",
-                            "type": "number"
-                        },
-                        "orient": {
-                            "description": "The orientation of the legend. One of \"left\" or \"right\". This determines how the legend is positioned within the scene. The default is \"right\".",
-                            "type": "string"
-                        },
-                        "padding": {
-                            "description": "The padding, in pixels, between the legend and axis.",
-                            "type": "number"
-                        },
-                        "properties": {
-                            "description": "Optional mark property definitions for custom legend styling."
-                        },
-                        "shortTimeLabels": {
-                            "description": "Whether month names and weekday names should be abbreviated.",
-                            "type": "boolean"
-                        },
-                        "symbolColor": {
-                            "description": "The color of the legend symbol,",
-                            "type": "string"
-                        },
-                        "symbolShape": {
-                            "description": "The shape of the legend symbol, can be the 'circle', 'square', 'cross', 'diamond',\n\n'triangle-up', 'triangle-down', or else a custom SVG path string.",
-                            "type": "string"
-                        },
-                        "symbolSize": {
-                            "description": "The size of the legend symbol, in pixels.",
-                            "type": "number"
-                        },
-                        "symbolStrokeWidth": {
-                            "description": "The width of the symbol's stroke.",
-                            "minimum": 0,
-                            "type": "number"
-                        },
-                        "title": {
-                            "description": "A title for the legend. (Shows field name and its function by default.)",
-                            "type": "string"
-                        },
-                        "titleColor": {
-                            "description": "Optional mark property definitions for custom legend styling.\n\nThe color of the legend title, can be in hex color code or regular color name.",
-                            "type": "string"
-                        },
-                        "titleFont": {
-                            "description": "The font of the legend title.",
-                            "type": "string"
-                        },
-                        "titleFontSize": {
-                            "description": "The font size of the legend title.",
-                            "type": "number"
-                        },
-                        "titleFontWeight": {
-                            "description": "The font weight of the legend title.",
-                            "type": [
-                                "string",
-                                "number"
-                            ]
-                        },
-<<<<<<< HEAD
-                        "properties": {
-                            "description": "Optional mark property definitions for custom legend styling."
-                        }
-                    }
-                },
-                {
-                    "type": "null"
-                }
-            ]
-        },
-        "Shape": {
-            "enum": [
-                "circle",
-                "square",
-                "cross",
-                "diamond",
-                "triangle-up",
-                "triangle-down"
-            ],
-            "type": "string"
-        },
-        "OrderChannelDef": {
-            "type": "object",
-            "properties": {
-                "sort": {
-                    "$ref": "#/definitions/SortOrder"
-                },
-                "field": {
-                    "description": "Name of the field from which to pull a data value.",
-                    "type": "string"
-                },
-                "type": {
-                    "$ref": "#/definitions/Type",
-                    "description": "The encoded field's type of measurement. This can be either a full type\n\nname (`\"quantitative\"`, `\"temporal\"`, `\"ordinal\"`,  and `\"nominal\"`)\n\nor an initial character of the type name (`\"Q\"`, `\"T\"`, `\"O\"`, `\"N\"`).\n\nThis property is case insensitive."
-                },
-                "value": {
-                    "description": "A constant value in visual domain.",
-                    "type": [
-                        "string",
-                        "number",
-                        "boolean"
-                    ]
-                },
-                "timeUnit": {
-                    "$ref": "#/definitions/TimeUnit",
-                    "description": "Time unit for a `temporal` field  (e.g., `year`, `yearmonth`, `month`, `hour`)."
-                },
-                "bin": {
-                    "description": "Flag for binning a `quantitative` field, or a bin property object\n\nfor binning parameters.",
-                    "anyOf": [
-                        {
-                            "$ref": "#/definitions/Bin"
-                        },
-                        {
-                            "type": "boolean"
-=======
-                        "values": {
-                            "anyOf": [
-                                {
-                                    "items": {
-                                        "type": "string"
-                                    },
-                                    "type": "array"
-                                },
-                                {
-                                    "items": {
-                                        "type": "number"
-                                    },
-                                    "type": "array"
-                                },
-                                {
-                                    "items": {
-                                        "$ref": "#/definitions/DateTime"
-                                    },
-                                    "type": "array"
-                                }
-                            ],
-                            "description": "Explicitly set the visible legend values."
->>>>>>> a7f8c674
-                        }
-                    },
-                    "type": "object"
-                },
-                {
-                    "type": "null"
-                }
-            ]
-        },
-        "LegendConfig": {
-            "properties": {
-                "gradientHeight": {
-                    "description": "The height of the gradient, in pixels.",
-                    "type": "number"
-                },
-                "gradientStrokeColor": {
-                    "description": "The color of the gradient stroke, can be in hex color code or regular color name.",
-                    "type": "string"
-                },
-                "gradientStrokeWidth": {
-                    "description": "The width of the gradient stroke, in pixels.",
-                    "type": "number"
-                },
-                "gradientWidth": {
-                    "description": "The width of the gradient, in pixels.",
-                    "type": "number"
-                },
-                "labelAlign": {
-                    "description": "The alignment of the legend label, can be left, middle or right.",
-                    "type": "string"
-                },
-                "labelBaseline": {
-                    "description": "The position of the baseline of legend label, can be top, middle or bottom.",
-                    "type": "string"
-                },
-                "labelColor": {
-                    "description": "The color of the legend label, can be in hex color code or regular color name.",
-                    "type": "string"
-<<<<<<< HEAD
-                }
-            }
-        },
-        "DataFormatType": {
-            "enum": [
-                "json",
-                "csv",
-                "tsv",
-                "topojson"
-            ],
-            "type": "string"
-        },
-        "Transform": {
-            "type": "object",
-            "properties": {
-                "filter": {
-                    "description": "A string containing the filter Vega expression. Use `datum` to refer to the current data object.",
-                    "anyOf": [
-                        {
-                            "$ref": "#/definitions/EqualFilter"
-                        },
-                        {
-                            "$ref": "#/definitions/RangeFilter"
-                        },
-                        {
-                            "$ref": "#/definitions/OneOfFilter"
-                        },
-                        {
-                            "type": "array",
-                            "items": {
-                                "anyOf": [
-                                    {
-                                        "$ref": "#/definitions/EqualFilter"
-                                    },
-                                    {
-                                        "$ref": "#/definitions/RangeFilter"
-                                    },
-                                    {
-                                        "$ref": "#/definitions/OneOfFilter"
-                                    },
-                                    {
-                                        "type": "string"
-                                    }
-                                ]
-                            }
-                        },
-                        {
-                            "type": "string"
-                        }
-                    ]
-                },
-                "filterInvalid": {
-                    "description": "Whether to filter invalid values (`null` and `NaN`) from the data. By default (`undefined`), only quantitative and temporal fields are filtered. If set to `true`, all data items with null values are filtered. If `false`, all data items are included.",
-                    "type": "boolean"
-                },
-                "calculate": {
-                    "description": "Calculate new field(s) using the provided expresssion(s). Calculation are applied before filter.",
-                    "type": "array",
-                    "items": {
-                        "$ref": "#/definitions/Formula"
-                    }
-                }
-            }
-        },
-        "EqualFilter": {
-            "type": "object",
-            "properties": {
-                "timeUnit": {
-                    "$ref": "#/definitions/TimeUnit",
-                    "description": "Time unit for the field to be filtered."
-=======
->>>>>>> a7f8c674
-                },
-                "labelFont": {
-                    "description": "The font of the legend label.",
-                    "type": "string"
-                },
-                "labelFontSize": {
-                    "description": "The font size of legend label.",
-                    "type": "number"
-                },
-                "labelOffset": {
-                    "description": "The offset of the legend label.",
-                    "type": "number"
-                },
-                "margin": {
-                    "description": "The margin around the legend, in pixels",
-                    "type": "number"
-                },
-                "offset": {
-                    "description": "The offset, in pixels, by which to displace the legend from the edge of the enclosing group or data rectangle.",
-                    "type": "number"
-                },
-                "orient": {
-                    "description": "The orientation of the legend. One of \"left\" or \"right\". This determines how the legend is positioned within the scene. The default is \"right\".",
-                    "type": "string"
-                },
-                "padding": {
-                    "description": "The padding, in pixels, between the legend and axis.",
-                    "type": "number"
-                },
-                "properties": {
-                    "description": "Optional mark property definitions for custom legend styling."
-                },
-                "shortTimeLabels": {
-                    "description": "Whether month names and weekday names should be abbreviated.",
-                    "type": "boolean"
-                },
-                "symbolColor": {
-                    "description": "The color of the legend symbol,",
-                    "type": "string"
-                },
-                "symbolShape": {
-                    "description": "The shape of the legend symbol, can be the 'circle', 'square', 'cross', 'diamond',\n\n'triangle-up', 'triangle-down', or else a custom SVG path string.",
-                    "type": "string"
-                },
-                "symbolSize": {
-                    "description": "The size of the legend symbol, in pixels.",
-                    "type": "number"
-                },
-                "symbolStrokeWidth": {
-                    "description": "The width of the symbol's stroke.",
-                    "minimum": 0,
-                    "type": "number"
-                },
-                "titleColor": {
-                    "description": "Optional mark property definitions for custom legend styling.\n\nThe color of the legend title, can be in hex color code or regular color name.",
-                    "type": "string"
-                },
-                "titleFont": {
-                    "description": "The font of the legend title.",
-                    "type": "string"
-                },
-                "titleFontSize": {
-                    "description": "The font size of the legend title.",
-                    "type": "number"
-                },
-                "titleFontWeight": {
-                    "description": "The font weight of the legend title.",
-                    "type": "string"
-                }
-            },
-            "type": "object"
-        },
-        "Mark": {
-            "enum": [
-                "area",
-                "bar",
-                "line",
-                "point",
-                "text",
-                "tick",
-                "rect",
-                "rule",
-                "circle",
-                "square",
-                "errorBar"
-            ],
-            "type": "string"
-        },
-        "MarkConfig": {
-            "properties": {
-                "align": {
-                    "$ref": "#/definitions/HorizontalAlign",
-                    "description": "The horizontal alignment of the text. One of left, right, center."
-                },
-                "angle": {
-                    "description": "The rotation angle of the text, in degrees.",
-                    "type": "number"
-                },
-                "applyColorToBackground": {
-                    "description": "Apply color field to background color instead of the text.",
-                    "type": "boolean"
-                },
-                "barBinSpacing": {
-                    "description": "Offset between bar for binned field",
-                    "minimum": 0,
-                    "type": "number"
-                },
-                "barSize": {
-                    "description": "The size of the bars.  If unspecified, the default size is  `bandSize-1`,\n\nwhich provides 1 pixel offset between bars.",
-                    "type": "number"
-                },
-                "barThinSize": {
-                    "description": "The size of the bars on continuous scales.",
-                    "type": "number"
-                },
-                "baseline": {
-                    "$ref": "#/definitions/VerticalAlign",
-                    "description": "The vertical alignment of the text. One of top, middle, bottom."
-                },
-                "color": {
-                    "description": "Default color.",
-                    "format": "color",
-                    "type": "string"
-                },
-                "dx": {
-                    "description": "The horizontal offset, in pixels, between the text label and its anchor point. The offset is applied after rotation by the angle property.",
-                    "type": "number"
-                },
-                "dy": {
-                    "description": "The vertical offset, in pixels, between the text label and its anchor point. The offset is applied after rotation by the angle property.",
-                    "type": "number"
-                },
-                "fill": {
-                    "description": "Default Fill Color.  This has higher precedence than config.color",
-                    "format": "color",
-                    "type": "string"
-                },
-                "fillOpacity": {
-                    "maximum": 1,
-                    "minimum": 0,
-                    "type": "number"
-                },
-                "filled": {
-                    "description": "Whether the shape\\'s color should be used as fill color instead of stroke color.\n\nThis is only applicable for \"bar\", \"point\", and \"area\".\n\nAll marks except \"point\" marks are filled by default.\n\nSee Mark Documentation (http://vega.github.io/vega-lite/docs/marks.html)\n\nfor usage example.",
-                    "type": "boolean"
-                },
-                "font": {
-                    "description": "The typeface to set the text in (e.g., Helvetica Neue).",
-                    "type": "string"
-                },
-                "fontSize": {
-                    "description": "The font size, in pixels.",
-                    "type": "number"
-                },
-                "fontStyle": {
-                    "$ref": "#/definitions/FontStyle",
-                    "description": "The font style (e.g., italic)."
-                },
-                "fontWeight": {
-                    "$ref": "#/definitions/FontWeight",
-                    "description": "The font weight (e.g., bold)."
-                },
-                "format": {
-                    "description": "The formatting pattern for text value. If not defined, this will be determined automatically.",
-                    "type": "string"
-                },
-                "interpolate": {
-                    "$ref": "#/definitions/Interpolate",
-                    "description": "The line interpolation method to use. One of linear, step-before, step-after, basis, basis-open, cardinal, cardinal-open, monotone."
-                },
-                "lineSize": {
-                    "description": "Size of line mark.",
-                    "type": "number"
-                },
-                "opacity": {
-                    "maximum": 1,
-                    "minimum": 0,
-                    "type": "number"
-                },
-                "orient": {
-                    "$ref": "#/definitions/Orient",
-                    "description": "The orientation of a non-stacked bar, tick, area, and line charts.\n\nThe value is either horizontal (default) or vertical.\n\n- For bar, rule and tick, this determines whether the size of the bar and tick\n\nshould be applied to x or y dimension.\n\n- For area, this property determines the orient property of the Vega output.\n\n- For line, this property determines the sort order of the points in the line\n\nif `config.sortLineBy` is not specified.\n\nFor stacked charts, this is always determined by the orientation of the stack;\n\ntherefore explicitly specified value will be ignored."
-                },
-                "radius": {
-                    "description": "Polar coordinate radial offset, in pixels, of the text label from the origin determined by the x and y properties.",
-                    "type": "number"
-                },
-                "ruleSize": {
-                    "description": "Size of rule mark.",
-                    "type": "number"
-                },
-                "shape": {
-                    "anyOf": [
-                        {
-                            "enum": [
-                                "circle",
-                                "square",
-                                "cross",
-                                "diamond",
-                                "triangle-up",
-                                "triangle-down"
-                            ],
-                            "type": "string"
-                        },
-                        {
-                            "type": "string"
-                        }
-                    ],
-                    "description": "The symbol shape to use. One of circle (default), square, cross, diamond, triangle-up, or triangle-down, or a custom SVG path."
-                },
-                "shortTimeLabels": {
-                    "description": "Whether month names and weekday names should be abbreviated.",
-                    "type": "boolean"
-                },
-                "size": {
-                    "description": "The pixel area each the point. For example: in the case of circles, the radius is determined in part by the square root of the size value.",
-                    "type": "number"
-                },
-                "stacked": {
-                    "$ref": "#/definitions/StackOffset"
-                },
-                "stroke": {
-                    "description": "Default Stroke Color.  This has higher precedence than config.color",
-                    "format": "color",
-                    "type": "string"
-                },
-                "strokeDash": {
-                    "description": "An array of alternating stroke, space lengths for creating dashed or dotted lines.",
-                    "items": {
-                        "type": "number"
-                    },
-                    "type": "array"
-                },
-                "strokeDashOffset": {
-                    "description": "The offset (in pixels) into which to begin drawing with the stroke dash array.",
-                    "type": "number"
-                },
-                "strokeOpacity": {
-                    "maximum": 1,
-                    "minimum": 0,
-                    "type": "number"
-                },
-                "strokeWidth": {
-                    "minimum": 0,
-                    "type": "number"
-                },
-                "tension": {
-                    "description": "Depending on the interpolation type, sets the tension parameter.",
-                    "type": "number"
-                },
-                "text": {
-                    "description": "Placeholder Text",
-                    "type": "string"
-                },
-                "theta": {
-                    "description": "Polar coordinate angle, in radians, of the text label from the origin determined by the x and y properties. Values for theta follow the same convention of arc mark startAngle and endAngle properties: angles are measured in radians, with 0 indicating \"north\".",
-                    "type": "number"
-                },
-                "tickSize": {
-                    "description": "The width of the ticks.",
-                    "type": "number"
-                },
-                "tickThickness": {
-                    "description": "Thickness of the tick mark.",
-                    "type": "number"
-                }
-            },
-            "type": "object"
-        },
-        "NiceTime": {
-            "enum": [
-                "second",
-                "minute",
-                "hour",
-                "day",
-                "week",
-                "month",
-                "year"
-            ],
-            "type": "string"
-        },
-        "OneOfFilter": {
-            "properties": {
-                "field": {
-                    "description": "Field to be filtered",
-                    "type": "string"
-                },
-                "oneOf": {
-                    "description": "A set of values that the `field`'s value should be a member of,\n\nfor a data item included in the filtered data.",
-                    "items": {
-                        "anyOf": [
-                            {
-                                "$ref": "#/definitions/DateTime"
-                            },
-                            {
-                                "type": [
-                                    "string",
-                                    "number",
-                                    "boolean"
-                                ]
-                            }
-                        ]
-                    },
-                    "type": "array"
-                },
-                "timeUnit": {
-                    "$ref": "#/definitions/TimeUnit",
-                    "description": "time unit for the field to be filtered."
-                }
-            },
-            "required": [
-                "field",
-                "oneOf"
-            ],
-            "type": "object"
-        },
-        "OrderChannelDef": {
-            "properties": {
-                "aggregate": {
-                    "$ref": "#/definitions/AggregateOp",
-                    "description": "Aggregation function for the field\n\n(e.g., `mean`, `sum`, `median`, `min`, `max`, `count`)."
-                },
-                "bin": {
-                    "anyOf": [
-                        {
-                            "$ref": "#/definitions/Bin"
-                        },
-                        {
-                            "type": "boolean"
-                        }
-                    ],
-                    "description": "Flag for binning a `quantitative` field, or a bin property object\n\nfor binning parameters."
-                },
-                "field": {
-                    "description": "Name of the field from which to pull a data value.",
-                    "type": "string"
-                },
-                "sort": {
-                    "$ref": "#/definitions/SortOrder"
-                },
-                "timeUnit": {
-                    "$ref": "#/definitions/TimeUnit",
-                    "description": "Time unit for a `temporal` field  (e.g., `year`, `yearmonth`, `month`, `hour`)."
-                },
-                "title": {
-                    "description": "Title for axis or legend.",
-                    "type": "string"
-                },
-                "type": {
-                    "$ref": "#/definitions/Type",
-                    "description": "The encoded field's type of measurement. This can be either a full type\n\nname (`\"quantitative\"`, `\"temporal\"`, `\"ordinal\"`,  and `\"nominal\"`)\n\nor an initial character of the type name (`\"Q\"`, `\"T\"`, `\"O\"`, `\"N\"`).\n\nThis property is case insensitive."
-                },
-                "value": {
-                    "description": "A constant value in visual domain.",
-                    "type": [
-                        "string",
-                        "number",
-                        "boolean"
-                    ]
-                }
-<<<<<<< HEAD
-            }
-        },
-        "StackOffset": {
-            "enum": [
-                "center",
-                "none",
-                "zero",
-                "normalize"
-            ],
-            "type": "string"
-=======
-            },
-            "type": "object"
->>>>>>> a7f8c674
-        },
-        "Orient": {
-            "enum": [
-                "horizontal",
-                "vertical"
-            ],
-            "type": "string"
-<<<<<<< HEAD
-        },
-        "Interpolate": {
-            "enum": [
-                "linear",
-                "linear-closed",
-                "step",
-                "step-before",
-                "step-after",
-                "basis",
-                "basis-open",
-                "basis-closed",
-                "cardinal",
-                "cardinal-open",
-                "cardinal-closed",
-                "bundle",
-                "monotone"
-            ],
-            "type": "string"
-        },
-        "HorizontalAlign": {
-            "enum": [
-                "center",
-                "right",
-                "left"
-            ],
-            "type": "string"
-        },
-        "VerticalAlign": {
-            "enum": [
-                "top",
-                "bottom",
-                "middle"
-            ],
-            "type": "string"
-        },
-        "FontStyle": {
-            "enum": [
-                "normal",
-                "italic"
-            ],
-            "type": "string"
-        },
-        "FontWeight": {
-            "enum": [
-                "normal",
-                "bold"
-            ],
-            "type": "string"
-=======
->>>>>>> a7f8c674
-        },
-        "OverlayConfig": {
-            "properties": {
-                "area": {
-                    "$ref": "#/definitions/AreaOverlay",
-                    "description": "Type of overlay for area mark (line or linepoint)"
-                },
-                "line": {
-                    "description": "Whether to overlay line with point.",
-                    "type": "boolean"
-                },
-                "lineStyle": {
-                    "$ref": "#/definitions/MarkConfig",
-                    "description": "Default style for the overlayed point."
-                },
-                "pointStyle": {
-                    "$ref": "#/definitions/MarkConfig",
-                    "description": "Default style for the overlayed point."
-                }
-            },
-            "type": "object"
-        },
-<<<<<<< HEAD
-        "AreaOverlay": {
-            "enum": [
-                "line",
-                "none",
-                "linepoint"
-            ],
-            "type": "string"
-=======
-        "PositionChannelDef": {
-            "properties": {
-                "aggregate": {
-                    "$ref": "#/definitions/AggregateOp",
-                    "description": "Aggregation function for the field\n\n(e.g., `mean`, `sum`, `median`, `min`, `max`, `count`)."
-                },
-                "axis": {
-                    "$ref": "#/definitions/Axis"
-                },
-                "bin": {
-                    "anyOf": [
-                        {
-                            "$ref": "#/definitions/Bin"
-                        },
-                        {
-                            "type": "boolean"
-                        }
-                    ],
-                    "description": "Flag for binning a `quantitative` field, or a bin property object\n\nfor binning parameters."
-                },
-                "field": {
-                    "description": "Name of the field from which to pull a data value.",
-                    "type": "string"
-                },
-                "scale": {
-                    "$ref": "#/definitions/Scale"
-                },
-                "sort": {
-                    "anyOf": [
-                        {
-                            "$ref": "#/definitions/SortOrder"
-                        },
-                        {
-                            "$ref": "#/definitions/SortField"
-                        }
-                    ]
-                },
-                "timeUnit": {
-                    "$ref": "#/definitions/TimeUnit",
-                    "description": "Time unit for a `temporal` field  (e.g., `year`, `yearmonth`, `month`, `hour`)."
-                },
-                "title": {
-                    "description": "Title for axis or legend.",
-                    "type": "string"
-                },
-                "type": {
-                    "$ref": "#/definitions/Type",
-                    "description": "The encoded field's type of measurement. This can be either a full type\n\nname (`\"quantitative\"`, `\"temporal\"`, `\"ordinal\"`,  and `\"nominal\"`)\n\nor an initial character of the type name (`\"Q\"`, `\"T\"`, `\"O\"`, `\"N\"`).\n\nThis property is case insensitive."
-                },
-                "value": {
-                    "description": "A constant value in visual domain.",
-                    "type": [
-                        "string",
-                        "number",
-                        "boolean"
-                    ]
-                }
-            },
-            "type": "object"
-        },
-        "RangeFilter": {
-            "properties": {
-                "field": {
-                    "description": "Field to be filtered",
-                    "type": "string"
-                },
-                "range": {
-                    "description": "Array of inclusive minimum and maximum values\n\nfor a field value of a data item to be included in the filtered data.",
-                    "items": {
-                        "anyOf": [
-                            {
-                                "$ref": "#/definitions/DateTime"
-                            },
-                            {
-                                "type": "number"
-                            }
-                        ]
-                    },
-                    "maxItems": 2,
-                    "minItems": 2,
-                    "type": "array"
-                },
-                "timeUnit": {
-                    "$ref": "#/definitions/TimeUnit",
-                    "description": "time unit for the field to be filtered."
-                }
-            },
-            "required": [
-                "field",
-                "range"
-            ],
-            "type": "object"
->>>>>>> a7f8c674
-        },
-        "Scale": {
-            "properties": {
-                "bandSize": {
-                    "anyOf": [
-                        {
-                            "enum": [
-                                "fit"
-                            ],
-                            "type": "string"
-                        },
-                        {
-                            "type": "number"
-                        }
-                    ],
-                    "minimum": 0
-                },
-                "clamp": {
-                    "description": "If true, values that exceed the data domain are clamped to either the minimum or maximum range value",
-                    "type": "boolean"
-                },
-                "domain": {
-                    "anyOf": [
-                        {
-                            "items": {
-                                "type": "string"
-                            },
-                            "type": "array"
-                        },
-                        {
-                            "items": {
-                                "type": "number"
-                            },
-                            "type": "array"
-                        },
-                        {
-                            "items": {
-                                "$ref": "#/definitions/DateTime"
-                            },
-                            "type": "array"
-                        }
-                    ],
-                    "description": "The domain of the scale, representing the set of data values. For quantitative data, this can take the form of a two-element array with minimum and maximum values. For ordinal/categorical data, this may be an array of valid input values."
-                },
-                "exponent": {
-                    "description": "Sets the exponent of the scale transformation. For pow scale types only, otherwise ignored.",
-                    "type": "number"
-                },
-                "nice": {
-                    "anyOf": [
-                        {
-                            "$ref": "#/definitions/NiceTime"
-                        },
-                        {
-                            "type": "boolean"
-                        }
-                    ],
-                    "description": "If specified, modifies the scale domain to use a more human-friendly value range. If specified as a true boolean, modifies the scale domain to use a more human-friendly number range (e.g., 7 instead of 6.96). If specified as a string, modifies the scale domain to use a more human-friendly value range. For time and utc scale types only, the nice value should be a string indicating the desired time interval."
-                },
-                "padding": {
-                    "description": "Applies spacing among ordinal elements in the scale range. The actual effect depends on how the scale is configured. If the __points__ parameter is `true`, the padding value is interpreted as a multiple of the spacing between points. A reasonable value is 1.0, such that the first and last point will be offset from the minimum and maximum value by half the distance between points. Otherwise, padding is typically in the range [0, 1] and corresponds to the fraction of space in the range interval to allocate to padding. A value of 0.5 means that the range band width will be equal to the padding width. For more, see the [D3 ordinal scale documentation](https://github.com/mbostock/d3/wiki/Ordinal-Scales).",
-                    "type": "number"
-                },
-                "points": {
-                    "type": "boolean"
-                },
-                "range": {
-                    "anyOf": [
-                        {
-                            "items": {
-                                "type": "string"
-                            },
-                            "type": "array"
-                        },
-                        {
-                            "items": {
-                                "type": "number"
-                            },
-                            "type": "array"
-                        },
-                        {
-                            "type": "string"
-                        }
-                    ],
-                    "description": "The range of the scale, representing the set of visual values. For numeric values, the range can take the form of a two-element array with minimum and maximum values. For ordinal or quantized data, the range may by an array of desired output values, which are mapped to elements in the specified domain. For ordinal scales only, the range can be defined using a DataRef: the range values are then drawn dynamically from a backing data set."
-                },
-                "round": {
-                    "description": "If true, rounds numeric output values to integers. This can be helpful for snapping to the pixel grid.",
-                    "type": "boolean"
-                },
-<<<<<<< HEAD
-                "subdivide": {
-                    "description": "If provided, sets the number of minor ticks between major ticks (the value 9 results in decimal subdivision). Only applicable for axes visualizing quantitative scales.",
-                    "type": "number"
-                },
-                "ticks": {
-                    "description": "A desired number of ticks, for axes visualizing quantitative scales. The resulting number may be different so that values are \"nice\" (multiples of 2, 5, 10) and lie within the underlying scale's range.",
-                    "minimum": 0,
-                    "type": "number"
-                },
-                "tickColor": {
-                    "description": "The color of the axis's tick.",
-                    "type": "string"
-                },
-                "tickLabelColor": {
-                    "description": "The color of the tick label, can be in hex color code or regular color name.",
-                    "type": "string"
-                },
-                "tickLabelFont": {
-                    "description": "The font of the tick label.",
-                    "type": "string"
-                },
-                "tickLabelFontSize": {
-                    "description": "The font size of label, in pixels.",
-                    "type": "number"
-                },
-                "tickPadding": {
-                    "description": "The padding, in pixels, between ticks and text labels.",
-                    "type": "number"
-                },
-                "tickSize": {
-                    "description": "The size, in pixels, of major, minor and end ticks.",
-                    "minimum": 0,
-                    "type": "number"
-                },
-                "tickSizeMajor": {
-                    "description": "The size, in pixels, of major ticks.",
-                    "minimum": 0,
-                    "type": "number"
-                },
-                "tickSizeMinor": {
-                    "description": "The size, in pixels, of minor ticks.",
-                    "minimum": 0,
-                    "type": "number"
-                },
-                "tickSizeEnd": {
-                    "description": "The size, in pixels, of end ticks.",
-                    "minimum": 0,
-                    "type": "number"
-                },
-                "tickWidth": {
-                    "description": "The width, in pixels, of ticks.",
-                    "type": "number"
-                },
-                "titleColor": {
-                    "description": "Color of the title, can be in hex color code or regular color name.",
-                    "type": "string"
-                },
-                "titleFont": {
-                    "description": "Font of the title.",
-                    "type": "string"
-                },
-                "titleFontSize": {
-                    "description": "Size of the title.",
-                    "type": "number"
-                },
-                "titleFontWeight": {
-                    "description": "Weight of the title.",
-                    "type": [
-                        "string",
-                        "number"
-                    ]
-                },
-                "titleOffset": {
-                    "description": "A title offset value for the axis.",
-                    "type": "number"
-                },
-                "titleMaxLength": {
-                    "description": "Max length for axis title if the title is automatically generated from the field's description. By default, this is automatically based on cell size and characterWidth property.",
-                    "minimum": 0,
-                    "type": "number"
-=======
-                "type": {
-                    "$ref": "#/definitions/ScaleType"
->>>>>>> a7f8c674
-                },
-                "useRawDomain": {
-                    "description": "Uses the source data range as scale domain instead of aggregated data for aggregate axis.\n\nThis property only works with aggregate functions that produce values within the raw data domain (`\"mean\"`, `\"average\"`, `\"stdev\"`, `\"stdevp\"`, `\"median\"`, `\"q1\"`, `\"q3\"`, `\"min\"`, `\"max\"`). For other aggregations that produce values outside of the raw data domain (e.g. `\"count\"`, `\"sum\"`), this property is ignored.",
-                    "type": "boolean"
-                },
-                "zero": {
-                    "description": "If `true`, ensures that a zero baseline value is included in the scale domain.\n\nDefault value: `true` for `x` and `y` channel if the quantitative field is not binned\n\nand no custom `domain` is provided; `false` otherwise.",
-                    "type": "boolean"
-                }
-            },
-            "type": "object"
-        },
-        "ScaleConfig": {
-            "properties": {
-                "bandPadding": {
-                    "description": "Default padding for `x` and `y` band-ordinal scales.",
-                    "maximum": 1,
-                    "minimum": 0,
-                    "type": "number"
-                },
-                "bandSize": {
-                    "anyOf": [
-                        {
-                            "$ref": "#/definitions/BandSize"
-                        },
-                        {
-                            "type": "number"
-                        }
-                    ],
-                    "description": "Default band size for (1) `y` ordinal scale,\n\nand (2) `x` ordinal scale when the mark is not `text`.",
-                    "minimum": 0
-                },
-                "barSizeRange": {
-                    "description": "Default range for bar size scale",
-                    "items": {
-                        "type": "number"
-                    },
-                    "type": "array"
-                },
-                "clamp": {
-                    "description": "If true, values that exceed the data domain are clamped to either the minimum or maximum range value",
-                    "type": "boolean"
-                },
-                "facetSpacing": {
-                    "description": "Default spacing between faceted plots.",
-                    "minimum": 0,
-                    "type": "number"
-                },
-                "fontSizeRange": {
-                    "description": "Default range for font size scale",
-                    "items": {
-                        "type": "number"
-                    },
-                    "type": "array"
-                },
-                "nominalColorRange": {
-                    "anyOf": [
-                        {
-                            "items": {
-                                "type": "string"
-                            },
-                            "type": "array"
-                        },
-                        {
-                            "type": "string"
-                        }
-                    ],
-                    "description": "Default range for nominal color scale"
-                },
-                "opacity": {
-                    "description": "Default range for opacity.",
-                    "items": {
-                        "type": "number"
-                    },
-                    "type": "array"
-                },
-                "pointPadding": {
-                    "description": "Default padding for `x` and `y` point-ordinal scales.",
-                    "maximum": 1,
-                    "minimum": 0,
-                    "type": "number"
-                },
-                "pointSizeRange": {
-                    "description": "Default range for bar size scale",
-                    "items": {
-                        "type": "number"
-                    },
-                    "type": "array"
-                },
-                "round": {
-                    "description": "If true, rounds numeric output values to integers.\n\nThis can be helpful for snapping to the pixel grid.\n\n(Only available for `x`, `y`, `size`, `row`, and `column` scales.)",
-                    "type": "boolean"
-                },
-                "ruleSizeRange": {
-                    "description": "Default range for rule stroke widths",
-                    "items": {
-                        "type": "number"
-                    },
-                    "type": "array"
-                },
-                "sequentialColorRange": {
-                    "anyOf": [
-                        {
-                            "items": {
-                                "type": "string"
-                            },
-                            "type": "array"
-                        },
-                        {
-                            "type": "string"
-                        }
-                    ],
-                    "description": "Default range for ordinal / continuous color scale"
-                },
-                "shapeRange": {
-                    "anyOf": [
-                        {
-                            "items": {
-                                "type": "string"
-                            },
-                            "type": "array"
-                        },
-                        {
-                            "type": "string"
-                        }
-                    ],
-                    "description": "Default range for shape"
-                },
-                "textBandWidth": {
-                    "description": "Default band width for `x` ordinal scale when is mark is `text`.",
-                    "minimum": 0,
-                    "type": "number"
-                },
-<<<<<<< HEAD
-                "titleColor": {
-                    "description": "Optional mark property definitions for custom legend styling.\n\nThe color of the legend title, can be in hex color code or regular color name.",
-                    "type": "string"
-                },
-                "titleFont": {
-                    "description": "The font of the legend title.",
-                    "type": "string"
-                },
-                "titleFontSize": {
-                    "description": "The font size of the legend title.",
-                    "type": "number"
-                },
-                "titleFontWeight": {
-                    "description": "The font weight of the legend title.",
-                    "type": [
-                        "string",
-                        "number"
-                    ]
-=======
-                "tickSizeRange": {
-                    "description": "Default range for tick spans",
-                    "items": {
-                        "type": "number"
-                    },
-                    "type": "array"
->>>>>>> a7f8c674
-                },
-                "useRawDomain": {
-                    "description": "Uses the source data range as scale domain instead of aggregated data for aggregate axis.\n\nThis property only works with aggregate functions that produce values within the raw data domain (`\"mean\"`, `\"average\"`, `\"stdev\"`, `\"stdevp\"`, `\"median\"`, `\"q1\"`, `\"q3\"`, `\"min\"`, `\"max\"`). For other aggregations that produce values outside of the raw data domain (e.g. `\"count\"`, `\"sum\"`), this property is ignored.",
-                    "type": "boolean"
-                }
-            },
-            "type": "object"
-        },
-        "ScaleType": {
-            "enum": [
-                "linear",
-                "log",
-                "pow",
-                "sqrt",
-                "quantile",
-                "quantize",
-                "ordinal",
-                "time",
-                "utc"
-            ],
-            "type": "string"
-        },
-        "Shape": {
-            "enum": [
-                "circle",
-                "square",
-                "cross",
-                "diamond",
-                "triangle-up",
-                "triangle-down"
-            ],
-            "type": "string"
-        },
-        "SortField": {
-            "properties": {
-                "field": {
-                    "description": "The field name to aggregate over.",
-                    "type": "string"
-                },
-                "op": {
-                    "$ref": "#/definitions/AggregateOp",
-                    "description": "The sort aggregation operator"
-                },
-                "order": {
-                    "$ref": "#/definitions/SortOrder"
-                }
-            },
-            "required": [
-                "field",
-                "op"
-            ],
-            "type": "object"
-        },
-        "SortOrder": {
-            "enum": [
-                "ascending",
-                "descending",
-                "none"
-            ],
-            "type": "string"
-        },
-        "StackOffset": {
-            "enum": [
-                "zero",
-                "center",
-                "normalize",
-                "none"
-            ],
-            "type": "string"
-        },
-        "TimeUnit": {
-            "enum": [
-                "year",
-                "month",
-                "day",
-                "date",
-                "hours",
-                "minutes",
-                "seconds",
-                "milliseconds",
-                "yearmonth",
-                "yearmonthdate",
-                "yearmonthdatehours",
-                "yearmonthdatehoursminutes",
-                "yearmonthdatehoursminutesseconds",
-                "monthdate",
-                "hoursminutes",
-                "hoursminutesseconds",
-                "minutesseconds",
-                "secondsmilliseconds",
-                "quarter",
-                "yearquarter",
-                "quartermonth",
-                "yearquartermonth"
-            ],
-            "type": "string"
         },
         "Transform": {
             "properties": {
@@ -3014,8 +2299,8 @@
         "VerticalAlign": {
             "enum": [
                 "top",
-                "middle",
-                "bottom"
+                "bottom",
+                "middle"
             ],
             "type": "string"
         }
